--- conflicted
+++ resolved
@@ -109,11 +109,7 @@
     {
         $reverseTransformer = new DateTimeToStringTransformer();
 
-<<<<<<< HEAD
-        $this->assertNull($reverseTransformer->reverseTransform('', null));
-=======
         $this->assertNull($reverseTransformer->reverseTransform(''));
->>>>>>> 51068108
     }
 
     public function testReverseTransform_differentTimezones()
