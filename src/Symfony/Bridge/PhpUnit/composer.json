{
    "name": "symfony/phpunit-bridge",
    "type": "symfony-bridge",
    "description": "Symfony PHPUnit Bridge",
    "keywords": [],
    "homepage": "https://symfony.com",
    "license": "MIT",
    "authors": [
        {
            "name": "Nicolas Grekas",
            "email": "p@tchwork.com"
        },
        {
            "name": "Symfony Community",
            "homepage": "https://symfony.com/contributors"
        }
    ],
    "require": {
        "php": ">=5.5.9 EVEN ON LATEST SYMFONY VERSIONS TO ALLOW USING",
        "php": "THIS BRIDGE WHEN TESTING LOWEST SYMFONY VERSIONS.",
        "php": ">=5.5.9"
    },
    "suggest": {
        "symfony/error-handler": "For tracking deprecated interfaces usages at runtime with DebugClassLoader"
    },
    "conflict": {
        "phpunit/phpunit": "<4.8.35|<5.4.3,>=5.0|<6.4,>=6.0|9.1.2"
    },
    "autoload": {
        "files": [ "bootstrap.php" ],
        "psr-4": { "Symfony\\Bridge\\PhpUnit\\": "" },
        "exclude-from-classmap": [
            "/Tests/"
        ]
    },
    "bin": [
        "bin/simple-phpunit"
    ],
    "minimum-stability": "dev",
    "extra": {
        "thanks": {
            "name": "phpunit/phpunit",
            "url": "https://github.com/sebastianbergmann/phpunit"
        }
    },
<<<<<<< HEAD
    "version": "4.4-dev"
=======
    "version": "3.4.x-dev"
>>>>>>> 3ca2d806
}<|MERGE_RESOLUTION|>--- conflicted
+++ resolved
@@ -43,9 +43,5 @@
             "url": "https://github.com/sebastianbergmann/phpunit"
         }
     },
-<<<<<<< HEAD
-    "version": "4.4-dev"
-=======
-    "version": "3.4.x-dev"
->>>>>>> 3ca2d806
+    "version": "4.4.x-dev"
 }