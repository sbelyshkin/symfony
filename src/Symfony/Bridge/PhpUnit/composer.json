{
    "name": "symfony/phpunit-bridge",
    "type": "symfony-bridge",
    "description": "Symfony PHPUnit Bridge",
    "keywords": [],
    "homepage": "https://symfony.com",
    "license": "MIT",
    "authors": [
        {
            "name": "Nicolas Grekas",
            "email": "p@tchwork.com"
        },
        {
            "name": "Symfony Community",
            "homepage": "https://symfony.com/contributors"
        }
    ],
    "require": {
        "php": ">=5.5.9 EVEN ON LATEST SYMFONY VERSIONS TO ALLOW USING",
        "php": "THIS BRIDGE WHEN TESTING LOWEST SYMFONY VERSIONS.",
        "php": ">=5.5.9"
    },
    "require-dev": {
        "symfony/deprecation-contracts": "^2.1"
    },
    "suggest": {
        "symfony/error-handler": "For tracking deprecated interfaces usages at runtime with DebugClassLoader"
    },
    "conflict": {
        "phpunit/phpunit": "<4.8.35|<5.4.3,>=5.0|<6.4,>=6.0|9.1.2"
    },
    "autoload": {
        "files": [ "bootstrap.php" ],
        "psr-4": { "Symfony\\Bridge\\PhpUnit\\": "" },
        "exclude-from-classmap": [
            "/Tests/"
        ]
    },
    "bin": [
        "bin/simple-phpunit"
    ],
    "minimum-stability": "dev",
    "extra": {
<<<<<<< HEAD
        "branch-alias": {
            "dev-master": "5.2-dev"
        },
=======
>>>>>>> 9f2a6687
        "thanks": {
            "name": "phpunit/phpunit",
            "url": "https://github.com/sebastianbergmann/phpunit"
        }
    },
    "version": "5.1-dev"
}<|MERGE_RESOLUTION|>--- conflicted
+++ resolved
@@ -41,16 +41,10 @@
     ],
     "minimum-stability": "dev",
     "extra": {
-<<<<<<< HEAD
-        "branch-alias": {
-            "dev-master": "5.2-dev"
-        },
-=======
->>>>>>> 9f2a6687
         "thanks": {
             "name": "phpunit/phpunit",
             "url": "https://github.com/sebastianbergmann/phpunit"
         }
     },
-    "version": "5.1-dev"
+    "version": "5.2-dev"
 }