--- conflicted
+++ resolved
@@ -141,14 +141,8 @@
 
         $this->assertFalse(DnsMock::dns_get_record('foobar.com'));
         $this->assertSame($records, DnsMock::dns_get_record('example.com'));
-<<<<<<< HEAD
-        $this->assertSame($records, DnsMock::dns_get_record('example.com', DNS_ALL));
-        $this->assertSame($records, DnsMock::dns_get_record('example.com', DNS_A | DNS_PTR));
-        $this->assertSame([$ptr], DnsMock::dns_get_record('example.com', DNS_PTR));
-=======
         $this->assertSame($records, DnsMock::dns_get_record('example.com', \DNS_ALL));
         $this->assertSame($records, DnsMock::dns_get_record('example.com', \DNS_A | \DNS_PTR));
-        $this->assertSame(array($ptr), DnsMock::dns_get_record('example.com', \DNS_PTR));
->>>>>>> 4351a706
+        $this->assertSame([$ptr], DnsMock::dns_get_record('example.com', \DNS_PTR));
     }
 }