<?php

/*
 * This file is part of the Symfony package.
 *
 * (c) Fabien Potencier <fabien@symfony.com>
 *
 * For the full copyright and license information, please view the LICENSE
 * file that was distributed with this source code.
 */

namespace Symfony\Bridge\Propel1\Form\ChoiceList;

use \ModelCriteria;
use \BaseObject;
use \Persistent;
use Symfony\Component\Form\Exception\StringCastException;
use Symfony\Component\Form\Extension\Core\ChoiceList\ObjectChoiceList;
use Symfony\Component\OptionsResolver\Exception\InvalidOptionsException;
use Symfony\Component\OptionsResolver\Exception\MissingOptionsException;
use Symfony\Component\PropertyAccess\PropertyAccessorInterface;

/**
 * A choice list for object choices based on Propel model.
 *
 * @author William Durand <william.durand1@gmail.com>
 * @author Toni Uebernickel <tuebernickel@gmail.com>
 */
class ModelChoiceList extends ObjectChoiceList
{
    /**
     * The fields of which the identifier of the underlying class consists
     *
     * This property should only be accessed through identifier.
     *
     * @var array
     */
    protected $identifier = array();

    /**
     * The query to retrieve the choices of this list.
     *
     * @var ModelCriteria
     */
    protected $query;

    /**
     * The query to retrieve the preferred choices for this list.
     *
     * @var ModelCriteria
     */
    protected $preferredQuery;

    /**
     * Whether the model objects have already been loaded.
     *
     * @var bool
     */
    protected $loaded = false;

    /**
     * Whether to use the identifier for index generation.
     *
     * @var bool
     */
    private $identifierAsIndex = false;

    /**
     * Constructor.
     *
     * @see \Symfony\Bridge\Propel1\Form\Type\ModelType How to use the preferred choices.
     *
     * @param string                    $class            The FQCN of the model class to be loaded.
     * @param string                    $labelPath        A property path pointing to the property used for the choice labels.
     * @param array                     $choices          An optional array to use, rather than fetching the models.
     * @param ModelCriteria             $queryObject      The query to use retrieving model data from database.
     * @param string                    $groupPath        A property path pointing to the property used to group the choices.
     * @param array|ModelCriteria       $preferred        The preferred items of this choice.
     *                                                    Either an array if $choices is given,
     *                                                    or a ModelCriteria to be merged with the $queryObject.
     * @param PropertyAccessorInterface $propertyAccessor The reflection graph for reading property paths.
     * @param string                    $useAsIdentifier  a custom unique column (eg slug) to use instead of primary key.
     *
     * @throws MissingOptionsException In case the class parameter is empty.
     * @throws InvalidOptionsException In case the query class is not found.
     */
    public function __construct($class, $labelPath = null, $choices = null, $queryObject = null, $groupPath = null, $preferred = array(), PropertyAccessorInterface $propertyAccessor = null, $useAsIdentifier = null)
    {
        $this->class = $class;

        $queryClass = $this->class.'Query';
        if (!class_exists($queryClass)) {
            if (empty($this->class)) {
                throw new MissingOptionsException('The "class" parameter is empty, you should provide the model class');
            }
            throw new InvalidOptionsException(sprintf('The query class "%s" is not found, you should provide the FQCN of the model class', $queryClass));
        }

        $query = new $queryClass();

<<<<<<< HEAD
        $this->query        = $queryObject ?: $query;
        if ($useAsIdentifier) {
            $this->identifier   = array( $this->query->getTableMap()->getColumn($useAsIdentifier) );
        } else {
            $this->identifier   = $this->query->getTableMap()->getPrimaryKeys();
        }

        $this->loaded       = is_array($choices) || $choices instanceof \Traversable;
=======
        $this->query = $queryObject ?: $query;
        $this->identifier = $this->query->getTableMap()->getPrimaryKeys();
        $this->loaded = is_array($choices) || $choices instanceof \Traversable;
>>>>>>> 20e7cf12

        if ($preferred instanceof ModelCriteria) {
            $this->preferredQuery = $preferred->mergeWith($this->query);
        }

        if (!$this->loaded) {
            // Make sure the constraints of the parent constructor are
            // fulfilled
            $choices = array();
            $preferred = array();
        }

        if (1 === count($this->identifier) && $this->isScalar(current($this->identifier))) {
            $this->identifierAsIndex = true;
        }

        parent::__construct($choices, $labelPath, $preferred, $groupPath, null, $propertyAccessor);
    }

    /**
     * Returns the class name of the model.
     *
     * @return string
     */
    public function getClass()
    {
        return $this->class;
    }

    /**
     * {@inheritdoc}
     */
    public function getChoices()
    {
        $this->load();

        return parent::getChoices();
    }

    /**
     * {@inheritdoc}
     */
    public function getValues()
    {
        $this->load();

        return parent::getValues();
    }

    /**
     * {@inheritdoc}
     */
    public function getPreferredViews()
    {
        $this->load();

        return parent::getPreferredViews();
    }

    /**
     * {@inheritdoc}
     */
    public function getRemainingViews()
    {
        $this->load();

        return parent::getRemainingViews();
    }

    /**
     * {@inheritdoc}
     */
    public function getChoicesForValues(array $values)
    {
        if (empty($values)) {
            return array();
        }

        /**
         * This performance optimization reflects a common scenario:
         * * A simple select of a model entry.
         * * The choice option "expanded" is set to false.
         * * The current request is the submission of the selected value.
         *
         * @see \Symfony\Component\Form\Extension\Core\DataTransformer\ChoicesToValuesTransformer::reverseTransform
         * @see \Symfony\Component\Form\Extension\Core\DataTransformer\ChoiceToValueTransformer::reverseTransform
         */
        if (!$this->loaded) {
            if (1 === count($this->identifier)) {
                $filterBy = 'filterBy'.current($this->identifier)->getPhpName();

                // The initial query is cloned, so all additional filters are applied correctly.
                $query = clone $this->query;
                $result = (array) $query
                    ->$filterBy($values)
                    ->find();

                // Preserve the keys as provided by the values.
                $models = array();
                foreach ($values as $index => $value) {
                    foreach ($result as $eachModel) {
                        if ($value === $this->createValue($eachModel)) {
                            // Make sure to convert to the right format
                            $models[$index] = $this->fixChoice($eachModel);

                            // If all values have been assigned, skip further loops.
                            unset($values[$index]);
                            if (0 === count($values)) {
                                break 2;
                            }
                        }
                    }
                }

                return $models;
            }
        }

        $this->load();

        return parent::getChoicesForValues($values);
    }

    /**
     * {@inheritdoc}
     */
    public function getValuesForChoices(array $models)
    {
        if (empty($models)) {
            return array();
        }

        if (!$this->loaded) {
            /**
             * This performance optimization assumes the validation of the respective values will be done by other means.
             *
             * It correlates with the performance optimization in {@link ModelChoiceList::getChoicesForValues()}
             * as it won't load the actual entries from the database.
             *
             * @see \Symfony\Component\Form\Extension\Core\DataTransformer\ChoicesToValuesTransformer::transform
             * @see \Symfony\Component\Form\Extension\Core\DataTransformer\ChoiceToValueTransformer::transform
             */
            if (1 === count($this->identifier)) {
                $values = array();
                foreach ($models as $index => $model) {
                    if ($model instanceof $this->class) {
                        // Make sure to convert to the right format
                        $values[$index] = $this->fixValue(current($this->getIdentifierValues($model)));
                    }
                }

                return $values;
            }
        }

        $this->load();

        $values = array();
        $availableValues = $this->getValues();

        /*
         * Overwriting default implementation.
         *
         * The two objects may represent the same entry in the database,
         * but if they originated from different queries, there are not the same object within the code.
         *
         * This happens when using m:n relations with either sides model as data_class of the form.
         * The choicelist will retrieve the list of available related models with a different query, resulting in different objects.
         */
        $choices = $this->fixChoices($models);
        foreach ($choices as $i => $givenChoice) {
            if (null === $givenChoice) {
                continue;
            }

            foreach ($this->getChoices() as $j => $choice) {
                if ($this->isEqual($choice, $givenChoice)) {
                    $values[$i] = $availableValues[$j];

                    // If all choices have been assigned, skip further loops.
                    unset($choices[$i]);
                    if (0 === count($choices)) {
                        break 2;
                    }
                }
            }
        }

        return $values;
    }

    /**
     * {@inheritdoc}
     *
     * @deprecated Deprecated since version 2.4, to be removed in 3.0.
     */
    public function getIndicesForChoices(array $models)
    {
        if (empty($models)) {
            return array();
        }

        $this->load();

        $indices = array();

        /*
         * Overwriting default implementation.
         *
         * The two objects may represent the same entry in the database,
         * but if they originated from different queries, there are not the same object within the code.
         *
         * This happens when using m:n relations with either sides model as data_class of the form.
         * The choicelist will retrieve the list of available related models with a different query, resulting in different objects.
         */
        $choices = $this->fixChoices($models);
        foreach ($choices as $i => $givenChoice) {
            if (null === $givenChoice) {
                continue;
            }

            foreach ($this->getChoices() as $j => $choice) {
                if ($this->isEqual($choice, $givenChoice)) {
                    $indices[$i] = $j;

                    // If all choices have been assigned, skip further loops.
                    unset($choices[$i]);
                    if (0 === count($choices)) {
                        break 2;
                    }
                }
            }
        }

        return $indices;
    }

    /**
     * {@inheritdoc}
     *
     * @deprecated Deprecated since version 2.4, to be removed in 3.0.
     */
    public function getIndicesForValues(array $values)
    {
        if (empty($values)) {
            return array();
        }

        $this->load();

        return parent::getIndicesForValues($values);
    }

    /**
     * Creates a new unique index for this model.
     *
     * If the model has a single-field identifier, this identifier is used.
     *
     * Otherwise a new integer is generated.
     *
     * @param mixed $model The choice to create an index for
     *
     * @return int|string     A unique index containing only ASCII letters,
     *                        digits and underscores.
     */
    protected function createIndex($model)
    {
        if ($this->identifierAsIndex) {
            return current($this->getIdentifierValues($model));
        }

        return parent::createIndex($model);
    }

    /**
     * Creates a new unique value for this model.
     *
     * If the model has a single-field identifier, this identifier is used.
     *
     * Otherwise a new integer is generated.
     *
     * @param mixed $model The choice to create a value for
     *
     * @return int|string     A unique value without character limitations.
     */
    protected function createValue($model)
    {
        if ($this->identifierAsIndex) {
            return (string) current($this->getIdentifierValues($model));
        }

        return parent::createValue($model);
    }

    /**
     * Loads the complete choice list entries, once.
     *
     * If data has been loaded the choice list is initialized with the retrieved data.
     */
    private function load()
    {
        if ($this->loaded) {
            return;
        }

        $models = (array) $this->query->find();

        $preferred = array();
        if ($this->preferredQuery instanceof ModelCriteria) {
            $preferred = (array) $this->preferredQuery->find();
        }

        try {
            // The second parameter $labels is ignored by ObjectChoiceList
            parent::initialize($models, array(), $preferred);

            $this->loaded = true;
        } catch (StringCastException $e) {
            throw new StringCastException(str_replace('argument $labelPath', 'option "property"', $e->getMessage()), null, $e);
        }
    }

    /**
     * Returns the values of the identifier fields of a model.
     *
     * Propel must know about this model, that is, the model must already
     * be persisted or added to the idmodel map before. Otherwise an
     * exception is thrown.
     *
     * @param object $model The model for which to get the identifier
     *
     * @return array
     */
    private function getIdentifierValues($model)
    {
        if (!$model instanceof $this->class) {
            return array();
        }

        if (1 === count($this->identifier) && current($this->identifier) instanceof \ColumnMap) {
            $phpName = current($this->identifier)->getPhpName();

            if (method_exists($model, 'get'.$phpName)) {
                return array($model->{'get'.$phpName}());
            }
        }

        if ($model instanceof Persistent) {
            return array($model->getPrimaryKey());
        }

        // readonly="true" models do not implement Persistent.
        if ($model instanceof BaseObject && method_exists($model, 'getPrimaryKey')) {
            return array($model->getPrimaryKey());
        }

        if (!method_exists($model, 'getPrimaryKeys')) {
            return array();
        }

        return $model->getPrimaryKeys();
    }

    /**
     * Whether this column contains scalar values (to be used as indices).
     *
     * @param \ColumnMap $column
     *
     * @return bool
     */
    private function isScalar(\ColumnMap $column)
    {
        return in_array($column->getPdoType(), array(
            \PDO::PARAM_BOOL,
            \PDO::PARAM_INT,
            \PDO::PARAM_STR,
        ));
    }

    /**
     * Check the given choices for equality.
     *
     * @param mixed $choice
     * @param mixed $givenChoice
     *
     * @return bool
     */
    private function isEqual($choice, $givenChoice)
    {
        if ($choice === $givenChoice) {
            return true;
        }

        if ($this->getIdentifierValues($choice) === $this->getIdentifierValues($givenChoice)) {
            return true;
        }

        return false;
    }
}<|MERGE_RESOLUTION|>--- conflicted
+++ resolved
@@ -98,20 +98,14 @@
 
         $query = new $queryClass();
 
-<<<<<<< HEAD
-        $this->query        = $queryObject ?: $query;
+        $this->query = $queryObject ?: $query;
         if ($useAsIdentifier) {
-            $this->identifier   = array( $this->query->getTableMap()->getColumn($useAsIdentifier) );
+            $this->identifier = array( $this->query->getTableMap()->getColumn($useAsIdentifier) );
         } else {
-            $this->identifier   = $this->query->getTableMap()->getPrimaryKeys();
-        }
-
-        $this->loaded       = is_array($choices) || $choices instanceof \Traversable;
-=======
-        $this->query = $queryObject ?: $query;
-        $this->identifier = $this->query->getTableMap()->getPrimaryKeys();
+            $this->identifier = $this->query->getTableMap()->getPrimaryKeys();
+        }
+
         $this->loaded = is_array($choices) || $choices instanceof \Traversable;
->>>>>>> 20e7cf12
 
         if ($preferred instanceof ModelCriteria) {
             $this->preferredQuery = $preferred->mergeWith($this->query);
