<?php

/*
 * This file is part of the Symfony package.
 *
 * (c) Fabien Potencier <fabien@symfony.com>
 *
 * For the full copyright and license information, please view the LICENSE
 * file that was distributed with this source code.
 */

namespace Symfony\Bridge\Doctrine\Tests\Form\Type;

use Symfony\Component\Form\Test\FormPerformanceTestCase;
use Symfony\Bridge\Doctrine\Tests\Fixtures\SingleIntIdEntity;
use Doctrine\ORM\Tools\SchemaTool;
use Symfony\Bridge\Doctrine\Test\DoctrineTestHelper;
use Symfony\Component\Form\Extension\Core\CoreExtension;
use Symfony\Bridge\Doctrine\Form\DoctrineOrmExtension;

/**
 * @author Bernhard Schussek <bschussek@gmail.com>
 */
class EntityTypePerformanceTest extends FormPerformanceTestCase
{
    const ENTITY_CLASS = 'Symfony\Bridge\Doctrine\Tests\Fixtures\SingleIntIdEntity';

    /**
     * @var \Doctrine\ORM\EntityManager
     */
    private $em;

    protected function getExtensions()
    {
        $manager = $this->getMock('Doctrine\Common\Persistence\ManagerRegistry');

        $manager->expects($this->any())
            ->method('getManager')
            ->will($this->returnValue($this->em));

        $manager->expects($this->any())
            ->method('getManagerForClass')
            ->will($this->returnValue($this->em));

        return array(
            new CoreExtension(),
            new DoctrineOrmExtension($manager),
        );
    }

    protected function setUp()
    {
<<<<<<< HEAD
        $this->em = DoctrineOrmTestCase::createTestEntityManager();
=======
        $this->em = DoctrineTestHelper::createTestEntityManager();
>>>>>>> 503d2de6

        parent::setUp();

        $schemaTool = new SchemaTool($this->em);
        $classes = array(
            $this->em->getClassMetadata(self::ENTITY_CLASS),
        );

        try {
            $schemaTool->dropSchema($classes);
        } catch (\Exception $e) {
        }

        try {
            $schemaTool->createSchema($classes);
        } catch (\Exception $e) {
        }

        $ids = range(1, 300);

        foreach ($ids as $id) {
            $name = 65 + chr($id % 57);
            $this->em->persist(new SingleIntIdEntity($id, $name));
        }

        $this->em->flush();
    }

    /**
     * This test case is realistic in collection forms where each
     * row contains the same entity field.
     *
     * @group benchmark
     */
    public function testCollapsedEntityField()
    {
        $this->setMaxRunningTime(1);

        for ($i = 0; $i < 40; ++$i) {
            $form = $this->factory->create('entity', null, array(
                'class' => self::ENTITY_CLASS,
            ));

            // force loading of the choice list
            $form->createView();
        }
    }

    /**
     * @group benchmark
     */
    public function testCollapsedEntityFieldWithChoices()
    {
        $choices = $this->em->createQuery('SELECT c FROM '.self::ENTITY_CLASS.' c')->getResult();
        $this->setMaxRunningTime(1);

        for ($i = 0; $i < 40; ++$i) {
            $form = $this->factory->create('entity', null, array(
                'class' => self::ENTITY_CLASS,
                'choices' => $choices,
            ));

            // force loading of the choice list
            $form->createView();
        }
    }

    /**
     * @group benchmark
     */
    public function testCollapsedEntityFieldWithPreferredChoices()
    {
        $choices = $this->em->createQuery('SELECT c FROM '.self::ENTITY_CLASS.' c')->getResult();
        $this->setMaxRunningTime(1);

        for ($i = 0; $i < 40; ++$i) {
            $form = $this->factory->create('entity', null, array(
                    'class' => self::ENTITY_CLASS,
                    'preferred_choices' => $choices,
                ));

            // force loading of the choice list
            $form->createView();
        }
    }
}<|MERGE_RESOLUTION|>--- conflicted
+++ resolved
@@ -50,11 +50,7 @@
 
     protected function setUp()
     {
-<<<<<<< HEAD
-        $this->em = DoctrineOrmTestCase::createTestEntityManager();
-=======
         $this->em = DoctrineTestHelper::createTestEntityManager();
->>>>>>> 503d2de6
 
         parent::setUp();
 
