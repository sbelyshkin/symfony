--- conflicted
+++ resolved
@@ -210,13 +210,6 @@
             ['json', null],
         ];
 
-<<<<<<< HEAD
-=======
-        if (class_exists(Types::class)) {
-            $provider[] = ['json', null];
-        }
-
->>>>>>> f86c5577
         return $provider;
     }
 
