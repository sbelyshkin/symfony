<?php

/*
 * This file is part of the Symfony package.
 *
 * (c) Fabien Potencier <fabien@symfony.com>
 *
 * For the full copyright and license information, please view the LICENSE
 * file that was distributed with this source code.
 */

namespace Symfony\Bridge\Doctrine\Tests\PropertyInfo;

use Doctrine\Common\Collections\Collection;
use Doctrine\DBAL\Types\Type as DBALType;
use Doctrine\DBAL\Types\Types;
use Doctrine\ORM\EntityManager;
use Doctrine\ORM\Tools\Setup;
use PHPUnit\Framework\TestCase;
use Symfony\Bridge\Doctrine\PropertyInfo\DoctrineExtractor;
use Symfony\Bridge\Doctrine\Tests\PropertyInfo\Fixtures\DoctrineDummy210;
use Symfony\Bridge\Doctrine\Tests\PropertyInfo\Fixtures\DoctrineGeneratedValue;
use Symfony\Bridge\Doctrine\Tests\PropertyInfo\Fixtures\DoctrineRelation;
use Symfony\Component\PropertyInfo\Type;

/**
 * @author Kévin Dunglas <dunglas@gmail.com>
 */
class DoctrineExtractorTest extends TestCase
{
    private function createExtractor()
    {
        $config = Setup::createAnnotationMetadataConfiguration([__DIR__.\DIRECTORY_SEPARATOR.'Fixtures'], true);
        $entityManager = EntityManager::create(['driver' => 'pdo_sqlite'], $config);

        if (!DBALType::hasType('foo')) {
            DBALType::addType('foo', 'Symfony\Bridge\Doctrine\Tests\PropertyInfo\Fixtures\DoctrineFooType');
            $entityManager->getConnection()->getDatabasePlatform()->registerDoctrineTypeMapping('custom_foo', 'foo');
        }

        return new DoctrineExtractor($entityManager);
    }

    public function testGetProperties()
    {
<<<<<<< HEAD
        $this->assertEquals(
             [
                'id',
                'guid',
                'time',
                'timeImmutable',
                'dateInterval',
                'json',
                'simpleArray',
                'float',
                'decimal',
                'bool',
                'binary',
                'customFoo',
                'bigint',
                'foo',
                'bar',
                'indexedBar',
                'indexedFoo',
                'indexedByDt',
                'indexedByCustomType',
            ],
            $this->createExtractor()->getProperties('Symfony\Bridge\Doctrine\Tests\PropertyInfo\Fixtures\DoctrineDummy')
=======
        $this->doTestGetProperties(false);
    }

    public function testLegacyGetProperties()
    {
        $this->doTestGetProperties(true);
    }

    private function doTestGetProperties(bool $legacy)
    {
        // Fields
        $expected = [
            'id',
            'guid',
            'time',
            'timeImmutable',
            'dateInterval',
            'jsonArray',
            'simpleArray',
            'float',
            'decimal',
            'bool',
            'binary',
            'customFoo',
            'bigint',
        ];

        if (class_exists(Types::class)) {
            $expected[] = 'json';
        }

        // Associations
        $expected = array_merge($expected, [
            'foo',
            'bar',
            'indexedBar',
            'indexedFoo',
            'indexedByDt',
            'indexedByCustomType',
        ]);

        $this->assertEquals(
            $expected,
            $this->createExtractor($legacy)->getProperties(!class_exists(Types::class) ? 'Symfony\Bridge\Doctrine\Tests\PropertyInfo\Fixtures\DoctrineDummy' : DoctrineDummy210::class)
>>>>>>> 11075481
        );
    }

    public function testTestGetPropertiesWithEmbedded()
    {
        if (!class_exists('Doctrine\ORM\Mapping\Embedded')) {
            $this->markTestSkipped('@Embedded is not available in Doctrine ORM lower than 2.5.');
        }

        $this->assertEquals(
            [
                'id',
                'embedded',
            ],
            $this->createExtractor()->getProperties('Symfony\Bridge\Doctrine\Tests\PropertyInfo\Fixtures\DoctrineWithEmbedded')
        );
    }

    /**
     * @dataProvider typesProvider
     */
    public function testExtract($property, array $type = null)
    {
<<<<<<< HEAD
        $this->assertEquals($type, $this->createExtractor()->getTypes('Symfony\Bridge\Doctrine\Tests\PropertyInfo\Fixtures\DoctrineDummy', $property, []));
=======
        $this->doTestExtract(false, $property, $type);
    }

    /**
     * @dataProvider typesProvider
     */
    public function testLegacyExtract($property, array $type = null)
    {
        $this->doTestExtract(true, $property, $type);
    }

    private function doTestExtract(bool $legacy, $property, array $type = null)
    {
        $this->assertEquals($type, $this->createExtractor($legacy)->getTypes(!class_exists(Types::class) ? 'Symfony\Bridge\Doctrine\Tests\PropertyInfo\Fixtures\DoctrineDummy' : DoctrineDummy210::class, $property, []));
>>>>>>> 11075481
    }

    public function testExtractWithEmbedded()
    {
        if (!class_exists('Doctrine\ORM\Mapping\Embedded')) {
            $this->markTestSkipped('@Embedded is not available in Doctrine ORM lower than 2.5.');
        }

        $expectedTypes = [new Type(
            Type::BUILTIN_TYPE_OBJECT,
            false,
            'Symfony\Bridge\Doctrine\Tests\PropertyInfo\Fixtures\DoctrineEmbeddable'
        )];

        $actualTypes = $this->createExtractor()->getTypes(
            'Symfony\Bridge\Doctrine\Tests\PropertyInfo\Fixtures\DoctrineWithEmbedded',
            'embedded',
            []
        );

        $this->assertEquals($expectedTypes, $actualTypes);
    }

    public function typesProvider()
    {
        $provider = [
            ['id', [new Type(Type::BUILTIN_TYPE_INT)]],
            ['guid', [new Type(Type::BUILTIN_TYPE_STRING)]],
            ['bigint', [new Type(Type::BUILTIN_TYPE_STRING)]],
            ['time', [new Type(Type::BUILTIN_TYPE_OBJECT, false, 'DateTime')]],
            ['timeImmutable', [new Type(Type::BUILTIN_TYPE_OBJECT, false, 'DateTimeImmutable')]],
            ['dateInterval', [new Type(Type::BUILTIN_TYPE_OBJECT, false, 'DateInterval')]],
            ['float', [new Type(Type::BUILTIN_TYPE_FLOAT)]],
            ['decimal', [new Type(Type::BUILTIN_TYPE_STRING)]],
            ['bool', [new Type(Type::BUILTIN_TYPE_BOOL)]],
            ['binary', [new Type(Type::BUILTIN_TYPE_RESOURCE)]],
            ['jsonArray', [new Type(Type::BUILTIN_TYPE_ARRAY, false, null, true)]],
            ['foo', [new Type(Type::BUILTIN_TYPE_OBJECT, true, 'Symfony\Bridge\Doctrine\Tests\PropertyInfo\Fixtures\DoctrineRelation')]],
            ['bar', [new Type(
                Type::BUILTIN_TYPE_OBJECT,
                false,
                'Doctrine\Common\Collections\Collection',
                true,
                new Type(Type::BUILTIN_TYPE_INT),
                new Type(Type::BUILTIN_TYPE_OBJECT, false, 'Symfony\Bridge\Doctrine\Tests\PropertyInfo\Fixtures\DoctrineRelation')
            )]],
            ['indexedBar', [new Type(
                Type::BUILTIN_TYPE_OBJECT,
                false,
                'Doctrine\Common\Collections\Collection',
                true,
                new Type(Type::BUILTIN_TYPE_STRING),
                new Type(Type::BUILTIN_TYPE_OBJECT, false, 'Symfony\Bridge\Doctrine\Tests\PropertyInfo\Fixtures\DoctrineRelation')
            )]],
            ['indexedFoo', [new Type(
                Type::BUILTIN_TYPE_OBJECT,
                false,
                'Doctrine\Common\Collections\Collection',
                true,
                new Type(Type::BUILTIN_TYPE_STRING),
                new Type(Type::BUILTIN_TYPE_OBJECT, false, 'Symfony\Bridge\Doctrine\Tests\PropertyInfo\Fixtures\DoctrineRelation')
            )]],
            ['simpleArray', [new Type(Type::BUILTIN_TYPE_ARRAY, false, null, true, new Type(Type::BUILTIN_TYPE_INT), new Type(Type::BUILTIN_TYPE_STRING))]],
            ['customFoo', null],
            ['notMapped', null],
            ['indexedByDt', [new Type(
                Type::BUILTIN_TYPE_OBJECT,
                false,
                Collection::class,
                true,
                new Type(Type::BUILTIN_TYPE_OBJECT),
                new Type(Type::BUILTIN_TYPE_OBJECT, false, DoctrineRelation::class)
            )]],
            ['indexedByCustomType', null],
        ];

        if (class_exists(Types::class)) {
            $provider[] = ['json', [new Type(Type::BUILTIN_TYPE_ARRAY, true, null, true)]];
        }

        return $provider;
    }

    public function testGetPropertiesCatchException()
    {
        $this->assertNull($this->createExtractor()->getProperties('Not\Exist'));
    }

    public function testGetTypesCatchException()
    {
        $this->assertNull($this->createExtractor()->getTypes('Not\Exist', 'baz'));
    }

    public function testGeneratedValueNotWritable()
    {
        $extractor = $this->createExtractor();
        $this->assertFalse($extractor->isWritable(DoctrineGeneratedValue::class, 'id'));
        $this->assertNull($extractor->isReadable(DoctrineGeneratedValue::class, 'id'));
        $this->assertNull($extractor->isWritable(DoctrineGeneratedValue::class, 'foo'));
        $this->assertNull($extractor->isReadable(DoctrineGeneratedValue::class, 'foo'));
    }
}<|MERGE_RESOLUTION|>--- conflicted
+++ resolved
@@ -42,41 +42,6 @@
     }
 
     public function testGetProperties()
-    {
-<<<<<<< HEAD
-        $this->assertEquals(
-             [
-                'id',
-                'guid',
-                'time',
-                'timeImmutable',
-                'dateInterval',
-                'json',
-                'simpleArray',
-                'float',
-                'decimal',
-                'bool',
-                'binary',
-                'customFoo',
-                'bigint',
-                'foo',
-                'bar',
-                'indexedBar',
-                'indexedFoo',
-                'indexedByDt',
-                'indexedByCustomType',
-            ],
-            $this->createExtractor()->getProperties('Symfony\Bridge\Doctrine\Tests\PropertyInfo\Fixtures\DoctrineDummy')
-=======
-        $this->doTestGetProperties(false);
-    }
-
-    public function testLegacyGetProperties()
-    {
-        $this->doTestGetProperties(true);
-    }
-
-    private function doTestGetProperties(bool $legacy)
     {
         // Fields
         $expected = [
@@ -111,8 +76,7 @@
 
         $this->assertEquals(
             $expected,
-            $this->createExtractor($legacy)->getProperties(!class_exists(Types::class) ? 'Symfony\Bridge\Doctrine\Tests\PropertyInfo\Fixtures\DoctrineDummy' : DoctrineDummy210::class)
->>>>>>> 11075481
+            $this->createExtractor()->getProperties(!class_exists(Types::class) ? 'Symfony\Bridge\Doctrine\Tests\PropertyInfo\Fixtures\DoctrineDummy' : DoctrineDummy210::class)
         );
     }
 
@@ -136,24 +100,7 @@
      */
     public function testExtract($property, array $type = null)
     {
-<<<<<<< HEAD
-        $this->assertEquals($type, $this->createExtractor()->getTypes('Symfony\Bridge\Doctrine\Tests\PropertyInfo\Fixtures\DoctrineDummy', $property, []));
-=======
-        $this->doTestExtract(false, $property, $type);
-    }
-
-    /**
-     * @dataProvider typesProvider
-     */
-    public function testLegacyExtract($property, array $type = null)
-    {
-        $this->doTestExtract(true, $property, $type);
-    }
-
-    private function doTestExtract(bool $legacy, $property, array $type = null)
-    {
-        $this->assertEquals($type, $this->createExtractor($legacy)->getTypes(!class_exists(Types::class) ? 'Symfony\Bridge\Doctrine\Tests\PropertyInfo\Fixtures\DoctrineDummy' : DoctrineDummy210::class, $property, []));
->>>>>>> 11075481
+        $this->assertEquals($type, $this->createExtractor()->getTypes(!class_exists(Types::class) ? 'Symfony\Bridge\Doctrine\Tests\PropertyInfo\Fixtures\DoctrineDummy' : DoctrineDummy210::class, $property, []));
     }
 
     public function testExtractWithEmbedded()
