{
    "name": "symfony/doctrine-bridge",
    "type": "symfony-bridge",
    "description": "Symfony Doctrine Bridge",
    "keywords": [],
    "homepage": "https://symfony.com",
    "license": "MIT",
    "authors": [
        {
            "name": "Fabien Potencier",
            "email": "fabien@symfony.com"
        },
        {
            "name": "Symfony Community",
            "homepage": "https://symfony.com/contributors"
        }
    ],
    "require": {
        "php": ">=7.2.5",
        "doctrine/event-manager": "~1.0",
        "doctrine/persistence": "^1.3|^2",
        "symfony/polyfill-ctype": "~1.8",
        "symfony/polyfill-mbstring": "~1.0",
        "symfony/polyfill-php80": "^1.15",
        "symfony/service-contracts": "^1.1|^2"
    },
    "require-dev": {
        "composer/package-versions-deprecated": "^1.8",
        "symfony/stopwatch": "^4.4|^5.0",
        "symfony/cache": "^5.1",
        "symfony/config": "^4.4|^5.0",
        "symfony/dependency-injection": "^4.4|^5.0",
        "symfony/form": "^5.1",
        "symfony/http-kernel": "^5.0",
        "symfony/messenger": "^4.4|^5.0",
        "symfony/doctrine-messenger": "^5.1",
        "symfony/property-access": "^4.4|^5.0",
        "symfony/property-info": "^5.0",
        "symfony/proxy-manager-bridge": "^4.4|^5.0",
        "symfony/security-core": "^5.0",
        "symfony/expression-language": "^4.4|^5.0",
        "symfony/validator": "^5.0.2",
        "symfony/translation": "^4.4|^5.0",
        "symfony/var-dumper": "^4.4|^5.0",
        "doctrine/annotations": "~1.7",
        "doctrine/cache": "~1.6",
        "doctrine/collections": "~1.0",
<<<<<<< HEAD
        "doctrine/data-fixtures": "1.0.*",
        "doctrine/dbal": "^2.10",
=======
        "doctrine/data-fixtures": "^1.1",
        "doctrine/dbal": "~2.4",
>>>>>>> 20cf5df0
        "doctrine/orm": "^2.6.3",
        "doctrine/reflection": "~1.0"
    },
    "conflict": {
        "doctrine/dbal": "<2.10",
        "phpunit/phpunit": "<5.4.3",
        "symfony/dependency-injection": "<4.4",
        "symfony/form": "<5.1",
        "symfony/http-kernel": "<5",
        "symfony/messenger": "<4.4",
        "symfony/property-info": "<5",
        "symfony/security-bundle": "<5",
        "symfony/security-core": "<5",
        "symfony/validator": "<5.0.2"
    },
    "suggest": {
        "symfony/form": "",
        "symfony/validator": "",
        "symfony/property-info": "",
        "doctrine/data-fixtures": "",
        "doctrine/dbal": "",
        "doctrine/orm": ""
    },
    "autoload": {
        "psr-4": { "Symfony\\Bridge\\Doctrine\\": "" },
        "exclude-from-classmap": [
            "/Tests/"
        ]
    },
    "minimum-stability": "dev",
    "extra": {
        "branch-alias": {
            "dev-master": "5.2-dev"
        }
    }
}<|MERGE_RESOLUTION|>--- conflicted
+++ resolved
@@ -45,13 +45,8 @@
         "doctrine/annotations": "~1.7",
         "doctrine/cache": "~1.6",
         "doctrine/collections": "~1.0",
-<<<<<<< HEAD
-        "doctrine/data-fixtures": "1.0.*",
+        "doctrine/data-fixtures": "^1.1",
         "doctrine/dbal": "^2.10",
-=======
-        "doctrine/data-fixtures": "^1.1",
-        "doctrine/dbal": "~2.4",
->>>>>>> 20cf5df0
         "doctrine/orm": "^2.6.3",
         "doctrine/reflection": "~1.0"
     },
