--- conflicted
+++ resolved
@@ -30,25 +30,14 @@
         "symfony/form": "^5.0",
         "symfony/http-kernel": "^5.0",
         "symfony/messenger": "^4.4|^5.0",
-<<<<<<< HEAD
         "symfony/property-access": "^4.4|^5.0",
         "symfony/property-info": "^5.0",
         "symfony/proxy-manager-bridge": "^4.4|^5.0",
         "symfony/security-core": "^5.0",
         "symfony/expression-language": "^4.4|^5.0",
-        "symfony/validator": "^5.0",
+        "symfony/validator": "^5.0.1",
         "symfony/translation": "^4.4|^5.0",
         "symfony/var-dumper": "^4.4|^5.0",
-=======
-        "symfony/property-access": "^3.4|^4.0|^5.0",
-        "symfony/property-info": "^3.4|^4.0|^5.0",
-        "symfony/proxy-manager-bridge": "^3.4|^4.0|^5.0",
-        "symfony/security-core": "^4.4|^5.0",
-        "symfony/expression-language": "^3.4|^4.0|^5.0",
-        "symfony/validator": "^4.4.1|^5.0.1",
-        "symfony/var-dumper": "^3.4|^4.0|^5.0",
-        "symfony/translation": "^3.4|^4.0|^5.0",
->>>>>>> ea5ad5c4
         "doctrine/annotations": "~1.7",
         "doctrine/cache": "~1.6",
         "doctrine/collections": "~1.0",
@@ -58,7 +47,6 @@
         "doctrine/reflection": "~1.0"
     },
     "conflict": {
-<<<<<<< HEAD
         "phpunit/phpunit": "<5.4.3",
         "symfony/dependency-injection": "<4.4",
         "symfony/form": "<5",
@@ -67,16 +55,7 @@
         "symfony/property-info": "<5",
         "symfony/security-bundle": "<5",
         "symfony/security-core": "<5",
-        "symfony/validator": "<5"
-=======
-        "phpunit/phpunit": "<4.8.35|<5.4.3,>=5.0",
-        "symfony/dependency-injection": "<3.4",
-        "symfony/form": "<4.4",
-        "symfony/http-kernel": "<4.3.7",
-        "symfony/messenger": "<4.3",
-        "symfony/security-core": "<4.4",
-        "symfony/validator": "<4.4.1|<5.0.1,>=5.0"
->>>>>>> ea5ad5c4
+        "symfony/validator": "<5.0.1"
     },
     "suggest": {
         "symfony/form": "",
