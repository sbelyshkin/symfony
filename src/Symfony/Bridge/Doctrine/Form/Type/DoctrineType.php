--- conflicted
+++ resolved
@@ -50,20 +50,11 @@
      *
      * For backwards compatibility, objects are cast to strings by default.
      *
-<<<<<<< HEAD
-     * @return string The string representation of the object
-=======
-     * @param object $choice The object
->>>>>>> 8073b8ab
      *
      * @internal This method is public to be usable as callback. It should not
      *           be used in user code.
      */
-<<<<<<< HEAD
-    public static function createChoiceLabel(object $choice)
-=======
-    public static function createChoiceLabel($choice): string
->>>>>>> 8073b8ab
+    public static function createChoiceLabel(object $choice): string
     {
         return (string) $choice;
     }
@@ -82,11 +73,7 @@
      * @internal This method is public to be usable as callback. It should not
      *           be used in user code.
      */
-<<<<<<< HEAD
-    public static function createChoiceName(object $choice, $key, string $value)
-=======
-    public static function createChoiceName($choice, $key, $value): string
->>>>>>> 8073b8ab
+    public static function createChoiceName(object $choice, $key, string $value): string
     {
         return str_replace('-', '_', (string) $value);
     }
@@ -96,22 +83,13 @@
      * For instance in ORM two query builders with an equal SQL string and
      * equal parameters are considered to be equal.
      *
-<<<<<<< HEAD
-     * @return array|false Array with important QueryBuilder parts or false if
-     *                     they can't be determined
-=======
      * @return array|null Array with important QueryBuilder parts or null if
      *                    they can't be determined
->>>>>>> 8073b8ab
      *
      * @internal This method is public to be usable as callback. It should not
      *           be used in user code.
      */
-<<<<<<< HEAD
-    public function getQueryBuilderPartsForCachingHash(QueryBuilder $queryBuilder)
-=======
     public function getQueryBuilderPartsForCachingHash(QueryBuilder $queryBuilder): ?array
->>>>>>> 8073b8ab
     {
         return null;
     }
