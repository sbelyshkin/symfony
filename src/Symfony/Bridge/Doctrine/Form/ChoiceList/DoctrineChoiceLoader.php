--- conflicted
+++ resolved
@@ -43,12 +43,7 @@
      * @param ObjectManager              $manager      The object manager
      * @param string                     $class        The class name of the loaded objects
      * @param IdReader                   $idReader     The reader for the object IDs
-<<<<<<< HEAD
-     * @param null|EntityLoaderInterface $objectLoader The objects loader
-=======
      * @param EntityLoaderInterface|null $objectLoader The objects loader
-     * @param ChoiceListFactoryInterface $factory      The factory for creating the loaded choice list
->>>>>>> 25055be9
      */
     public function __construct(ObjectManager $manager, string $class, IdReader $idReader = null, EntityLoaderInterface $objectLoader = null)
     {
