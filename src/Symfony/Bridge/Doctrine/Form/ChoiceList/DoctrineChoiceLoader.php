--- conflicted
+++ resolved
@@ -24,13 +24,6 @@
  */
 class DoctrineChoiceLoader implements ChoiceLoaderInterface
 {
-<<<<<<< HEAD
-    /**
-     * @var ObjectManager
-     */
-=======
-    private $factory;
->>>>>>> 9bc9474f
     private $manager;
     private $class;
     private $idReader;
@@ -48,16 +41,11 @@
      * passed which optimizes the object loading for one of the Doctrine
      * mapper implementations.
      *
-<<<<<<< HEAD
-=======
-     * @param ChoiceListFactoryInterface $factory      The factory for creating the loaded choice list
->>>>>>> 9bc9474f
      * @param ObjectManager              $manager      The object manager
      * @param string                     $class        The class name of the loaded objects
      * @param IdReader                   $idReader     The reader for the object IDs
      * @param null|EntityLoaderInterface $objectLoader The objects loader
-     * @param ChoiceListFactoryInterface $factory      The factory for creating
-     *                                                 the loaded choice list
+     * @param ChoiceListFactoryInterface $factory      The factory for creating the loaded choice list
      */
     public function __construct($manager, $class, $idReader = null, $objectLoader = null, $factory = null)
     {
