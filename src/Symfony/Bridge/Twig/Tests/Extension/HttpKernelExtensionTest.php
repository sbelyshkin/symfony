--- conflicted
+++ resolved
@@ -62,13 +62,7 @@
 
         $context->expects($this->any())->method('getCurrentRequest')->will($this->returnValue(Request::create('/')));
 
-<<<<<<< HEAD
-        $renderer = new FragmentHandler($context, array($strategy), false);
-
-        return $renderer;
-=======
-        return new FragmentHandler(array($strategy), false, $context);
->>>>>>> 68d64159
+        return new FragmentHandler($context, array($strategy), false);
     }
 
     protected function renderTemplate(FragmentHandler $renderer, $template = '{{ render("foo") }}')
