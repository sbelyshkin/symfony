<?php

/*
 * This file is part of the Symfony package.
 *
 * (c) Fabien Potencier <fabien@symfony.com>
 *
 * For the full copyright and license information, please view the LICENSE
 * file that was distributed with this source code.
 */

namespace Symfony\Bridge\Twig\Tests\Extension;

use Symfony\Bridge\Twig\Extension\HttpKernelExtension;
use Symfony\Bridge\Twig\Extension\HttpKernelRuntime;
use Symfony\Component\HttpFoundation\Request;
use Symfony\Component\HttpFoundation\Response;
use Symfony\Component\HttpKernel\Fragment\FragmentHandler;

class HttpKernelExtensionTest extends \PHPUnit_Framework_TestCase
{
    /**
     * @expectedException \Twig_Error_Runtime
     */
    public function testFragmentWithError()
    {
        $renderer = $this->getFragmentHandler($this->throwException(new \Exception('foo')));

        $this->renderTemplate($renderer);
    }

    public function testRenderFragment()
    {
        $renderer = $this->getFragmentHandler($this->returnValue(new Response('html')));

        $response = $this->renderTemplate($renderer);

        $this->assertEquals('html', $response);
    }

    public function testUnknownFragmentRenderer()
    {
        $context = $this->getMockBuilder('Symfony\\Component\\HttpFoundation\\RequestStack')
            ->disableOriginalConstructor()
            ->getMock()
        ;
        $renderer = new FragmentHandler($context);

        $this->setExpectedException('InvalidArgumentException', 'The "inline" renderer does not exist.');
        $renderer->render('/foo');
    }

    protected function getFragmentHandler($return)
    {
        $strategy = $this->getMockBuilder('Symfony\\Component\\HttpKernel\\Fragment\\FragmentRendererInterface')->getMock();
        $strategy->expects($this->once())->method('getName')->will($this->returnValue('inline'));
        $strategy->expects($this->once())->method('render')->will($return);

        $context = $this->getMockBuilder('Symfony\\Component\\HttpFoundation\\RequestStack')
            ->disableOriginalConstructor()
            ->getMock()
        ;

        $context->expects($this->any())->method('getCurrentRequest')->will($this->returnValue(Request::create('/')));

        $renderer = new FragmentHandler($context, array($strategy), false);

        return $renderer;
    }

    protected function renderTemplate(FragmentHandler $renderer, $template = '{{ render("foo") }}')
    {
        $loader = new \Twig_Loader_Array(array('index' => $template));
        $twig = new \Twig_Environment($loader, array('debug' => true, 'cache' => false));
        $twig->addExtension(new HttpKernelExtension());

<<<<<<< HEAD
        $loader = $this->getMock('Twig_RuntimeLoaderInterface');
=======
        $loader = $this->getMockBuilder('Twig_RuntimeLoaderInterface')->getMock();
>>>>>>> 0a9e391f
        $loader->expects($this->any())->method('load')->will($this->returnValueMap(array(
            array('Symfony\Bridge\Twig\Extension\HttpKernelRuntime', new HttpKernelRuntime($renderer)),
        )));
        $twig->addRuntimeLoader($loader);

        return $twig->render('index');
    }
}<|MERGE_RESOLUTION|>--- conflicted
+++ resolved
@@ -74,11 +74,7 @@
         $twig = new \Twig_Environment($loader, array('debug' => true, 'cache' => false));
         $twig->addExtension(new HttpKernelExtension());
 
-<<<<<<< HEAD
-        $loader = $this->getMock('Twig_RuntimeLoaderInterface');
-=======
         $loader = $this->getMockBuilder('Twig_RuntimeLoaderInterface')->getMock();
->>>>>>> 0a9e391f
         $loader->expects($this->any())->method('load')->will($this->returnValueMap(array(
             array('Symfony\Bridge\Twig\Extension\HttpKernelRuntime', new HttpKernelRuntime($renderer)),
         )));
