<?php

/*
 * This file is part of the Symfony package.
 *
 * (c) Fabien Potencier <fabien@symfony.com>
 *
 * For the full copyright and license information, please view the LICENSE
 * file that was distributed with this source code.
 */

namespace Symfony\Bridge\Twig\Tests\Extension;

use Symfony\Bridge\Twig\Extension\FormExtension;
use Symfony\Bridge\Twig\Form\TwigRenderer;
use Symfony\Bridge\Twig\Form\TwigRendererEngine;
use Symfony\Bridge\Twig\Extension\TranslationExtension;
use Symfony\Bridge\Twig\Tests\Extension\Fixtures\StubTranslator;
use Symfony\Bridge\Twig\Tests\Extension\Fixtures\StubFilesystemLoader;
use Symfony\Component\Form\ChoiceList\View\ChoiceView;
use Symfony\Component\Form\FormView;
use Symfony\Component\Form\Tests\AbstractDivLayoutTest;

class FormExtensionDivLayoutTest extends AbstractDivLayoutTest
{
    use RuntimeLoaderProvider;

    private $renderer;

    protected function setUp()
    {
        parent::setUp();

        $loader = new StubFilesystemLoader(array(
            __DIR__.'/../../Resources/views/Form',
            __DIR__.'/Fixtures/templates/form',
        ));

        $environment = new \Twig_Environment($loader, array('strict_variables' => true));
        $environment->addExtension(new TranslationExtension(new StubTranslator()));
        $environment->addGlobal('global', '');
        // the value can be any template that exists
        $environment->addGlobal('dynamic_template_name', 'child_label');
        $environment->addExtension(new FormExtension());

        $rendererEngine = new TwigRendererEngine(array(
            'form_div_layout.html.twig',
            'custom_widgets.html.twig',
        ), $environment);
        $this->renderer = new TwigRenderer($rendererEngine, $this->getMockBuilder('Symfony\Component\Security\Csrf\CsrfTokenManagerInterface')->getMock());
        $this->registerTwigRuntimeLoader($environment, $this->renderer);
    }

    public function testThemeBlockInheritanceUsingUse()
    {
        $view = $this->factory
            ->createNamed('name', 'Symfony\Component\Form\Extension\Core\Type\EmailType')
            ->createView()
        ;

        $this->setTheme($view, array('theme_use.html.twig'));

        $this->assertMatchesXpath(
            $this->renderWidget($view),
            '/input[@type="email"][@rel="theme"]'
        );
    }

    public function testThemeBlockInheritanceUsingExtend()
    {
        $view = $this->factory
            ->createNamed('name', 'Symfony\Component\Form\Extension\Core\Type\EmailType')
            ->createView()
        ;

        $this->setTheme($view, array('theme_extends.html.twig'));

        $this->assertMatchesXpath(
            $this->renderWidget($view),
            '/input[@type="email"][@rel="theme"]'
        );
    }

    public function testThemeBlockInheritanceUsingDynamicExtend()
    {
        $view = $this->factory
            ->createNamed('name', 'Symfony\Component\Form\Extension\Core\Type\EmailType')
            ->createView()
        ;

<<<<<<< HEAD
        $this->renderer->setTheme($view, array('page_dynamic_extends.html.twig'));
        $this->renderer->searchAndRenderBlock($view, 'row');
=======
        $renderer = $this->extension->renderer;
        $renderer->setTheme($view, array('page_dynamic_extends.html.twig'));

        $this->assertMatchesXpath(
            $renderer->searchAndRenderBlock($view, 'row'),
            '/div/label[text()="child"]'
        );
>>>>>>> 295a8e0a
    }

    public function isSelectedChoiceProvider()
    {
        return array(
            array(true, '0', '0'),
            array(true, '1', '1'),
            array(true, '', ''),
            array(true, '1.23', '1.23'),
            array(true, 'foo', 'foo'),
            array(true, 'foo10', 'foo10'),
            array(true, 'foo', array(1, 'foo', 'foo10')),

            array(false, 10, array(1, 'foo', 'foo10')),
            array(false, 0, array(1, 'foo', 'foo10')),
        );
    }

    /**
     * @dataProvider isSelectedChoiceProvider
     */
    public function testIsChoiceSelected($expected, $choice, $value)
    {
        $choice = new ChoiceView($choice, $choice, $choice.' label');

        $this->assertSame($expected, \Symfony\Bridge\Twig\Extension\twig_is_selected_choice($choice, $value));
    }

    public function testStartTagHasNoActionAttributeWhenActionIsEmpty()
    {
        $form = $this->factory->create('Symfony\Component\Form\Extension\Core\Type\FormType', null, array(
            'method' => 'get',
            'action' => '',
        ));

        $html = $this->renderStart($form->createView());

        $this->assertSame('<form name="form" method="get">', $html);
    }

    public function testStartTagHasActionAttributeWhenActionIsZero()
    {
        $form = $this->factory->create('Symfony\Component\Form\Extension\Core\Type\FormType', null, array(
            'method' => 'get',
            'action' => '0',
        ));

        $html = $this->renderStart($form->createView());

        $this->assertSame('<form name="form" method="get" action="0">', $html);
    }

    protected function renderForm(FormView $view, array $vars = array())
    {
        return (string) $this->renderer->renderBlock($view, 'form', $vars);
    }

    protected function renderLabel(FormView $view, $label = null, array $vars = array())
    {
        if ($label !== null) {
            $vars += array('label' => $label);
        }

        return (string) $this->renderer->searchAndRenderBlock($view, 'label', $vars);
    }

    protected function renderErrors(FormView $view)
    {
        return (string) $this->renderer->searchAndRenderBlock($view, 'errors');
    }

    protected function renderWidget(FormView $view, array $vars = array())
    {
        return (string) $this->renderer->searchAndRenderBlock($view, 'widget', $vars);
    }

    protected function renderRow(FormView $view, array $vars = array())
    {
        return (string) $this->renderer->searchAndRenderBlock($view, 'row', $vars);
    }

    protected function renderRest(FormView $view, array $vars = array())
    {
        return (string) $this->renderer->searchAndRenderBlock($view, 'rest', $vars);
    }

    protected function renderStart(FormView $view, array $vars = array())
    {
        return (string) $this->renderer->renderBlock($view, 'form_start', $vars);
    }

    protected function renderEnd(FormView $view, array $vars = array())
    {
        return (string) $this->renderer->renderBlock($view, 'form_end', $vars);
    }

    protected function setTheme(FormView $view, array $themes)
    {
        $this->renderer->setTheme($view, $themes);
    }

    public static function themeBlockInheritanceProvider()
    {
        return array(
            array(array('theme.html.twig')),
        );
    }

    public static function themeInheritanceProvider()
    {
        return array(
            array(array('parent_label.html.twig'), array('child_label.html.twig')),
        );
    }
}<|MERGE_RESOLUTION|>--- conflicted
+++ resolved
@@ -88,18 +88,11 @@
             ->createView()
         ;
 
-<<<<<<< HEAD
         $this->renderer->setTheme($view, array('page_dynamic_extends.html.twig'));
-        $this->renderer->searchAndRenderBlock($view, 'row');
-=======
-        $renderer = $this->extension->renderer;
-        $renderer->setTheme($view, array('page_dynamic_extends.html.twig'));
-
         $this->assertMatchesXpath(
-            $renderer->searchAndRenderBlock($view, 'row'),
+            $this->renderer->searchAndRenderBlock($view, 'row'),
             '/div/label[text()="child"]'
         );
->>>>>>> 295a8e0a
     }
 
     public function isSelectedChoiceProvider()
