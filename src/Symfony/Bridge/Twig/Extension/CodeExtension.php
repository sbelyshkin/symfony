<?php

/*
 * This file is part of the Symfony package.
 *
 * (c) Fabien Potencier <fabien@symfony.com>
 *
 * For the full copyright and license information, please view the LICENSE
 * file that was distributed with this source code.
 */

namespace Symfony\Bridge\Twig\Extension;

<<<<<<< HEAD
use Symfony\Component\HttpKernel\Debug\FileLinkFormatter;
=======
use Twig\Extension\AbstractExtension;
use Twig\TwigFilter;
>>>>>>> 434c8334

/**
 * Twig extension relate to PHP code and used by the profiler and the default exception templates.
 *
 * @author Fabien Potencier <fabien@symfony.com>
 */
class CodeExtension extends AbstractExtension
{
    private $fileLinkFormat;
    private $rootDir;
    private $charset;

    /**
     * Constructor.
     *
     * @param string|FileLinkFormatter $fileLinkFormat The format for links to source files
     * @param string                   $rootDir        The project root directory
     * @param string                   $charset        The charset
     */
    public function __construct($fileLinkFormat, $rootDir, $charset)
    {
        $this->fileLinkFormat = $fileLinkFormat ?: ini_get('xdebug.file_link_format') ?: get_cfg_var('xdebug.file_link_format');
        $this->rootDir = str_replace('/', DIRECTORY_SEPARATOR, dirname($rootDir)).DIRECTORY_SEPARATOR;
        $this->charset = $charset;
    }

    /**
     * {@inheritdoc}
     */
    public function getFilters()
    {
        return array(
<<<<<<< HEAD
            new \Twig_SimpleFilter('abbr_class', array($this, 'abbrClass'), array('is_safe' => array('html'))),
            new \Twig_SimpleFilter('abbr_method', array($this, 'abbrMethod'), array('is_safe' => array('html'))),
            new \Twig_SimpleFilter('format_args', array($this, 'formatArgs'), array('is_safe' => array('html'))),
            new \Twig_SimpleFilter('format_args_as_text', array($this, 'formatArgsAsText')),
            new \Twig_SimpleFilter('file_excerpt', array($this, 'fileExcerpt'), array('is_safe' => array('html'))),
            new \Twig_SimpleFilter('format_file', array($this, 'formatFile'), array('is_safe' => array('html'))),
            new \Twig_SimpleFilter('format_file_from_text', array($this, 'formatFileFromText'), array('is_safe' => array('html'))),
            new \Twig_SimpleFilter('format_log_message', array($this, 'formatLogMessage'), array('is_safe' => array('html'))),
            new \Twig_SimpleFilter('file_link', array($this, 'getFileLink')),
=======
            new TwigFilter('abbr_class', array($this, 'abbrClass'), array('is_safe' => array('html'))),
            new TwigFilter('abbr_method', array($this, 'abbrMethod'), array('is_safe' => array('html'))),
            new TwigFilter('format_args', array($this, 'formatArgs'), array('is_safe' => array('html'))),
            new TwigFilter('format_args_as_text', array($this, 'formatArgsAsText')),
            new TwigFilter('file_excerpt', array($this, 'fileExcerpt'), array('is_safe' => array('html'))),
            new TwigFilter('format_file', array($this, 'formatFile'), array('is_safe' => array('html'))),
            new TwigFilter('format_file_from_text', array($this, 'formatFileFromText'), array('is_safe' => array('html'))),
            new TwigFilter('file_link', array($this, 'getFileLink')),
>>>>>>> 434c8334
        );
    }

    public function abbrClass($class)
    {
        $parts = explode('\\', $class);
        $short = array_pop($parts);

        return sprintf('<abbr title="%s">%s</abbr>', $class, $short);
    }

    public function abbrMethod($method)
    {
        if (false !== strpos($method, '::')) {
            list($class, $method) = explode('::', $method, 2);
            $result = sprintf('%s::%s()', $this->abbrClass($class), $method);
        } elseif ('Closure' === $method) {
            $result = sprintf('<abbr title="%s">%s</abbr>', $method, $method);
        } else {
            $result = sprintf('<abbr title="%s">%s</abbr>()', $method, $method);
        }

        return $result;
    }

    /**
     * Formats an array as a string.
     *
     * @param array $args The argument array
     *
     * @return string
     */
    public function formatArgs($args)
    {
        $result = array();
        foreach ($args as $key => $item) {
            if ('object' === $item[0]) {
                $parts = explode('\\', $item[1]);
                $short = array_pop($parts);
                $formattedValue = sprintf('<em>object</em>(<abbr title="%s">%s</abbr>)', $item[1], $short);
            } elseif ('array' === $item[0]) {
                $formattedValue = sprintf('<em>array</em>(%s)', is_array($item[1]) ? $this->formatArgs($item[1]) : $item[1]);
            } elseif ('null' === $item[0]) {
                $formattedValue = '<em>null</em>';
            } elseif ('boolean' === $item[0]) {
                $formattedValue = '<em>'.strtolower(var_export($item[1], true)).'</em>';
            } elseif ('resource' === $item[0]) {
                $formattedValue = '<em>resource</em>';
            } else {
                $formattedValue = str_replace("\n", '', htmlspecialchars(var_export($item[1], true), ENT_COMPAT | ENT_SUBSTITUTE, $this->charset));
            }

            $result[] = is_int($key) ? $formattedValue : sprintf("'%s' => %s", $key, $formattedValue);
        }

        return implode(', ', $result);
    }

    /**
     * Formats an array as a string.
     *
     * @param array $args The argument array
     *
     * @return string
     */
    public function formatArgsAsText($args)
    {
        return strip_tags($this->formatArgs($args));
    }

    /**
     * Returns an excerpt of a code file around the given line number.
     *
     * @param string $file       A file path
     * @param int    $line       The selected line number
     * @param int    $srcContext The number of displayed lines around or -1 for the whole file
     *
     * @return string An HTML string
     */
    public function fileExcerpt($file, $line, $srcContext = 3)
    {
        if (is_readable($file)) {
            // highlight_file could throw warnings
            // see https://bugs.php.net/bug.php?id=25725
            $code = @highlight_file($file, true);
            // remove main code/span tags
            $code = preg_replace('#^<code.*?>\s*<span.*?>(.*)</span>\s*</code>#s', '\\1', $code);
            // split multiline spans
            $code = preg_replace_callback('#<span ([^>]++)>((?:[^<]*+<br \/>)++[^<]*+)</span>#', function ($m) {
                return "<span $m[1]>".str_replace('<br />', "</span><br /><span $m[1]>", $m[2]).'</span>';
            }, $code);
            $content = explode('<br />', $code);

            $lines = array();
            if (0 > $srcContext) {
                $srcContext = count($content);
            }

            for ($i = max($line - $srcContext, 1), $max = min($line + $srcContext, count($content)); $i <= $max; ++$i) {
                $lines[] = '<li'.($i == $line ? ' class="selected"' : '').'><a class="anchor" name="line'.$i.'"></a><code>'.self::fixCodeMarkup($content[$i - 1]).'</code></li>';
            }

            return '<ol start="'.max($line - $srcContext, 1).'">'.implode("\n", $lines).'</ol>';
        }
    }

    /**
     * Formats a file path.
     *
     * @param string $file An absolute file path
     * @param int    $line The line number
     * @param string $text Use this text for the link rather than the file path
     *
     * @return string
     */
    public function formatFile($file, $line, $text = null)
    {
        $file = trim($file);

        if (null === $text) {
            $text = str_replace('/', DIRECTORY_SEPARATOR, $file);
            if (0 === strpos($text, $this->rootDir)) {
                $text = substr($text, strlen($this->rootDir));
                $text = explode(DIRECTORY_SEPARATOR, $text, 2);
                $text = sprintf('<abbr title="%s%2$s">%s</abbr>%s', $this->rootDir, $text[0], isset($text[1]) ? DIRECTORY_SEPARATOR.$text[1] : '');
            }
        }

        $text = "$text at line $line";

        if (false !== $link = $this->getFileLink($file, $line)) {
            return sprintf('<a href="%s" title="Click to open this file" class="file_link">%s</a>', htmlspecialchars($link, ENT_COMPAT | ENT_SUBSTITUTE, $this->charset), $text);
        }

        return $text;
    }

    /**
     * Returns the link for a given file/line pair.
     *
     * @param string $file An absolute file path
     * @param int    $line The line number
     *
     * @return string A link of false
     */
    public function getFileLink($file, $line)
    {
        if ($fmt = $this->fileLinkFormat) {
            return is_string($fmt) ? strtr($fmt, array('%f' => $file, '%l' => $line)) : $fmt->format($file, $line);
        }

        return false;
    }

    public function formatFileFromText($text)
    {
        return preg_replace_callback('/in ("|&quot;)?(.+?)\1(?: +(?:on|at))? +line (\d+)/s', function ($match) {
            return 'in '.$this->formatFile($match[2], $match[3]);
        }, $text);
    }

    /**
     * @internal
     */
    public function formatLogMessage($message, array $context)
    {
        if ($context && false !== strpos($message, '{')) {
            $replacements = array();
            foreach ($context as $key => $val) {
                if (is_scalar($val)) {
                    $replacements['{'.$key.'}'] = $val;
                }
            }

            if ($replacements) {
                $message = strtr($message, $replacements);
            }
        }

        return htmlspecialchars($message, ENT_COMPAT | ENT_SUBSTITUTE, $this->charset);
    }

    /**
     * {@inheritdoc}
     */
    public function getName()
    {
        return 'code';
    }

    protected static function fixCodeMarkup($line)
    {
        // </span> ending tag from previous line
        $opening = strpos($line, '<span');
        $closing = strpos($line, '</span>');
        if (false !== $closing && (false === $opening || $closing < $opening)) {
            $line = substr_replace($line, '', $closing, 7);
        }

        // missing </span> tag at the end of line
        $opening = strpos($line, '<span');
        $closing = strpos($line, '</span>');
        if (false !== $opening && (false === $closing || $closing > $opening)) {
            $line .= '</span>';
        }

        return $line;
    }
}<|MERGE_RESOLUTION|>--- conflicted
+++ resolved
@@ -11,12 +11,9 @@
 
 namespace Symfony\Bridge\Twig\Extension;
 
-<<<<<<< HEAD
 use Symfony\Component\HttpKernel\Debug\FileLinkFormatter;
-=======
 use Twig\Extension\AbstractExtension;
 use Twig\TwigFilter;
->>>>>>> 434c8334
 
 /**
  * Twig extension relate to PHP code and used by the profiler and the default exception templates.
@@ -49,17 +46,6 @@
     public function getFilters()
     {
         return array(
-<<<<<<< HEAD
-            new \Twig_SimpleFilter('abbr_class', array($this, 'abbrClass'), array('is_safe' => array('html'))),
-            new \Twig_SimpleFilter('abbr_method', array($this, 'abbrMethod'), array('is_safe' => array('html'))),
-            new \Twig_SimpleFilter('format_args', array($this, 'formatArgs'), array('is_safe' => array('html'))),
-            new \Twig_SimpleFilter('format_args_as_text', array($this, 'formatArgsAsText')),
-            new \Twig_SimpleFilter('file_excerpt', array($this, 'fileExcerpt'), array('is_safe' => array('html'))),
-            new \Twig_SimpleFilter('format_file', array($this, 'formatFile'), array('is_safe' => array('html'))),
-            new \Twig_SimpleFilter('format_file_from_text', array($this, 'formatFileFromText'), array('is_safe' => array('html'))),
-            new \Twig_SimpleFilter('format_log_message', array($this, 'formatLogMessage'), array('is_safe' => array('html'))),
-            new \Twig_SimpleFilter('file_link', array($this, 'getFileLink')),
-=======
             new TwigFilter('abbr_class', array($this, 'abbrClass'), array('is_safe' => array('html'))),
             new TwigFilter('abbr_method', array($this, 'abbrMethod'), array('is_safe' => array('html'))),
             new TwigFilter('format_args', array($this, 'formatArgs'), array('is_safe' => array('html'))),
@@ -67,8 +53,8 @@
             new TwigFilter('file_excerpt', array($this, 'fileExcerpt'), array('is_safe' => array('html'))),
             new TwigFilter('format_file', array($this, 'formatFile'), array('is_safe' => array('html'))),
             new TwigFilter('format_file_from_text', array($this, 'formatFileFromText'), array('is_safe' => array('html'))),
+            new TwigFilter('format_log_message', array($this, 'formatLogMessage'), array('is_safe' => array('html'))),
             new TwigFilter('file_link', array($this, 'getFileLink')),
->>>>>>> 434c8334
         );
     }
 
