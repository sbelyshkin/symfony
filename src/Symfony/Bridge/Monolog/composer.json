--- conflicted
+++ resolved
@@ -19,9 +19,7 @@
         "php": ">=5.3.9",
         "monolog/monolog": "~1.11"
     },
-<<<<<<< HEAD
     "require-dev": {
-        "symfony/phpunit-bridge": "~2.7",
         "symfony/http-kernel": "~2.4",
         "symfony/console": "~2.4",
         "symfony/event-dispatcher": "~2.2"
@@ -31,8 +29,6 @@
         "symfony/console": "For the possibility to show log messages in console commands depending on verbosity settings. You need version ~2.3 of the console for it.",
         "symfony/event-dispatcher": "Needed when using log messages in console commands."
      },
-=======
->>>>>>> 4c431d6c
     "autoload": {
         "psr-4": { "Symfony\\Bridge\\Monolog\\": "" }
     },
