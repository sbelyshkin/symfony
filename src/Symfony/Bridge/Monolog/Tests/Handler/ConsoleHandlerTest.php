<?php

/*
 * This file is part of the Symfony package.
 *
 * (c) Fabien Potencier <fabien@symfony.com>
 *
 * For the full copyright and license information, please view the LICENSE
 * file that was distributed with this source code.
 */

namespace Symfony\Bridge\Monolog\Tests\Handler;

use Monolog\Logger;
use PHPUnit\Framework\TestCase;
use Symfony\Bridge\Monolog\Handler\ConsoleHandler;
use Symfony\Component\Console\Command\Command;
use Symfony\Component\Console\ConsoleEvents;
use Symfony\Component\Console\Event\ConsoleCommandEvent;
use Symfony\Component\Console\Event\ConsoleTerminateEvent;
use Symfony\Component\Console\Output\BufferedOutput;
use Symfony\Component\Console\Output\OutputInterface;
use Symfony\Component\EventDispatcher\EventDispatcher;

/**
 * Tests the ConsoleHandler and also the ConsoleFormatter.
 *
 * @author Tobias Schultze <http://tobion.de>
 */
class ConsoleHandlerTest extends TestCase
{
    public function testConstructor()
    {
        $handler = new ConsoleHandler(null, false);
        $this->assertFalse($handler->getBubble(), 'the bubble parameter gets propagated');
    }

    public function testIsHandling()
    {
        $handler = new ConsoleHandler();
        $this->assertFalse($handler->isHandling([]), '->isHandling returns false when no output is set');
    }

    /**
     * @dataProvider provideVerbosityMappingTests
     */
    public function testVerbosityMapping($verbosity, $level, $isHandling, array $map = [])
    {
        $output = $this->getMockBuilder('Symfony\Component\Console\Output\OutputInterface')->getMock();
        $output
            ->expects($this->atLeastOnce())
            ->method('getVerbosity')
            ->willReturn($verbosity)
        ;
        $handler = new ConsoleHandler($output, true, $map);
        $this->assertSame($isHandling, $handler->isHandling(['level' => $level]),
            '->isHandling returns correct value depending on console verbosity and log level'
        );

        // check that the handler actually outputs the record if it handles it
        $levelName = Logger::getLevelName($level);
        $levelName = sprintf('%-9s', $levelName);

        $realOutput = $this->getMockBuilder('Symfony\Component\Console\Output\Output')->setMethods(['doWrite'])->getMock();
        $realOutput->setVerbosity($verbosity);
        if ($realOutput->isDebug()) {
            $log = "16:21:54 $levelName [app] My info message\n";
        } else {
            $log = "16:21:54 $levelName [app] My info message\n";
        }
        $realOutput
            ->expects($isHandling ? $this->once() : $this->never())
            ->method('doWrite')
            ->with($log, false);
        $handler = new ConsoleHandler($realOutput, true, $map);

        $infoRecord = [
            'message' => 'My info message',
            'context' => [],
            'level' => $level,
            'level_name' => Logger::getLevelName($level),
            'channel' => 'app',
            'datetime' => new \DateTime('2013-05-29 16:21:54'),
            'extra' => [],
        ];
        $this->assertFalse($handler->handle($infoRecord), 'The handler finished handling the log.');
    }

    public function provideVerbosityMappingTests()
    {
        return [
            [OutputInterface::VERBOSITY_QUIET, Logger::ERROR, true],
            [OutputInterface::VERBOSITY_QUIET, Logger::WARNING, false],
            [OutputInterface::VERBOSITY_NORMAL, Logger::WARNING, true],
            [OutputInterface::VERBOSITY_NORMAL, Logger::NOTICE, false],
            [OutputInterface::VERBOSITY_VERBOSE, Logger::NOTICE, true],
            [OutputInterface::VERBOSITY_VERBOSE, Logger::INFO, false],
            [OutputInterface::VERBOSITY_VERY_VERBOSE, Logger::INFO, true],
            [OutputInterface::VERBOSITY_VERY_VERBOSE, Logger::DEBUG, false],
            [OutputInterface::VERBOSITY_DEBUG, Logger::DEBUG, true],
            [OutputInterface::VERBOSITY_DEBUG, Logger::EMERGENCY, true],
            [OutputInterface::VERBOSITY_NORMAL, Logger::NOTICE, true, [
                OutputInterface::VERBOSITY_NORMAL => Logger::NOTICE,
            ]],
            [OutputInterface::VERBOSITY_DEBUG, Logger::NOTICE, true, [
                OutputInterface::VERBOSITY_NORMAL => Logger::NOTICE,
            ]],
        ];
    }

    public function testVerbosityChanged()
    {
        $output = $this->getMockBuilder('Symfony\Component\Console\Output\OutputInterface')->getMock();
        $output
            ->expects($this->at(0))
            ->method('getVerbosity')
            ->willReturn(OutputInterface::VERBOSITY_QUIET)
        ;
        $output
            ->expects($this->at(1))
            ->method('getVerbosity')
            ->willReturn(OutputInterface::VERBOSITY_DEBUG)
        ;
        $handler = new ConsoleHandler($output);
        $this->assertFalse($handler->isHandling(['level' => Logger::NOTICE]),
            'when verbosity is set to quiet, the handler does not handle the log'
        );
        $this->assertTrue($handler->isHandling(['level' => Logger::NOTICE]),
            'since the verbosity of the output increased externally, the handler is now handling the log'
        );
    }

    public function testGetFormatter()
    {
        $handler = new ConsoleHandler();
        $this->assertInstanceOf('Symfony\Bridge\Monolog\Formatter\ConsoleFormatter', $handler->getFormatter(),
            '-getFormatter returns ConsoleFormatter by default'
        );
    }

    public function testWritingAndFormatting()
    {
        $output = $this->getMockBuilder('Symfony\Component\Console\Output\OutputInterface')->getMock();
        $output
            ->expects($this->any())
            ->method('getVerbosity')
            ->willReturn(OutputInterface::VERBOSITY_DEBUG)
        ;
        $output
            ->expects($this->once())
            ->method('write')
            ->with("16:21:54 <fg=green>INFO     </> <comment>[app]</> My info message\n")
        ;

        $handler = new ConsoleHandler(null, false);
        $handler->setOutput($output);

        $infoRecord = [
            'message' => 'My info message',
            'context' => [],
            'level' => Logger::INFO,
            'level_name' => Logger::getLevelName(Logger::INFO),
            'channel' => 'app',
            'datetime' => new \DateTime('2013-05-29 16:21:54'),
            'extra' => [],
        ];

        $this->assertTrue($handler->handle($infoRecord), 'The handler finished handling the log as bubble is false.');
    }

    public function testLogsFromListeners()
    {
        $output = new BufferedOutput();
        $output->setVerbosity(OutputInterface::VERBOSITY_DEBUG);

        $handler = new ConsoleHandler(null, false);

        $logger = new Logger('app');
        $logger->pushHandler($handler);

        $dispatcher = new EventDispatcher();
        $dispatcher->addListener(ConsoleEvents::COMMAND, function () use ($logger) {
            $logger->info('Before command message.');
        });
        $dispatcher->addListener(ConsoleEvents::TERMINATE, function () use ($logger) {
            $logger->info('Before terminate message.');
        });

        $dispatcher->addSubscriber($handler);

        $dispatcher->addListener(ConsoleEvents::COMMAND, function () use ($logger) {
            $logger->info('After command message.');
        });
        $dispatcher->addListener(ConsoleEvents::TERMINATE, function () use ($logger) {
            $logger->info('After terminate message.');
        });

        $event = new ConsoleCommandEvent(new Command('foo'), $this->getMockBuilder('Symfony\Component\Console\Input\InputInterface')->getMock(), $output);
<<<<<<< HEAD
        $dispatcher->dispatch($event, ConsoleEvents::COMMAND);
        $this->assertContains('Before command message.', $out = $output->fetch());
        $this->assertContains('After command message.', $out);

        $event = new ConsoleTerminateEvent(new Command('foo'), $this->getMockBuilder('Symfony\Component\Console\Input\InputInterface')->getMock(), $output, 0);
        $dispatcher->dispatch($event, ConsoleEvents::TERMINATE);
        $this->assertContains('Before terminate message.', $out = $output->fetch());
        $this->assertContains('After terminate message.', $out);
=======
        $dispatcher->dispatch(ConsoleEvents::COMMAND, $event);
        $this->assertStringContainsString('Before command message.', $out = $output->fetch());
        $this->assertStringContainsString('After command message.', $out);

        $event = new ConsoleTerminateEvent(new Command('foo'), $this->getMockBuilder('Symfony\Component\Console\Input\InputInterface')->getMock(), $output, 0);
        $dispatcher->dispatch(ConsoleEvents::TERMINATE, $event);
        $this->assertStringContainsString('Before terminate message.', $out = $output->fetch());
        $this->assertStringContainsString('After terminate message.', $out);
>>>>>>> 87c8561c
    }
}<|MERGE_RESOLUTION|>--- conflicted
+++ resolved
@@ -196,24 +196,13 @@
         });
 
         $event = new ConsoleCommandEvent(new Command('foo'), $this->getMockBuilder('Symfony\Component\Console\Input\InputInterface')->getMock(), $output);
-<<<<<<< HEAD
         $dispatcher->dispatch($event, ConsoleEvents::COMMAND);
-        $this->assertContains('Before command message.', $out = $output->fetch());
-        $this->assertContains('After command message.', $out);
+        $this->assertStringContainsString('Before command message.', $out = $output->fetch());
+        $this->assertStringContainsString('After command message.', $out);
 
         $event = new ConsoleTerminateEvent(new Command('foo'), $this->getMockBuilder('Symfony\Component\Console\Input\InputInterface')->getMock(), $output, 0);
         $dispatcher->dispatch($event, ConsoleEvents::TERMINATE);
-        $this->assertContains('Before terminate message.', $out = $output->fetch());
-        $this->assertContains('After terminate message.', $out);
-=======
-        $dispatcher->dispatch(ConsoleEvents::COMMAND, $event);
-        $this->assertStringContainsString('Before command message.', $out = $output->fetch());
-        $this->assertStringContainsString('After command message.', $out);
-
-        $event = new ConsoleTerminateEvent(new Command('foo'), $this->getMockBuilder('Symfony\Component\Console\Input\InputInterface')->getMock(), $output, 0);
-        $dispatcher->dispatch(ConsoleEvents::TERMINATE, $event);
         $this->assertStringContainsString('Before terminate message.', $out = $output->fetch());
         $this->assertStringContainsString('After terminate message.', $out);
->>>>>>> 87c8561c
     }
 }