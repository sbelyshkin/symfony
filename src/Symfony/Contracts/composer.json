--- conflicted
+++ resolved
@@ -48,13 +48,9 @@
     },
     "minimum-stability": "dev",
     "extra": {
-<<<<<<< HEAD
-        "branch-version": "2.1"
-=======
-        "branch-version": "1.1",
+        "branch-version": "2.1",
         "branch-alias": {
-            "dev-main": "1.1-dev"
+            "dev-main": "2.1-dev"
         }
->>>>>>> 6ba6ae75
     }
 }