--- conflicted
+++ resolved
@@ -437,15 +437,7 @@
                 <div class="toggle-icon empty"></div>
             {% endif %}
 
-<<<<<<< HEAD
             {{ name|default('(no name)') }} {% if data.type_class is defined %}[<abbr title="{{ data.type_class }}">{{ data.type_class|split('\\')|last }}</abbr>]{% endif %}
-
-            {% if data.errors is defined and data.errors|length > 0 %}
-                <div class="badge-error">{{ data.errors|length }}</div>
-            {% endif %}
-=======
-            {{ name|default('(no name)') }} {% if data.type_class is defined and data.type is defined %}[<abbr title="{{ data.type_class }}">{{ data.type|split('\\')|last }}</abbr>]{% endif %}
->>>>>>> 1a77a44d
         </div>
 
         {% if data.children is not empty %}
