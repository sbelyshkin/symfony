--- conflicted
+++ resolved
@@ -11,11 +11,7 @@
 
 namespace Symfony\Bundle\TwigBundle\Tests\Loader;
 
-<<<<<<< HEAD
-=======
 use Symfony\Bridge\PhpUnit\ForwardCompatTestTrait;
-use Symfony\Bundle\FrameworkBundle\Templating\TemplateReference;
->>>>>>> 8173dafd
 use Symfony\Bundle\TwigBundle\Loader\FilesystemLoader;
 use Symfony\Bundle\TwigBundle\Tests\TestCase;
 use Symfony\Component\Templating\TemplateReferenceInterface;
@@ -105,17 +101,10 @@
         $loader->getCacheKey('name.format.engine');
     }
 
-<<<<<<< HEAD
-    /**
-     * @expectedException \Twig\Error\LoaderError
-     * @expectedExceptionMessageRegExp /Unable to find template "name\.format\.engine" \(looked into: .*Tests.Loader.\.\..DependencyInjection.Fixtures.templates\)/
-     */
-=======
->>>>>>> 8173dafd
     public function testTwigErrorIfTemplateDoesNotExist()
     {
         $this->expectException('Twig\Error\LoaderError');
-        $this->expectExceptionMessageRegExp('/Unable to find template "name\.format\.engine" \(looked into: .*Tests.Loader.\.\..DependencyInjection.Fixtures.Resources.views\)/');
+        $this->expectExceptionMessageRegExp('/Unable to find template "name\.format\.engine" \(looked into: .*Tests.Loader.\.\..DependencyInjection.Fixtures.templates\)/');
         $parser = $this->getMockBuilder('Symfony\Component\Templating\TemplateNameParserInterface')->getMock();
         $locator = $this->getMockBuilder('Symfony\Component\Config\FileLocatorInterface')->getMock();
 
