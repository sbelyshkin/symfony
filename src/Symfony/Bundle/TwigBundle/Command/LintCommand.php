--- conflicted
+++ resolved
@@ -34,38 +34,7 @@
      */
     public function setContainer(ContainerInterface $container = null)
     {
-<<<<<<< HEAD
         $this->container = $container;
-=======
-        $this
-            ->setName('twig:lint')
-            ->setDescription('Lints a template and outputs encountered errors')
-            ->addArgument('filename')
-            ->setHelp(<<<'EOF'
-The <info>%command.name%</info> command lints a template and outputs to stdout
-the first encountered syntax error.
-
-  <info>php %command.full_name% filename</info>
-
-The command gets the contents of <comment>filename</comment> and validates its syntax.
-
-  <info>php %command.full_name% dirname</info>
-
-The command finds all twig templates in <comment>dirname</comment> and validates the syntax
-of each Twig template.
-
-  <info>php %command.full_name% @AcmeMyBundle</info>
-
-The command finds all twig templates in the <comment>AcmeMyBundle</comment> bundle and validates
-the syntax of each Twig template.
-
-  <info>cat filename | php %command.full_name%</info>
-
-The command gets the template contents from stdin and validates its syntax.
-EOF
-            )
-        ;
->>>>>>> a89fe428
     }
 
     /**
@@ -85,7 +54,7 @@
 
         $this
             ->setHelp(
-                $this->getHelp().<<<EOF
+                $this->getHelp().<<<'EOF'
 
 Or all template files in a bundle:
 
