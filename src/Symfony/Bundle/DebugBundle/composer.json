--- conflicted
+++ resolved
@@ -22,16 +22,10 @@
         "symfony/var-dumper": "~2.6|~3.0.0"
     },
     "require-dev": {
-<<<<<<< HEAD
         "symfony/phpunit-bridge": "~2.7|~3.0.0",
         "symfony/config": "~2.3|~3.0.0",
-        "symfony/dependency-injection": "~2.3|~3.0.0"
-=======
-        "symfony/phpunit-bridge": "~2.7",
-        "symfony/config": "~2.3",
-        "symfony/dependency-injection": "~2.3",
-        "symfony/web-profiler-bundle": "~2.3"
->>>>>>> 81c054ad
+        "symfony/dependency-injection": "~2.3|~3.0.0",
+        "symfony/web-profiler-bundle": "~2.3|~3.0.0"
     },
     "suggest": {
         "symfony/config": "For service container configuration",
