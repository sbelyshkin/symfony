<?php

/*
 * This file is part of the Symfony package.
 *
 * (c) Fabien Potencier <fabien@symfony.com>
 *
 * For the full copyright and license information, please view the LICENSE
 * file that was distributed with this source code.
 */

namespace Symfony\Bundle\FrameworkBundle\Controller;

<<<<<<< HEAD
use Doctrine\Common\Persistence\ManagerRegistry;
use Fig\Link\GenericLinkProvider;
use Fig\Link\Link;
=======
use Doctrine\Common\Persistence\ManagerRegistry as LegacyManagerRegistry;
use Doctrine\Persistence\ManagerRegistry;
>>>>>>> cff8b25a
use Psr\Container\ContainerInterface;
use Symfony\Component\Form\Extension\Core\Type\FormType;
use Symfony\Component\Form\FormBuilderInterface;
use Symfony\Component\Form\FormInterface;
use Symfony\Component\HttpFoundation\BinaryFileResponse;
use Symfony\Component\HttpFoundation\JsonResponse;
use Symfony\Component\HttpFoundation\RedirectResponse;
use Symfony\Component\HttpFoundation\Request;
use Symfony\Component\HttpFoundation\Response;
use Symfony\Component\HttpFoundation\ResponseHeaderBag;
use Symfony\Component\HttpFoundation\StreamedResponse;
use Symfony\Component\HttpKernel\Exception\NotFoundHttpException;
use Symfony\Component\HttpKernel\HttpKernelInterface;
use Symfony\Component\Messenger\Envelope;
use Symfony\Component\Routing\Generator\UrlGeneratorInterface;
use Symfony\Component\Security\Core\Exception\AccessDeniedException;
use Symfony\Component\Security\Core\User\UserInterface;
use Symfony\Component\Security\Csrf\CsrfToken;
use Symfony\Component\WebLink\EventListener\AddLinkHeaderListener;

/**
 * Common features needed in controllers.
 *
 * @author Fabien Potencier <fabien@symfony.com>
 *
 * @internal
 *
 * @property ContainerInterface $container
 */
trait ControllerTrait
{
    /**
     * Returns true if the service id is defined.
     *
     * @final
     */
    protected function has(string $id): bool
    {
        return $this->container->has($id);
    }

    /**
     * Gets a container service by its id.
     *
     * @return object The service
     *
     * @final
     */
    protected function get(string $id)
    {
        return $this->container->get($id);
    }

    /**
     * Generates a URL from the given parameters.
     *
     * @see UrlGeneratorInterface
     *
     * @final
     */
    protected function generateUrl(string $route, array $parameters = [], int $referenceType = UrlGeneratorInterface::ABSOLUTE_PATH): string
    {
        return $this->container->get('router')->generate($route, $parameters, $referenceType);
    }

    /**
     * Forwards the request to another controller.
     *
     * @param string $controller The controller name (a string like Bundle\BlogBundle\Controller\PostController::indexAction)
     *
     * @final
     */
    protected function forward(string $controller, array $path = [], array $query = []): Response
    {
        $request = $this->container->get('request_stack')->getCurrentRequest();
        $path['_controller'] = $controller;
        $subRequest = $request->duplicate($query, null, $path);

        return $this->container->get('http_kernel')->handle($subRequest, HttpKernelInterface::SUB_REQUEST);
    }

    /**
     * Returns a RedirectResponse to the given URL.
     *
     * @final
     */
    protected function redirect(string $url, int $status = 302): RedirectResponse
    {
        return new RedirectResponse($url, $status);
    }

    /**
     * Returns a RedirectResponse to the given route with the given parameters.
     *
     * @final
     */
    protected function redirectToRoute(string $route, array $parameters = [], int $status = 302): RedirectResponse
    {
        return $this->redirect($this->generateUrl($route, $parameters), $status);
    }

    /**
     * Returns a JsonResponse that uses the serializer component if enabled, or json_encode.
     *
     * @final
     */
    protected function json($data, int $status = 200, array $headers = [], array $context = []): JsonResponse
    {
        if ($this->container->has('serializer')) {
            $json = $this->container->get('serializer')->serialize($data, 'json', array_merge([
                'json_encode_options' => JsonResponse::DEFAULT_ENCODING_OPTIONS,
            ], $context));

            return new JsonResponse($json, $status, $headers, true);
        }

        return new JsonResponse($data, $status, $headers);
    }

    /**
     * Returns a BinaryFileResponse object with original or customized file name and disposition header.
     *
     * @param \SplFileInfo|string $file File object or path to file to be sent as response
     *
     * @final
     */
    protected function file($file, string $fileName = null, string $disposition = ResponseHeaderBag::DISPOSITION_ATTACHMENT): BinaryFileResponse
    {
        $response = new BinaryFileResponse($file);
        $response->setContentDisposition($disposition, null === $fileName ? $response->getFile()->getFilename() : $fileName);

        return $response;
    }

    /**
     * Adds a flash message to the current session for type.
     *
     * @throws \LogicException
     *
     * @final
     */
    protected function addFlash(string $type, string $message)
    {
        if (!$this->container->has('session')) {
            throw new \LogicException('You can not use the addFlash method if sessions are disabled. Enable them in "config/packages/framework.yaml".');
        }

        $this->container->get('session')->getFlashBag()->add($type, $message);
    }

    /**
     * Checks if the attributes are granted against the current authentication token and optionally supplied subject.
     *
     * @throws \LogicException
     *
     * @final
     */
    protected function isGranted($attributes, $subject = null): bool
    {
        if (!$this->container->has('security.authorization_checker')) {
            throw new \LogicException('The SecurityBundle is not registered in your application. Try running "composer require symfony/security-bundle".');
        }

        return $this->container->get('security.authorization_checker')->isGranted($attributes, $subject);
    }

    /**
     * Throws an exception unless the attributes are granted against the current authentication token and optionally
     * supplied subject.
     *
     * @throws AccessDeniedException
     *
     * @final
     */
    protected function denyAccessUnlessGranted($attributes, $subject = null, string $message = 'Access Denied.')
    {
        if (!$this->isGranted($attributes, $subject)) {
            $exception = $this->createAccessDeniedException($message);
            $exception->setAttributes($attributes);
            $exception->setSubject($subject);

            throw $exception;
        }
    }

    /**
     * Returns a rendered view.
     *
     * @final
     */
    protected function renderView(string $view, array $parameters = []): string
    {
        if ($this->container->has('templating')) {
            @trigger_error('Using the "templating" service is deprecated since version 4.3 and will be removed in 5.0; use Twig instead.', E_USER_DEPRECATED);

            return $this->container->get('templating')->render($view, $parameters);
        }

        if (!$this->container->has('twig')) {
            throw new \LogicException('You can not use the "renderView" method if the Templating Component or the Twig Bundle are not available. Try running "composer require symfony/twig-bundle".');
        }

        return $this->container->get('twig')->render($view, $parameters);
    }

    /**
     * Renders a view.
     *
     * @final
     */
    protected function render(string $view, array $parameters = [], Response $response = null): Response
    {
        if ($this->container->has('templating')) {
            @trigger_error('Using the "templating" service is deprecated since version 4.3 and will be removed in 5.0; use Twig instead.', E_USER_DEPRECATED);

            $content = $this->container->get('templating')->render($view, $parameters);
        } elseif ($this->container->has('twig')) {
            $content = $this->container->get('twig')->render($view, $parameters);
        } else {
            throw new \LogicException('You can not use the "render" method if the Templating Component or the Twig Bundle are not available. Try running "composer require symfony/twig-bundle".');
        }

        if (null === $response) {
            $response = new Response();
        }

        $response->setContent($content);

        return $response;
    }

    /**
     * Streams a view.
     *
     * @final
     */
    protected function stream(string $view, array $parameters = [], StreamedResponse $response = null): StreamedResponse
    {
        if ($this->container->has('templating')) {
            @trigger_error('Using the "templating" service is deprecated since version 4.3 and will be removed in 5.0; use Twig instead.', E_USER_DEPRECATED);

            $templating = $this->container->get('templating');

            $callback = function () use ($templating, $view, $parameters) {
                $templating->stream($view, $parameters);
            };
        } elseif ($this->container->has('twig')) {
            $twig = $this->container->get('twig');

            $callback = function () use ($twig, $view, $parameters) {
                $twig->display($view, $parameters);
            };
        } else {
            throw new \LogicException('You can not use the "stream" method if the Templating Component or the Twig Bundle are not available. Try running "composer require symfony/twig-bundle".');
        }

        if (null === $response) {
            return new StreamedResponse($callback);
        }

        $response->setCallback($callback);

        return $response;
    }

    /**
     * Returns a NotFoundHttpException.
     *
     * This will result in a 404 response code. Usage example:
     *
     *     throw $this->createNotFoundException('Page not found!');
     *
     * @final
     */
    protected function createNotFoundException(string $message = 'Not Found', \Exception $previous = null): NotFoundHttpException
    {
        return new NotFoundHttpException($message, $previous);
    }

    /**
     * Returns an AccessDeniedException.
     *
     * This will result in a 403 response code. Usage example:
     *
     *     throw $this->createAccessDeniedException('Unable to access this page!');
     *
     * @throws \LogicException If the Security component is not available
     *
     * @final
     */
    protected function createAccessDeniedException(string $message = 'Access Denied.', \Exception $previous = null): AccessDeniedException
    {
        if (!class_exists(AccessDeniedException::class)) {
            throw new \LogicException('You can not use the "createAccessDeniedException" method if the Security component is not available. Try running "composer require symfony/security-bundle".');
        }

        return new AccessDeniedException($message, $previous);
    }

    /**
     * Creates and returns a Form instance from the type of the form.
     *
     * @final
     */
    protected function createForm(string $type, $data = null, array $options = []): FormInterface
    {
        return $this->container->get('form.factory')->create($type, $data, $options);
    }

    /**
     * Creates and returns a form builder instance.
     *
     * @final
     */
    protected function createFormBuilder($data = null, array $options = []): FormBuilderInterface
    {
        return $this->container->get('form.factory')->createBuilder(FormType::class, $data, $options);
    }

    /**
     * Shortcut to return the Doctrine Registry service.
     *
<<<<<<< HEAD
=======
     * @return ManagerRegistry|LegacyManagerRegistry
     *
>>>>>>> cff8b25a
     * @throws \LogicException If DoctrineBundle is not available
     *
     * @final
     */
    protected function getDoctrine(): ManagerRegistry
    {
        if (!$this->container->has('doctrine')) {
            throw new \LogicException('The DoctrineBundle is not registered in your application. Try running "composer require symfony/orm-pack".');
        }

        return $this->container->get('doctrine');
    }

    /**
     * Get a user from the Security Token Storage.
     *
     * @return UserInterface|object|null
     *
     * @throws \LogicException If SecurityBundle is not available
     *
     * @see TokenInterface::getUser()
     *
     * @final
     */
    protected function getUser()
    {
        if (!$this->container->has('security.token_storage')) {
            throw new \LogicException('The SecurityBundle is not registered in your application. Try running "composer require symfony/security-bundle".');
        }

        if (null === $token = $this->container->get('security.token_storage')->getToken()) {
            return null;
        }

        if (!\is_object($user = $token->getUser())) {
            // e.g. anonymous authentication
            return null;
        }

        return $user;
    }

    /**
     * Checks the validity of a CSRF token.
     *
     * @param string      $id    The id used when generating the token
     * @param string|null $token The actual token sent with the request that should be validated
     *
     * @final
     */
    protected function isCsrfTokenValid(string $id, ?string $token): bool
    {
        if (!$this->container->has('security.csrf.token_manager')) {
            throw new \LogicException('CSRF protection is not enabled in your application. Enable it with the "csrf_protection" key in "config/packages/framework.yaml".');
        }

        return $this->container->get('security.csrf.token_manager')->isTokenValid(new CsrfToken($id, $token));
    }

    /**
     * Dispatches a message to the bus.
     *
     * @param object|Envelope $message The message or the message pre-wrapped in an envelope
     *
     * @final
     */
    protected function dispatchMessage($message): Envelope
    {
        if (!$this->container->has('messenger.default_bus')) {
            $message = class_exists(Envelope::class) ? 'You need to define the "messenger.default_bus" configuration option.' : 'Try running "composer require symfony/messenger".';
            throw new \LogicException('The message bus is not enabled in your application. '.$message);
        }

        return $this->container->get('messenger.default_bus')->dispatch($message);
    }

    /**
     * Adds a Link HTTP header to the current response.
     *
     * @see https://tools.ietf.org/html/rfc5988
     *
     * @final
     */
    protected function addLink(Request $request, Link $link)
    {
        if (!class_exists(AddLinkHeaderListener::class)) {
            throw new \LogicException('You can not use the "addLink" method if the WebLink component is not available. Try running "composer require symfony/web-link".');
        }

        if (null === $linkProvider = $request->attributes->get('_links')) {
            $request->attributes->set('_links', new GenericLinkProvider([$link]));

            return;
        }

        $request->attributes->set('_links', $linkProvider->withLink($link));
    }
}<|MERGE_RESOLUTION|>--- conflicted
+++ resolved
@@ -11,14 +11,10 @@
 
 namespace Symfony\Bundle\FrameworkBundle\Controller;
 
-<<<<<<< HEAD
-use Doctrine\Common\Persistence\ManagerRegistry;
+use Doctrine\Common\Persistence\ManagerRegistry as LegacyManagerRegistry;
+use Doctrine\Persistence\ManagerRegistry;
 use Fig\Link\GenericLinkProvider;
 use Fig\Link\Link;
-=======
-use Doctrine\Common\Persistence\ManagerRegistry as LegacyManagerRegistry;
-use Doctrine\Persistence\ManagerRegistry;
->>>>>>> cff8b25a
 use Psr\Container\ContainerInterface;
 use Symfony\Component\Form\Extension\Core\Type\FormType;
 use Symfony\Component\Form\FormBuilderInterface;
@@ -341,16 +337,13 @@
     /**
      * Shortcut to return the Doctrine Registry service.
      *
-<<<<<<< HEAD
-=======
      * @return ManagerRegistry|LegacyManagerRegistry
      *
->>>>>>> cff8b25a
      * @throws \LogicException If DoctrineBundle is not available
      *
      * @final
      */
-    protected function getDoctrine(): ManagerRegistry
+    protected function getDoctrine()
     {
         if (!$this->container->has('doctrine')) {
             throw new \LogicException('The DoctrineBundle is not registered in your application. Try running "composer require symfony/orm-pack".');
