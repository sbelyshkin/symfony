<?php

/*
 * This file is part of the Symfony package.
 *
 * (c) Fabien Potencier <fabien@symfony.com>
 *
 * For the full copyright and license information, please view the LICENSE
 * file that was distributed with this source code.
 */

namespace Symfony\Bundle\FrameworkBundle\Console\Descriptor;

use Symfony\Component\DependencyInjection\Alias;
use Symfony\Component\DependencyInjection\ContainerBuilder;
use Symfony\Component\DependencyInjection\Definition;
use Symfony\Component\DependencyInjection\ParameterBag\ParameterBag;
use Symfony\Component\DependencyInjection\Reference;
use Symfony\Component\EventDispatcher\EventDispatcherInterface;
use Symfony\Component\Routing\Route;
use Symfony\Component\Routing\RouteCollection;

/**
 * @author Jean-François Simon <jeanfrancois.simon@sensiolabs.com>
 *
 * @internal
 */
class JsonDescriptor extends Descriptor
{
    /**
     * {@inheritdoc}
     */
    protected function describeRouteCollection(RouteCollection $routes, array $options = array())
    {
        $data = array();
        foreach ($routes->all() as $name => $route) {
            $data[$name] = $this->getRouteData($route);
        }

        $this->writeData($data, $options);
    }

    /**
     * {@inheritdoc}
     */
    protected function describeRoute(Route $route, array $options = array())
    {
        $this->writeData($this->getRouteData($route), $options);
    }

    /**
     * {@inheritdoc}
     */
    protected function describeContainerParameters(ParameterBag $parameters, array $options = array())
    {
        $this->writeData($this->sortParameters($parameters), $options);
    }

    /**
     * {@inheritdoc}
     */
    protected function describeContainerTags(ContainerBuilder $builder, array $options = array())
    {
        $showPrivate = isset($options['show_private']) && $options['show_private'];
        $data = array();

        foreach ($this->findDefinitionsByTag($builder, $showPrivate) as $tag => $definitions) {
            $data[$tag] = array();
            foreach ($definitions as $definition) {
                $data[$tag][] = $this->getContainerDefinitionData($definition, true);
            }
        }

        $this->writeData($data, $options);
    }

    /**
     * {@inheritdoc}
     */
    protected function describeContainerService($service, array $options = array())
    {
        if (!isset($options['id'])) {
            throw new \InvalidArgumentException('An "id" option must be provided.');
        }

        if ($service instanceof Alias) {
            $this->writeData($this->getContainerAliasData($service), $options);
        } elseif ($service instanceof Definition) {
            $this->writeData($this->getContainerDefinitionData($service), $options);
        } else {
            $this->writeData(get_class($service), $options);
        }
    }

    /**
     * {@inheritdoc}
     */
    protected function describeContainerServices(ContainerBuilder $builder, array $options = array())
    {
        $serviceIds = isset($options['tag']) && $options['tag'] ? array_keys($builder->findTaggedServiceIds($options['tag'])) : $builder->getServiceIds();
        $showPrivate = isset($options['show_private']) && $options['show_private'];
        $data = array('definitions' => array(), 'aliases' => array(), 'services' => array());

        foreach ($this->sortServiceIds($serviceIds) as $serviceId) {
            $service = $this->resolveServiceDefinition($builder, $serviceId);

            if ($service instanceof Alias) {
                $data['aliases'][$serviceId] = $this->getContainerAliasData($service);
            } elseif ($service instanceof Definition) {
                if (($showPrivate || $service->isPublic())) {
                    $data['definitions'][$serviceId] = $this->getContainerDefinitionData($service);
                }
            } else {
                $data['services'][$serviceId] = get_class($service);
            }
        }

        $this->writeData($data, $options);
    }

    /**
     * {@inheritdoc}
     */
    protected function describeContainerDefinition(Definition $definition, array $options = array())
    {
        $this->writeData($this->getContainerDefinitionData($definition, isset($options['omit_tags']) && $options['omit_tags']), $options);
    }

    /**
     * {@inheritdoc}
     */
    protected function describeContainerAlias(Alias $alias, array $options = array())
    {
        $this->writeData($this->getContainerAliasData($alias), $options);
    }

    /**
     * {@inheritdoc}
     */
    protected function describeEventDispatcherListeners(EventDispatcherInterface $eventDispatcher, array $options = array())
    {
        $this->writeData($this->getEventDispatcherListenersData($eventDispatcher, array_key_exists('event', $options) ? $options['event'] : null), $options);
    }

    /**
     * {@inheritdoc}
     */
    protected function describeCallable($callable, array $options = array())
    {
        $this->writeData($this->getCallableData($callable, $options), $options);
    }

    /**
     * {@inheritdoc}
     */
    protected function describeContainerParameter($parameter, array $options = array())
    {
        $key = isset($options['parameter']) ? $options['parameter'] : '';

        $this->writeData(array($key => $parameter), $options);
    }

    /**
     * Writes data as json.
     *
     * @param array $data
     * @param array $options
     *
     * @return array|string
     */
    private function writeData(array $data, array $options)
    {
        $flags = isset($options['json_encoding']) ? $options['json_encoding'] : 0;
        $this->write(json_encode($data, $flags | JSON_PRETTY_PRINT)."\n");
    }

    /**
     * @param Route $route
     *
     * @return array
     */
    protected function getRouteData(Route $route)
    {
        return array(
            'path' => $route->getPath(),
            'pathRegex' => $route->compile()->getRegex(),
            'host' => '' !== $route->getHost() ? $route->getHost() : 'ANY',
            'hostRegex' => '' !== $route->getHost() ? $route->compile()->getHostRegex() : '',
            'scheme' => $route->getSchemes() ? implode('|', $route->getSchemes()) : 'ANY',
            'method' => $route->getMethods() ? implode('|', $route->getMethods()) : 'ANY',
            'class' => get_class($route),
            'defaults' => $route->getDefaults(),
            'requirements' => $route->getRequirements() ?: 'NO CUSTOM',
            'options' => $route->getOptions(),
        );
    }

    /**
     * @param Definition $definition
     * @param bool       $omitTags
     *
     * @return array
     */
    private function getContainerDefinitionData(Definition $definition, $omitTags = false)
    {
        $data = array(
            'class' => (string) $definition->getClass(),
            'public' => $definition->isPublic(),
            'synthetic' => $definition->isSynthetic(),
            'lazy' => $definition->isLazy(),
            'shared' => $definition->isShared(),
            'synchronized' => $definition->isSynchronized(false),
            'abstract' => $definition->isAbstract(),
            'autowire' => $definition->isAutowired(),
            'autowiring_types' => array(),
            'file' => $definition->getFile(),
        );

        foreach ($definition->getAutowiringTypes() as $autowiringType) {
            $data['autowiring_types'][] = $autowiringType;
        }

<<<<<<< HEAD
        $data['abstract'] = $definition->isAbstract();

        if (method_exists($definition, 'isAutowired')) {
            $data['autowire'] = $definition->isAutowired();

            $data['autowiring_types'] = array();
            foreach ($definition->getAutowiringTypes() as $autowiringType) {
                $data['autowiring_types'][] = $autowiringType;
            }
        }

        $data['file'] = $definition->getFile();
=======
        if ($definition->getFactoryClass(false)) {
            $data['factory_class'] = $definition->getFactoryClass(false);
        }

        if ($definition->getFactoryService(false)) {
            $data['factory_service'] = $definition->getFactoryService(false);
        }

        if ($definition->getFactoryMethod(false)) {
            $data['factory_method'] = $definition->getFactoryMethod(false);
        }
>>>>>>> 5bc83c41

        if ($factory = $definition->getFactory()) {
            if (is_array($factory)) {
                if ($factory[0] instanceof Reference) {
                    $data['factory_service'] = (string) $factory[0];
                } elseif ($factory[0] instanceof Definition) {
                    throw new \InvalidArgumentException('Factory is not describable.');
                } else {
                    $data['factory_class'] = $factory[0];
                }
                $data['factory_method'] = $factory[1];
            } else {
                $data['factory_function'] = $factory;
            }
        }

        $calls = $definition->getMethodCalls();
        if (count($calls) > 0) {
            $data['calls'] = array();
            foreach ($calls as $callData) {
                $data['calls'][] = $callData[0];
            }
        }

        if (!$omitTags) {
            $data['tags'] = array();
            foreach ($definition->getTags() as $tagName => $tagData) {
                foreach ($tagData as $parameters) {
                    $data['tags'][] = array('name' => $tagName, 'parameters' => $parameters);
                }
            }
        }

        return $data;
    }

    /**
     * @param Alias $alias
     *
     * @return array
     */
    private function getContainerAliasData(Alias $alias)
    {
        return array(
            'service' => (string) $alias,
            'public' => $alias->isPublic(),
        );
    }

    /**
     * @param EventDispatcherInterface $eventDispatcher
     * @param string|null              $event
     *
     * @return array
     */
    private function getEventDispatcherListenersData(EventDispatcherInterface $eventDispatcher, $event = null)
    {
        $data = array();

        $registeredListeners = $eventDispatcher->getListeners($event);
        if (null !== $event) {
            foreach ($registeredListeners as $listener) {
                $l = $this->getCallableData($listener);
                $l['priority'] = $eventDispatcher->getListenerPriority($event, $listener);
                $data[] = $l;
            }
        } else {
            ksort($registeredListeners);

            foreach ($registeredListeners as $eventListened => $eventListeners) {
                foreach ($eventListeners as $eventListener) {
                    $l = $this->getCallableData($eventListener);
                    $l['priority'] = $eventDispatcher->getListenerPriority($eventListened, $eventListener);
                    $data[$eventListened][] = $l;
                }
            }
        }

        return $data;
    }

    /**
     * @param callable $callable
     * @param array    $options
     *
     * @return array
     */
    private function getCallableData($callable, array $options = array())
    {
        $data = array();

        if (is_array($callable)) {
            $data['type'] = 'function';

            if (is_object($callable[0])) {
                $data['name'] = $callable[1];
                $data['class'] = get_class($callable[0]);
            } else {
                if (0 !== strpos($callable[1], 'parent::')) {
                    $data['name'] = $callable[1];
                    $data['class'] = $callable[0];
                    $data['static'] = true;
                } else {
                    $data['name'] = substr($callable[1], 8);
                    $data['class'] = $callable[0];
                    $data['static'] = true;
                    $data['parent'] = true;
                }
            }

            return $data;
        }

        if (is_string($callable)) {
            $data['type'] = 'function';

            if (false === strpos($callable, '::')) {
                $data['name'] = $callable;
            } else {
                $callableParts = explode('::', $callable);

                $data['name'] = $callableParts[1];
                $data['class'] = $callableParts[0];
                $data['static'] = true;
            }

            return $data;
        }

        if ($callable instanceof \Closure) {
            $data['type'] = 'closure';

            return $data;
        }

        if (method_exists($callable, '__invoke')) {
            $data['type'] = 'object';
            $data['name'] = get_class($callable);

            return $data;
        }

        throw new \InvalidArgumentException('Callable is not describable.');
    }
}<|MERGE_RESOLUTION|>--- conflicted
+++ resolved
@@ -209,7 +209,6 @@
             'synthetic' => $definition->isSynthetic(),
             'lazy' => $definition->isLazy(),
             'shared' => $definition->isShared(),
-            'synchronized' => $definition->isSynchronized(false),
             'abstract' => $definition->isAbstract(),
             'autowire' => $definition->isAutowired(),
             'autowiring_types' => array(),
@@ -219,33 +218,6 @@
         foreach ($definition->getAutowiringTypes() as $autowiringType) {
             $data['autowiring_types'][] = $autowiringType;
         }
-
-<<<<<<< HEAD
-        $data['abstract'] = $definition->isAbstract();
-
-        if (method_exists($definition, 'isAutowired')) {
-            $data['autowire'] = $definition->isAutowired();
-
-            $data['autowiring_types'] = array();
-            foreach ($definition->getAutowiringTypes() as $autowiringType) {
-                $data['autowiring_types'][] = $autowiringType;
-            }
-        }
-
-        $data['file'] = $definition->getFile();
-=======
-        if ($definition->getFactoryClass(false)) {
-            $data['factory_class'] = $definition->getFactoryClass(false);
-        }
-
-        if ($definition->getFactoryService(false)) {
-            $data['factory_service'] = $definition->getFactoryService(false);
-        }
-
-        if ($definition->getFactoryMethod(false)) {
-            $data['factory_method'] = $definition->getFactoryMethod(false);
-        }
->>>>>>> 5bc83c41
 
         if ($factory = $definition->getFactory()) {
             if (is_array($factory)) {
