--- conflicted
+++ resolved
@@ -11,7 +11,7 @@
 
 namespace Symfony\Bundle\FrameworkBundle\Templating;
 
-@trigger_error('The '.TemplateNameParser::class.' class is deprecated since version 4.3 and will be removed in 5.0; use Twig instead.', E_USER_DEPRECATED);
+@trigger_error('The '.TemplateNameParser::class.' class is deprecated since version 4.3 and will be removed in 5.0; use Twig instead.', \E_USER_DEPRECATED);
 
 use Symfony\Component\HttpKernel\KernelInterface;
 use Symfony\Component\Templating\TemplateNameParser as BaseTemplateNameParser;
@@ -70,18 +70,4 @@
 
         return $this->cache[$name] = $template;
     }
-<<<<<<< HEAD
-=======
-
-    private function isAbsolutePath($file)
-    {
-        $isAbsolute = (bool) preg_match('#^(?:/|[a-zA-Z]:)#', $file);
-
-        if ($isAbsolute) {
-            @trigger_error('Absolute template path support is deprecated since Symfony 3.1 and will be removed in 4.0.', \E_USER_DEPRECATED);
-        }
-
-        return $isAbsolute;
-    }
->>>>>>> 4351a706
 }