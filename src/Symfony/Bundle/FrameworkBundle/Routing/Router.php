--- conflicted
+++ resolved
@@ -101,7 +101,6 @@
 
             $route->setPath($this->resolve($route->getPath()));
             $route->setHost($this->resolve($route->getHost()));
-<<<<<<< HEAD
 
             $schemes = array();
             foreach ($route->getSchemes() as $scheme) {
@@ -114,9 +113,7 @@
                 $methods = array_merge($methods, explode('|', $this->resolve($method)));
             }
             $route->setMethods($methods);
-=======
             $route->setCondition($this->resolve($route->getCondition()));
->>>>>>> 505e474d
         }
     }
 
