{
    "name": "symfony/framework-bundle",
    "type": "symfony-bundle",
    "description": "Symfony FrameworkBundle",
    "keywords": [],
    "homepage": "https://symfony.com",
    "license": "MIT",
    "authors": [
        {
            "name": "Fabien Potencier",
            "email": "fabien@symfony.com"
        },
        {
            "name": "Symfony Community",
            "homepage": "https://symfony.com/contributors"
        }
    ],
    "require": {
        "php": ">=5.3.9",
        "symfony/asset": "~2.7|~3.0.0",
        "symfony/dependency-injection": "~2.8",
        "symfony/config": "~2.8",
        "symfony/event-dispatcher": "~2.8|~3.0.0",
        "symfony/http-foundation": "~2.4.9|~2.5,>=2.5.4|~3.0.0",
        "symfony/http-kernel": "~2.8",
        "symfony/filesystem": "~2.3|~3.0.0",
        "symfony/routing": "~2.8|~3.0.0",
        "symfony/security-core": "~2.6|~3.0.0",
        "symfony/security-csrf": "~2.6|~3.0.0",
        "symfony/stopwatch": "~2.3|~3.0.0",
        "symfony/templating": "~2.1|~3.0.0",
        "symfony/translation": "~2.8",
        "doctrine/cache": "~1.0",
        "doctrine/annotations": "~1.0"
    },
    "require-dev": {
<<<<<<< HEAD
        "symfony/phpunit-bridge": "~2.7|~3.0.0",
        "symfony/browser-kit": "~2.4|~3.0.0",
        "symfony/console": "~2.8|~3.0.0",
        "symfony/css-selector": "~2.0,>=2.0.5|~3.0.0",
        "symfony/dom-crawler": "~2.0,>=2.0.5|~3.0.0",
        "symfony/finder": "~2.0,>=2.0.5|~3.0.0",
        "symfony/intl": "~2.3|~3.0.0",
        "symfony/security": "~2.6|~3.0.0",
        "symfony/form": "~2.8",
        "symfony/class-loader": "~2.1|~3.0.0",
        "symfony/expression-language": "~2.6|~3.0.0",
        "symfony/process": "~2.0,>=2.0.5|~3.0.0",
        "symfony/validator": "~2.5|~3.0.0",
        "symfony/yaml": "~2.0,>=2.0.5|~3.0.0"
=======
        "symfony/browser-kit": "~2.4",
        "symfony/console": "~2.7",
        "symfony/css-selector": "~2.0,>=2.0.5",
        "symfony/dom-crawler": "~2.0,>=2.0.5",
        "symfony/finder": "~2.0,>=2.0.5",
        "symfony/intl": "~2.3",
        "symfony/security": "~2.6",
        "symfony/form": "~2.7,>=2.7.2",
        "symfony/class-loader": "~2.1",
        "symfony/expression-language": "~2.6",
        "symfony/process": "~2.0,>=2.0.5",
        "symfony/validator": "~2.5",
        "symfony/yaml": "~2.0,>=2.0.5"
>>>>>>> 52dbc3b7
    },
    "suggest": {
        "symfony/console": "For using the console commands",
        "symfony/finder": "For using the translation loader and cache warmer",
        "symfony/form": "For using forms",
        "symfony/serializer": "For using the serializer service",
        "symfony/validator": "For using validation",
        "symfony/yaml": "For using the debug:config and lint:yaml commands"
    },
    "autoload": {
        "psr-4": { "Symfony\\Bundle\\FrameworkBundle\\": "" }
    },
    "minimum-stability": "dev",
    "extra": {
        "branch-alias": {
            "dev-master": "2.8-dev"
        }
    }
}<|MERGE_RESOLUTION|>--- conflicted
+++ resolved
@@ -34,8 +34,6 @@
         "doctrine/annotations": "~1.0"
     },
     "require-dev": {
-<<<<<<< HEAD
-        "symfony/phpunit-bridge": "~2.7|~3.0.0",
         "symfony/browser-kit": "~2.4|~3.0.0",
         "symfony/console": "~2.8|~3.0.0",
         "symfony/css-selector": "~2.0,>=2.0.5|~3.0.0",
@@ -49,21 +47,6 @@
         "symfony/process": "~2.0,>=2.0.5|~3.0.0",
         "symfony/validator": "~2.5|~3.0.0",
         "symfony/yaml": "~2.0,>=2.0.5|~3.0.0"
-=======
-        "symfony/browser-kit": "~2.4",
-        "symfony/console": "~2.7",
-        "symfony/css-selector": "~2.0,>=2.0.5",
-        "symfony/dom-crawler": "~2.0,>=2.0.5",
-        "symfony/finder": "~2.0,>=2.0.5",
-        "symfony/intl": "~2.3",
-        "symfony/security": "~2.6",
-        "symfony/form": "~2.7,>=2.7.2",
-        "symfony/class-loader": "~2.1",
-        "symfony/expression-language": "~2.6",
-        "symfony/process": "~2.0,>=2.0.5",
-        "symfony/validator": "~2.5",
-        "symfony/yaml": "~2.0,>=2.0.5"
->>>>>>> 52dbc3b7
     },
     "suggest": {
         "symfony/console": "For using the console commands",
