{
    "name": "symfony/framework-bundle",
    "type": "symfony-bundle",
    "description": "Provides a tight integration between Symfony components and the Symfony full-stack framework",
    "keywords": [],
    "homepage": "https://symfony.com",
    "license": "MIT",
    "authors": [
        {
            "name": "Fabien Potencier",
            "email": "fabien@symfony.com"
        },
        {
            "name": "Symfony Community",
            "homepage": "https://symfony.com/contributors"
        }
    ],
    "require": {
        "php": ">=8.0.2",
        "ext-xml": "*",
        "symfony/cache": "^5.2|^6.0",
        "symfony/config": "^5.3|^6.0",
        "symfony/dependency-injection": "^5.3|^6.0",
        "symfony/deprecation-contracts": "^2.1",
        "symfony/event-dispatcher": "^5.1|^6.0",
        "symfony/error-handler": "^4.4.1|^5.0.1|^6.0",
        "symfony/http-foundation": "^5.3|^6.0",
        "symfony/http-kernel": "^5.3|^6.0",
        "symfony/polyfill-mbstring": "~1.0",
<<<<<<< HEAD
        "symfony/filesystem": "^4.4|^5.0",
        "symfony/finder": "^4.4|^5.0",
        "symfony/routing": "^5.3"
=======
        "symfony/polyfill-php80": "^1.15",
        "symfony/filesystem": "^4.4|^5.0|^6.0",
        "symfony/finder": "^4.4|^5.0|^6.0",
        "symfony/routing": "^5.3|^6.0"
>>>>>>> 8ca07289
    },
    "require-dev": {
        "doctrine/annotations": "^1.10.4",
        "doctrine/cache": "^1.0|^2.0",
        "doctrine/persistence": "^1.3|^2.0",
        "symfony/asset": "^5.3|^6.0",
        "symfony/browser-kit": "^4.4|^5.0|^6.0",
        "symfony/console": "^5.2|^6.0",
        "symfony/css-selector": "^4.4|^5.0|^6.0",
        "symfony/dom-crawler": "^4.4|^5.0|^6.0",
        "symfony/dotenv": "^5.1|^6.0",
        "symfony/polyfill-intl-icu": "~1.0",
        "symfony/form": "^5.2|^6.0",
        "symfony/expression-language": "^4.4|^5.0|^6.0",
        "symfony/http-client": "^4.4|^5.0|^6.0",
        "symfony/lock": "^4.4|^5.0|^6.0",
        "symfony/mailer": "^5.2|^6.0",
        "symfony/messenger": "^5.2|^6.0",
        "symfony/mime": "^4.4|^5.0|^6.0",
        "symfony/notifier": "^5.3|^6.0",
        "symfony/allmysms-notifier": "^5.3|^6.0",
        "symfony/clickatell-notifier": "^5.3|^6.0",
        "symfony/discord-notifier": "^5.3|^6.0",
        "symfony/esendex-notifier": "^5.3|^6.0",
        "symfony/fake-chat-notifier": "^5.3|^6.0",
        "symfony/fake-sms-notifier": "^5.3|^6.0",
        "symfony/firebase-notifier": "^5.3|^6.0",
        "symfony/free-mobile-notifier": "^5.3|^6.0",
        "symfony/gatewayapi-notifier": "^5.3|^6.0",
        "symfony/gitter-notifier": "^5.3|^6.0",
        "symfony/google-chat-notifier": "^5.3|^6.0",
        "symfony/infobip-notifier": "^5.3|^6.0",
        "symfony/iqsms-notifier": "^5.3|^6.0",
        "symfony/light-sms-notifier": "^5.3|^6.0",
        "symfony/linked-in-notifier": "^5.3|^6.0",
        "symfony/mattermost-notifier": "^5.3|^6.0",
        "symfony/message-bird-notifier": "^5.3|^6.0",
        "symfony/microsoft-teams-notifier": "^5.3|^6.0",
        "symfony/mobyt-notifier": "^5.3|^6.0",
        "symfony/nexmo-notifier": "^5.3|^6.0",
        "symfony/octopush-notifier": "^5.3|^6.0",
        "symfony/ovh-cloud-notifier": "^5.3|^6.0",
        "symfony/rocket-chat-notifier": "^5.3|^6.0",
        "symfony/sendinblue-notifier": "^5.3|^6.0",
        "symfony/sinch-notifier": "^5.3|^6.0",
        "symfony/slack-notifier": "^5.3|^6.0",
        "symfony/smsapi-notifier": "^5.3|^6.0",
        "symfony/sms-biuras-notifier": "^5.3|^6.0",
        "symfony/spot-hit-notifier": "^5.3|^6.0",
        "symfony/telegram-notifier": "^5.3|^6.0",
        "symfony/twilio-notifier": "^5.3|^6.0",
        "symfony/zulip-notifier": "^5.3|^6.0",
        "symfony/process": "^4.4|^5.0|^6.0",
        "symfony/rate-limiter": "^5.2|^6.0",
        "symfony/security-bundle": "^5.3|^6.0",
        "symfony/serializer": "^5.2|^6.0",
        "symfony/stopwatch": "^4.4|^5.0|^6.0",
        "symfony/string": "^5.0|^6.0",
        "symfony/translation": "^5.3|^6.0",
        "symfony/twig-bundle": "^4.4|^5.0|^6.0",
        "symfony/validator": "^5.2|^6.0",
        "symfony/workflow": "^5.2|^6.0",
        "symfony/yaml": "^4.4|^5.0|^6.0",
        "symfony/property-info": "^4.4|^5.0|^6.0",
        "symfony/web-link": "^4.4|^5.0|^6.0",
        "phpdocumentor/reflection-docblock": "^3.0|^4.0|^5.0",
        "paragonie/sodium_compat": "^1.8",
        "twig/twig": "^2.10|^3.0",
        "symfony/phpunit-bridge": "^5.3|^6.0"
    },
    "conflict": {
        "doctrine/persistence": "<1.3",
        "phpdocumentor/reflection-docblock": "<3.2.2",
        "phpdocumentor/type-resolver": "<1.4.0",
        "phpunit/phpunit": "<5.4.3",
        "symfony/asset": "<5.3",
        "symfony/browser-kit": "<4.4",
        "symfony/console": "<5.2.5",
        "symfony/dotenv": "<5.1",
        "symfony/dom-crawler": "<4.4",
        "symfony/http-client": "<4.4",
        "symfony/form": "<5.2",
        "symfony/lock": "<4.4",
        "symfony/mailer": "<5.2",
        "symfony/messenger": "<4.4",
        "symfony/mime": "<4.4",
        "symfony/property-info": "<4.4",
        "symfony/property-access": "<5.3",
        "symfony/serializer": "<5.2",
        "symfony/security-csrf": "<5.3",
        "symfony/security-core": "<5.3",
        "symfony/stopwatch": "<4.4",
        "symfony/translation": "<5.3",
        "symfony/twig-bridge": "<4.4",
        "symfony/twig-bundle": "<4.4",
        "symfony/validator": "<5.2",
        "symfony/web-profiler-bundle": "<4.4",
        "symfony/workflow": "<5.2"
    },
    "suggest": {
        "ext-apcu": "For best performance of the system caches",
        "symfony/console": "For using the console commands",
        "symfony/form": "For using forms",
        "symfony/serializer": "For using the serializer service",
        "symfony/validator": "For using validation",
        "symfony/yaml": "For using the debug:config and lint:yaml commands",
        "symfony/property-info": "For using the property_info service",
        "symfony/web-link": "For using web links, features such as preloading, prefetching or prerendering"
    },
    "autoload": {
        "psr-4": { "Symfony\\Bundle\\FrameworkBundle\\": "" },
        "exclude-from-classmap": [
            "/Tests/"
        ]
    },
    "minimum-stability": "dev"
}<|MERGE_RESOLUTION|>--- conflicted
+++ resolved
@@ -27,16 +27,9 @@
         "symfony/http-foundation": "^5.3|^6.0",
         "symfony/http-kernel": "^5.3|^6.0",
         "symfony/polyfill-mbstring": "~1.0",
-<<<<<<< HEAD
-        "symfony/filesystem": "^4.4|^5.0",
-        "symfony/finder": "^4.4|^5.0",
-        "symfony/routing": "^5.3"
-=======
-        "symfony/polyfill-php80": "^1.15",
         "symfony/filesystem": "^4.4|^5.0|^6.0",
         "symfony/finder": "^4.4|^5.0|^6.0",
         "symfony/routing": "^5.3|^6.0"
->>>>>>> 8ca07289
     },
     "require-dev": {
         "doctrine/annotations": "^1.10.4",
