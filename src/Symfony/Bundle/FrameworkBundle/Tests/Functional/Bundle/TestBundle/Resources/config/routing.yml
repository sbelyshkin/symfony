session_welcome:
    path:     /session
    defaults: { _controller: TestBundle:Session:welcome }

session_welcome_name:
    path:     /session/{name}
    defaults: { _controller: TestBundle:Session:welcome }

session_logout:
    path:     /session_logout
    defaults: { _controller: TestBundle:Session:logout}

session_setflash:
    path:     /session_setflash/{message}
    defaults: { _controller: TestBundle:Session:setFlash}

session_showflash:
    path:     /session_showflash
    defaults: { _controller: TestBundle:Session:showFlash}

profiler:
    path:     /profiler
    defaults: { _controller: TestBundle:Profiler:index }

<<<<<<< HEAD
subrequest_index:
    path:     /subrequest/{_locale}.{_format}
    defaults: { _controller: TestBundle:SubRequest:index, _format: "html" }
    schemes:  [https]

subrequest_fragment_error:
    path:     /subrequest/fragment/error/{_locale}.{_format}
    defaults: { _controller: TestBundle:SubRequest:fragmentError, _format: "html" }
    schemes:  [http]

subrequest_fragment:
    path:     /subrequest/fragment/{_locale}.{_format}
    defaults: { _controller: TestBundle:SubRequest:fragment, _format: "html" }
    schemes:  [http]
=======
fragment_home:
    path:     /fragment_home
    defaults: { _controller: TestBundle:Fragment:index, _format: txt }

fragment_inlined:
    path:     /fragment_inlined
    defaults: { _controller: TestBundle:Fragment:inlined }
>>>>>>> af311802
<|MERGE_RESOLUTION|>--- conflicted
+++ resolved
@@ -22,7 +22,6 @@
     path:     /profiler
     defaults: { _controller: TestBundle:Profiler:index }
 
-<<<<<<< HEAD
 subrequest_index:
     path:     /subrequest/{_locale}.{_format}
     defaults: { _controller: TestBundle:SubRequest:index, _format: "html" }
@@ -37,12 +36,11 @@
     path:     /subrequest/fragment/{_locale}.{_format}
     defaults: { _controller: TestBundle:SubRequest:fragment, _format: "html" }
     schemes:  [http]
-=======
+
 fragment_home:
     path:     /fragment_home
     defaults: { _controller: TestBundle:Fragment:index, _format: txt }
 
 fragment_inlined:
     path:     /fragment_inlined
-    defaults: { _controller: TestBundle:Fragment:inlined }
->>>>>>> af311802
+    defaults: { _controller: TestBundle:Fragment:inlined }