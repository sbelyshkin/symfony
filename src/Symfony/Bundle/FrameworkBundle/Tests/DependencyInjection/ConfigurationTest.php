<?php

/*
 * This file is part of the Symfony package.
 *
 * (c) Fabien Potencier <fabien@symfony.com>
 *
 * For the full copyright and license information, please view the LICENSE
 * file that was distributed with this source code.
 */

namespace Symfony\Bundle\FrameworkBundle\Tests\DependencyInjection;

use Doctrine\DBAL\Connection;
use PHPUnit\Framework\TestCase;
use Symfony\Bundle\FrameworkBundle\DependencyInjection\Configuration;
use Symfony\Bundle\FullStack;
use Symfony\Component\Config\Definition\Exception\InvalidConfigurationException;
use Symfony\Component\Config\Definition\Processor;
use Symfony\Component\HttpClient\HttpClient;
use Symfony\Component\Lock\Store\SemaphoreStore;
use Symfony\Component\Mailer\Mailer;
use Symfony\Component\Messenger\MessageBusInterface;

class ConfigurationTest extends TestCase
{
    public function testDefaultConfig()
    {
        $processor = new Processor();
        $config = $processor->processConfiguration(new Configuration(true), [['secret' => 's3cr3t']]);

        $this->assertEquals(
            array_merge(['secret' => 's3cr3t', 'trusted_hosts' => []], self::getBundleDefaultConfig()),
            $config
        );
    }

    /**
     * @group legacy
     */
    public function testDoNoDuplicateDefaultFormResources()
    {
        $input = ['templating' => [
            'form' => ['resources' => ['FrameworkBundle:Form']],
            'engines' => ['php'],
        ]];

        $processor = new Processor();
        $config = $processor->processConfiguration(new Configuration(true), [$input]);

        $this->assertEquals(['FrameworkBundle:Form'], $config['templating']['form']['resources']);
    }

    public function getTestValidSessionName()
    {
        return [
            [null],
            ['PHPSESSID'],
            ['a&b'],
            [',_-!@#$%^*(){}:<>/?'],
        ];
    }

    /**
     * @dataProvider getTestInvalidSessionName
     */
    public function testInvalidSessionName($sessionName)
    {
        $this->expectException('Symfony\Component\Config\Definition\Exception\InvalidConfigurationException');
        $processor = new Processor();
        $processor->processConfiguration(
            new Configuration(true),
            [['session' => ['name' => $sessionName]]]
        );
    }

    public function getTestInvalidSessionName()
    {
        return [
            ['a.b'],
            ['a['],
            ['a[]'],
            ['a[b]'],
            ['a=b'],
            ['a+b'],
        ];
    }

    public function testAssetsCanBeEnabled()
    {
        $processor = new Processor();
        $configuration = new Configuration(true);
        $config = $processor->processConfiguration($configuration, [['assets' => null]]);

        $defaultConfig = [
            'enabled' => true,
            'version_strategy' => null,
            'version' => null,
            'version_format' => '%%s?%%s',
            'base_path' => '',
            'base_urls' => [],
            'packages' => [],
            'json_manifest_path' => null,
        ];

        $this->assertEquals($defaultConfig, $config['assets']);
    }

    /**
     * @dataProvider provideValidAssetsPackageNameConfigurationTests
     */
    public function testValidAssetsPackageNameConfiguration($packageName)
    {
        $processor = new Processor();
        $configuration = new Configuration(true);
        $config = $processor->processConfiguration($configuration, [
            [
                'assets' => [
                    'packages' => [
                        $packageName => [],
                    ],
                ],
            ],
        ]);

        $this->assertArrayHasKey($packageName, $config['assets']['packages']);
    }

    public function provideValidAssetsPackageNameConfigurationTests()
    {
        return [
            ['foobar'],
            ['foo-bar'],
            ['foo_bar'],
        ];
    }

    /**
     * @dataProvider provideInvalidAssetConfigurationTests
     */
    public function testInvalidAssetsConfiguration(array $assetConfig, $expectedMessage)
    {
        $this->expectException(InvalidConfigurationException::class);
        $this->expectExceptionMessage($expectedMessage);

        $processor = new Processor();
        $configuration = new Configuration(true);
        $processor->processConfiguration($configuration, [
                [
                    'assets' => $assetConfig,
                ],
            ]);
    }

    public function provideInvalidAssetConfigurationTests()
    {
        // helper to turn config into embedded package config
        $createPackageConfig = function (array $packageConfig) {
            return [
                'base_urls' => '//example.com',
                'version' => 1,
                'packages' => [
                    'foo' => $packageConfig,
                ],
            ];
        };

        $config = [
            'version' => 1,
            'version_strategy' => 'foo',
        ];
        yield [$config, 'You cannot use both "version_strategy" and "version" at the same time under "assets".'];
        yield [$createPackageConfig($config), 'You cannot use both "version_strategy" and "version" at the same time under "assets" packages.'];

        $config = [
            'json_manifest_path' => '/foo.json',
            'version_strategy' => 'foo',
        ];
        yield [$config, 'You cannot use both "version_strategy" and "json_manifest_path" at the same time under "assets".'];
        yield [$createPackageConfig($config), 'You cannot use both "version_strategy" and "json_manifest_path" at the same time under "assets" packages.'];

        $config = [
            'json_manifest_path' => '/foo.json',
            'version' => '1',
        ];
        yield [$config, 'You cannot use both "version" and "json_manifest_path" at the same time under "assets".'];
        yield [$createPackageConfig($config), 'You cannot use both "version" and "json_manifest_path" at the same time under "assets" packages.'];
    }

    public function testItShowANiceMessageIfTwoMessengerBusesAreConfiguredButNoDefaultBus()
    {
        $expectedMessage = 'You must specify the "default_bus" if you define more than one bus.';
        $this->expectException(InvalidConfigurationException::class);
        $this->expectExceptionMessage($expectedMessage);
        $processor = new Processor();
        $configuration = new Configuration(true);

        $processor->processConfiguration($configuration, [
            'framework' => [
                'messenger' => [
                    'default_bus' => null,
                    'buses' => [
                        'first_bus' => [],
                        'second_bus' => [],
                    ],
                ],
            ],
        ]);
    }

    protected static function getBundleDefaultConfig()
    {
        return [
            'http_method_override' => true,
            'ide' => null,
            'default_locale' => 'en',
            'csrf_protection' => [
                'enabled' => false,
            ],
            'form' => [
                'enabled' => !class_exists(FullStack::class),
                'csrf_protection' => [
                    'enabled' => null, // defaults to csrf_protection.enabled
                    'field_name' => '_token',
                ],
            ],
            'esi' => ['enabled' => false],
            'ssi' => ['enabled' => false],
            'fragments' => [
                'enabled' => false,
                'path' => '/_fragment',
                'hinclude_default_template' => null,
            ],
            'profiler' => [
                'enabled' => false,
                'only_exceptions' => false,
                'only_master_requests' => false,
                'dsn' => 'file:%kernel.cache_dir%/profiler',
                'collect' => true,
            ],
            'translator' => [
                'enabled' => !class_exists(FullStack::class),
                'fallbacks' => ['en'],
                'logging' => false,
                'formatter' => 'translator.formatter.default',
                'paths' => [],
                'default_path' => '%kernel.project_dir%/translations',
            ],
            'validation' => [
                'enabled' => !class_exists(FullStack::class),
                'enable_annotations' => !class_exists(FullStack::class),
                'static_method' => ['loadValidatorMetadata'],
                'translation_domain' => 'validators',
                'mapping' => [
                    'paths' => [],
                ],
                'auto_mapping' => [],
                'not_compromised_password' => [
                    'enabled' => true,
                    'endpoint' => null,
                ],
            ],
            'annotations' => [
                'cache' => 'php_array',
                'file_cache_dir' => '%kernel.cache_dir%/annotations',
                'debug' => true,
                'enabled' => true,
            ],
            'serializer' => [
                'enabled' => !class_exists(FullStack::class),
                'enable_annotations' => !class_exists(FullStack::class),
                'mapping' => ['paths' => []],
            ],
            'property_access' => [
                'magic_call' => false,
                'throw_exception_on_invalid_index' => false,
                'throw_exception_on_invalid_property_path' => true,
            ],
            'property_info' => [
                'enabled' => !class_exists(FullStack::class),
            ],
            'router' => [
                'enabled' => false,
                'http_port' => 80,
                'https_port' => 443,
                'strict_requirements' => true,
                'utf8' => false,
            ],
            'session' => [
                'enabled' => false,
                'storage_id' => 'session.storage.native',
                'handler_id' => 'session.handler.native_file',
                'cookie_httponly' => true,
                'cookie_samesite' => null,
                'gc_probability' => 1,
<<<<<<< HEAD
                'metadata_update_threshold' => 0,
=======
                'save_path' => '%kernel.cache_dir%/sessions',
                'metadata_update_threshold' => '0',
                'use_strict_mode' => true,
>>>>>>> 1d711495
            ],
            'request' => [
                'enabled' => false,
                'formats' => [],
            ],
            'templating' => [
                'enabled' => false,
                'hinclude_default_template' => null,
                'form' => [
                    'resources' => ['FrameworkBundle:Form'],
                ],
                'engines' => [],
                'loaders' => [],
            ],
            'assets' => [
                'enabled' => !class_exists(FullStack::class),
                'version_strategy' => null,
                'version' => null,
                'version_format' => '%%s?%%s',
                'base_path' => '',
                'base_urls' => [],
                'packages' => [],
                'json_manifest_path' => null,
            ],
            'cache' => [
                'pools' => [],
                'app' => 'cache.adapter.filesystem',
                'system' => 'cache.adapter.system',
                'directory' => '%kernel.cache_dir%/pools',
                'default_redis_provider' => 'redis://localhost',
                'default_memcached_provider' => 'memcached://localhost',
                'default_pdo_provider' => class_exists(Connection::class) ? 'database_connection' : null,
            ],
            'workflows' => [
                'enabled' => false,
                'workflows' => [],
            ],
            'php_errors' => [
                'log' => true,
                'throw' => true,
            ],
            'web_link' => [
                'enabled' => !class_exists(FullStack::class),
            ],
            'lock' => [
                'enabled' => !class_exists(FullStack::class),
                'resources' => [
                    'default' => [
                        class_exists(SemaphoreStore::class) && SemaphoreStore::isSupported() ? 'semaphore' : 'flock',
                    ],
                ],
            ],
            'messenger' => [
                'enabled' => !class_exists(FullStack::class) && interface_exists(MessageBusInterface::class),
                'routing' => [],
                'transports' => [],
                'failure_transport' => null,
                'serializer' => [
                    'default_serializer' => 'messenger.transport.native_php_serializer',
                    'symfony_serializer' => [
                        'format' => 'json',
                        'context' => [],
                    ],
                ],
                'default_bus' => null,
                'buses' => ['messenger.bus.default' => ['default_middleware' => true, 'middleware' => []]],
            ],
            'disallow_search_engine_index' => true,
            'http_client' => [
                'enabled' => !class_exists(FullStack::class) && class_exists(HttpClient::class),
                'scoped_clients' => [],
            ],
            'mailer' => [
                'dsn' => 'smtp://null',
                'enabled' => !class_exists(FullStack::class) && class_exists(Mailer::class),
            ],
        ];
    }
}<|MERGE_RESOLUTION|>--- conflicted
+++ resolved
@@ -293,13 +293,8 @@
                 'cookie_httponly' => true,
                 'cookie_samesite' => null,
                 'gc_probability' => 1,
-<<<<<<< HEAD
+                'save_path' => '%kernel.cache_dir%/sessions',
                 'metadata_update_threshold' => 0,
-=======
-                'save_path' => '%kernel.cache_dir%/sessions',
-                'metadata_update_threshold' => '0',
-                'use_strict_mode' => true,
->>>>>>> 1d711495
             ],
             'request' => [
                 'enabled' => false,
