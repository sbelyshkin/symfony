--- conflicted
+++ resolved
@@ -8,16 +8,10 @@
             "shared": true,
             "abstract": true,
             "autowire": false,
-            "autowiring_types": [],
             "file": null,
             "factory_class": "Full\\Qualified\\FactoryClass",
             "factory_method": "get",
-<<<<<<< HEAD
-            "tags": [],
-            "autowire": false
-=======
             "tags": []
->>>>>>> d5a95323
         }
     },
     "aliases": {
