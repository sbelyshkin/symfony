--- conflicted
+++ resolved
@@ -10,6 +10,9 @@
     "file": "\/path\/to\/file",
     "factory_service": "factory.service",
     "factory_method": "get",
+    "calls": [
+        "setMailer"
+    ],
     "tags": [
         {
             "name": "tag1",
@@ -28,14 +31,5 @@
             "name": "tag2",
             "parameters": []
         }
-<<<<<<< HEAD
-    ],
-    "calls": [
-        "setMailer"
-    ],
-    "autowire": false,
-    "autowiring_types": []
-=======
     ]
->>>>>>> 151fe329
 }