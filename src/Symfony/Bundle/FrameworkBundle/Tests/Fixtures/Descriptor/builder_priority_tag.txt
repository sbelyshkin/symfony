
[33mSymfony Container Services Tagged with "tag1" Tag[39m
[33m=================================================[39m

<<<<<<< HEAD
 ------------------------------------------ ------- ------- ---------- ------- ----------------------- 
 [32m Service ID                               [39m [32m attr1 [39m [32m attr2 [39m [32m priority [39m [32m attr3 [39m [32m Class name            [39m 
 ------------------------------------------ ------- ------- ---------- ------- ----------------------- 
  definition_3                                               40         val3    Full\Qualified\Class3  
   (same service as previous, another tag)   val1    val2    0                                         
  definition_1                               val1            30                 Full\Qualified\Class1  
   (same service as previous, another tag)           val2                                              
  definition_2                               val1    val2    -20                Full\Qualified\Class2  
 ------------------------------------------ ------- ------- ---------- ------- ----------------------- 
=======
 -------------- ------- ------- ---------- ------- ----------------------- 
 [32m Service ID   [39m [32m attr1 [39m [32m attr2 [39m [32m priority [39m [32m attr3 [39m [32m Class name            [39m 
 -------------- ------- ------- ---------- ------- ----------------------- 
  definition_3                   40         val3    Full\Qualified\Class3  
    "            val1    val2    0                                         
  definition_1   val1            30                 Full\Qualified\Class1  
    "                    val2                                              
  definition_4                   0                  Full\Qualified\Class4  
  definition_2   val1    val2    -20                Full\Qualified\Class2  
 -------------- ------- ------- ---------- ------- ----------------------- 
>>>>>>> 7fd91272
<|MERGE_RESOLUTION|>--- conflicted
+++ resolved
@@ -2,7 +2,6 @@
 [33mSymfony Container Services Tagged with "tag1" Tag[39m
 [33m=================================================[39m
 
-<<<<<<< HEAD
  ------------------------------------------ ------- ------- ---------- ------- ----------------------- 
  [32m Service ID                               [39m [32m attr1 [39m [32m attr2 [39m [32m priority [39m [32m attr3 [39m [32m Class name            [39m 
  ------------------------------------------ ------- ------- ---------- ------- ----------------------- 
@@ -10,17 +9,6 @@
    (same service as previous, another tag)   val1    val2    0                                         
   definition_1                               val1            30                 Full\Qualified\Class1  
    (same service as previous, another tag)           val2                                              
+  definition_4                                               0                  Full\Qualified\Class4  
   definition_2                               val1    val2    -20                Full\Qualified\Class2  
  ------------------------------------------ ------- ------- ---------- ------- ----------------------- 
-=======
- -------------- ------- ------- ---------- ------- ----------------------- 
- [32m Service ID   [39m [32m attr1 [39m [32m attr2 [39m [32m priority [39m [32m attr3 [39m [32m Class name            [39m 
- -------------- ------- ------- ---------- ------- ----------------------- 
-  definition_3                   40         val3    Full\Qualified\Class3  
-    "            val1    val2    0                                         
-  definition_1   val1            30                 Full\Qualified\Class1  
-    "                    val2                                              
-  definition_4                   0                  Full\Qualified\Class4  
-  definition_2   val1    val2    -20                Full\Qualified\Class2  
- -------------- ------- ------- ---------- ------- ----------------------- 
->>>>>>> 7fd91272
