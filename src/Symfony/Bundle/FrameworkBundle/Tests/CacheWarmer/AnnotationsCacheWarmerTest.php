<?php

namespace Symfony\Bundle\FrameworkBundle\Tests\CacheWarmer;

use Doctrine\Common\Annotations\AnnotationReader;
use Doctrine\Common\Annotations\CachedReader;
use Doctrine\Common\Annotations\PsrCachedReader;
use Doctrine\Common\Annotations\Reader;
use PHPUnit\Framework\MockObject\MockObject;
use Symfony\Bundle\FrameworkBundle\CacheWarmer\AnnotationsCacheWarmer;
use Symfony\Bundle\FrameworkBundle\Tests\TestCase;
use Symfony\Component\Cache\Adapter\ArrayAdapter;
use Symfony\Component\Cache\Adapter\NullAdapter;
use Symfony\Component\Cache\Adapter\PhpArrayAdapter;
use Symfony\Component\Cache\DoctrineProvider;
use Symfony\Component\Filesystem\Filesystem;

class AnnotationsCacheWarmerTest extends TestCase
{
    private $cacheDir;

    protected function setUp(): void
    {
        $this->cacheDir = sys_get_temp_dir().'/'.uniqid();
        $fs = new Filesystem();
        $fs->mkdir($this->cacheDir);
        parent::setUp();
    }

    protected function tearDown(): void
    {
        $fs = new Filesystem();
        $fs->remove($this->cacheDir);
        parent::tearDown();
    }

    public function testAnnotationsCacheWarmerWithDebugDisabled()
    {
        file_put_contents($this->cacheDir.'/annotations.map', sprintf('<?php return %s;', var_export([__CLASS__], true)));
        $cacheFile = tempnam($this->cacheDir, __FUNCTION__);
        $reader = new AnnotationReader();
        $warmer = new AnnotationsCacheWarmer($reader, $cacheFile);
        $warmer->warmUp($this->cacheDir);
        $this->assertFileExists($cacheFile);

        // Assert cache is valid
<<<<<<< HEAD
        $psr6Cache = new PhpArrayAdapter($cacheFile, new NullAdapter());
        if (class_exists(PsrCachedReader::class)) {
            $reader = new PsrCachedReader($this->getReadOnlyReader(), $psr6Cache);
        } else {
            $reader = new CachedReader($this->getReadOnlyReader(), new DoctrineProvider($psr6Cache));
        }

=======
        $reader = class_exists(PsrCachedReader::class)
            ? new PsrCachedReader(
                $this->getReadOnlyReader(),
                new PhpArrayAdapter($cacheFile, new NullAdapter())
            )
            : new CachedReader(
                $this->getReadOnlyReader(),
                new DoctrineProvider(new PhpArrayAdapter($cacheFile, new NullAdapter()))
            )
        ;
>>>>>>> 0c8234b5
        $refClass = new \ReflectionClass($this);
        $reader->getClassAnnotations($refClass);
        $reader->getMethodAnnotations($refClass->getMethod(__FUNCTION__));
        $reader->getPropertyAnnotations($refClass->getProperty('cacheDir'));
    }

    public function testAnnotationsCacheWarmerWithDebugEnabled()
    {
        file_put_contents($this->cacheDir.'/annotations.map', sprintf('<?php return %s;', var_export([__CLASS__], true)));
        $cacheFile = tempnam($this->cacheDir, __FUNCTION__);
        $reader = new AnnotationReader();
        $warmer = new AnnotationsCacheWarmer($reader, $cacheFile, null, true);
        $warmer->warmUp($this->cacheDir);
        $this->assertFileExists($cacheFile);

        // Assert cache is valid
<<<<<<< HEAD
        $psr6Cache = new PhpArrayAdapter($cacheFile, new NullAdapter());
        if (class_exists(PsrCachedReader::class)) {
            $reader = new PsrCachedReader($this->getReadOnlyReader(), $psr6Cache);
        } else {
            $reader = new CachedReader($this->getReadOnlyReader(), new DoctrineProvider($psr6Cache));
        }

=======
        $phpArrayAdapter = new PhpArrayAdapter($cacheFile, new NullAdapter());
        $reader = class_exists(PsrCachedReader::class)
            ? new PsrCachedReader(
                $this->getReadOnlyReader(),
                $phpArrayAdapter,
                true
            )
            : new CachedReader(
                $this->getReadOnlyReader(),
                new DoctrineProvider($phpArrayAdapter),
                true
            )
        ;
>>>>>>> 0c8234b5
        $refClass = new \ReflectionClass($this);
        $reader->getClassAnnotations($refClass);
        $reader->getMethodAnnotations($refClass->getMethod(__FUNCTION__));
        $reader->getPropertyAnnotations($refClass->getProperty('cacheDir'));
    }

    /**
     * Test that the cache warming process is not broken if a class loader
     * throws an exception (on class / file not found for example).
     */
    public function testClassAutoloadException()
    {
        $this->assertFalse(class_exists($annotatedClass = 'C\C\C', false));

        file_put_contents($this->cacheDir.'/annotations.map', sprintf('<?php return %s;', var_export([$annotatedClass], true)));
        $warmer = new AnnotationsCacheWarmer(new AnnotationReader(), tempnam($this->cacheDir, __FUNCTION__));

        spl_autoload_register($classLoader = function ($class) use ($annotatedClass) {
            if ($class === $annotatedClass) {
                throw new \DomainException('This exception should be caught by the warmer.');
            }
        }, true, true);

        $warmer->warmUp($this->cacheDir);

        spl_autoload_unregister($classLoader);
    }

    /**
     * Test that the cache warming process is broken if a class loader throws an
     * exception but that is unrelated to the class load.
     */
    public function testClassAutoloadExceptionWithUnrelatedException()
    {
        $this->expectException(\DomainException::class);
        $this->expectExceptionMessage('This exception should not be caught by the warmer.');

        $this->assertFalse(class_exists($annotatedClass = 'AClassThatDoesNotExist_FWB_CacheWarmer_AnnotationsCacheWarmerTest', false));

        file_put_contents($this->cacheDir.'/annotations.map', sprintf('<?php return %s;', var_export([$annotatedClass], true)));
        $warmer = new AnnotationsCacheWarmer(new AnnotationReader(), tempnam($this->cacheDir, __FUNCTION__));

        spl_autoload_register($classLoader = function ($class) use ($annotatedClass) {
            if ($class === $annotatedClass) {
                eval('class '.$annotatedClass.'{}');
                throw new \DomainException('This exception should not be caught by the warmer.');
            }
        }, true, true);

        $warmer->warmUp($this->cacheDir);

        spl_autoload_unregister($classLoader);
    }

    public function testWarmupRemoveCacheMisses()
    {
        $cacheFile = tempnam($this->cacheDir, __FUNCTION__);
        $warmer = $this->getMockBuilder(AnnotationsCacheWarmer::class)
            ->setConstructorArgs([new AnnotationReader(), $cacheFile])
            ->setMethods(['doWarmUp'])
            ->getMock();

        $warmer->method('doWarmUp')->willReturnCallback(function ($cacheDir, ArrayAdapter $arrayAdapter) {
            $arrayAdapter->getItem('foo_miss');

            $item = $arrayAdapter->getItem('bar_hit');
            $item->set('data');
            $arrayAdapter->save($item);

            $item = $arrayAdapter->getItem('baz_hit_null');
            $item->set(null);
            $arrayAdapter->save($item);

            return true;
        });

        $warmer->warmUp($this->cacheDir);
        $data = include $cacheFile;

        $this->assertCount(1, $data[0]);
        $this->assertTrue(isset($data[0]['bar_hit']));
    }

    /**
     * @return MockObject|Reader
     */
    private function getReadOnlyReader(): object
    {
        $readerMock = $this->createMock(Reader::class);
        $readerMock->expects($this->exactly(0))->method('getClassAnnotations');
        $readerMock->expects($this->exactly(0))->method('getClassAnnotation');
        $readerMock->expects($this->exactly(0))->method('getMethodAnnotations');
        $readerMock->expects($this->exactly(0))->method('getMethodAnnotation');
        $readerMock->expects($this->exactly(0))->method('getPropertyAnnotations');
        $readerMock->expects($this->exactly(0))->method('getPropertyAnnotation');

        return $readerMock;
    }
}<|MERGE_RESOLUTION|>--- conflicted
+++ resolved
@@ -44,15 +44,6 @@
         $this->assertFileExists($cacheFile);
 
         // Assert cache is valid
-<<<<<<< HEAD
-        $psr6Cache = new PhpArrayAdapter($cacheFile, new NullAdapter());
-        if (class_exists(PsrCachedReader::class)) {
-            $reader = new PsrCachedReader($this->getReadOnlyReader(), $psr6Cache);
-        } else {
-            $reader = new CachedReader($this->getReadOnlyReader(), new DoctrineProvider($psr6Cache));
-        }
-
-=======
         $reader = class_exists(PsrCachedReader::class)
             ? new PsrCachedReader(
                 $this->getReadOnlyReader(),
@@ -63,7 +54,6 @@
                 new DoctrineProvider(new PhpArrayAdapter($cacheFile, new NullAdapter()))
             )
         ;
->>>>>>> 0c8234b5
         $refClass = new \ReflectionClass($this);
         $reader->getClassAnnotations($refClass);
         $reader->getMethodAnnotations($refClass->getMethod(__FUNCTION__));
@@ -80,15 +70,6 @@
         $this->assertFileExists($cacheFile);
 
         // Assert cache is valid
-<<<<<<< HEAD
-        $psr6Cache = new PhpArrayAdapter($cacheFile, new NullAdapter());
-        if (class_exists(PsrCachedReader::class)) {
-            $reader = new PsrCachedReader($this->getReadOnlyReader(), $psr6Cache);
-        } else {
-            $reader = new CachedReader($this->getReadOnlyReader(), new DoctrineProvider($psr6Cache));
-        }
-
-=======
         $phpArrayAdapter = new PhpArrayAdapter($cacheFile, new NullAdapter());
         $reader = class_exists(PsrCachedReader::class)
             ? new PsrCachedReader(
@@ -102,7 +83,6 @@
                 true
             )
         ;
->>>>>>> 0c8234b5
         $refClass = new \ReflectionClass($this);
         $reader->getClassAnnotations($refClass);
         $reader->getMethodAnnotations($refClass->getMethod(__FUNCTION__));
