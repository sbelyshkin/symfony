<?php

/*
 * This file is part of the Symfony package.
 *
 * (c) Fabien Potencier <fabien@symfony.com>
 *
 * For the full copyright and license information, please view the LICENSE
 * file that was distributed with this source code.
 */

namespace Symfony\Bundle\FrameworkBundle\Tests\Translation;

use Symfony\Bundle\FrameworkBundle\Translation\Translator;
use Symfony\Component\Translation\MessageCatalogue;
use Symfony\Component\Filesystem\Filesystem;
use Symfony\Component\Translation\MessageSelector;

class TranslatorTest extends \PHPUnit_Framework_TestCase
{
    protected $tmpDir;

    protected function setUp()
    {
        $this->tmpDir = sys_get_temp_dir().'/sf2_translation';
        $this->deleteTmpDir();
    }

    public function tearDown()
    {
        $this->deleteTmpDir();
    }

    protected function deleteTmpDir()
    {
        if (!file_exists($dir = $this->tmpDir)) {
            return;
        }

        $fs = new Filesystem();
        $fs->remove($dir);
    }

    public function testTransWithoutCaching()
    {
        $translator = $this->getTranslator($this->getLoader());
        $translator->setLocale('fr');
<<<<<<< HEAD
        $translator->setFallbackLocales(array('en', 'es'));
=======
        $translator->setFallbackLocale(array('en', 'es', 'pt-PT', 'pt_BR'));
>>>>>>> fdf2d622

        $this->assertEquals('foo (FR)', $translator->trans('foo'));
        $this->assertEquals('bar (EN)', $translator->trans('bar'));
        $this->assertEquals('foobar (ES)', $translator->trans('foobar'));
        $this->assertEquals('choice 0 (EN)', $translator->transChoice('choice', 0));
        $this->assertEquals('no translation', $translator->trans('no translation'));
        $this->assertEquals('foobarfoo (PT-PT)', $translator->trans('foobarfoo'));
        $this->assertEquals('other choice 1 (PT-BR)', $translator->transChoice('other choice', 1));
    }

    public function testTransWithCaching()
    {
        // prime the cache
        $translator = $this->getTranslator($this->getLoader(), array('cache_dir' => $this->tmpDir));
        $translator->setLocale('fr');
<<<<<<< HEAD
        $translator->setFallbackLocales(array('en', 'es'));
=======
        $translator->setFallbackLocale(array('en', 'es', 'pt-PT', 'pt_BR'));
>>>>>>> fdf2d622

        $this->assertEquals('foo (FR)', $translator->trans('foo'));
        $this->assertEquals('bar (EN)', $translator->trans('bar'));
        $this->assertEquals('foobar (ES)', $translator->trans('foobar'));
        $this->assertEquals('choice 0 (EN)', $translator->transChoice('choice', 0));
        $this->assertEquals('no translation', $translator->trans('no translation'));
        $this->assertEquals('foobarfoo (PT-PT)', $translator->trans('foobarfoo'));
        $this->assertEquals('other choice 1 (PT-BR)', $translator->transChoice('other choice', 1));

        // do it another time as the cache is primed now
        $loader = $this->getMock('Symfony\Component\Translation\Loader\LoaderInterface');
        $translator = $this->getTranslator($loader, array('cache_dir' => $this->tmpDir));
        $translator->setLocale('fr');
<<<<<<< HEAD
        $translator->setFallbackLocales(array('en', 'es'));
=======
        $translator->setFallbackLocale(array('en', 'es', 'pt-PT', 'pt_BR'));
>>>>>>> fdf2d622

        $this->assertEquals('foo (FR)', $translator->trans('foo'));
        $this->assertEquals('bar (EN)', $translator->trans('bar'));
        $this->assertEquals('foobar (ES)', $translator->trans('foobar'));
        $this->assertEquals('choice 0 (EN)', $translator->transChoice('choice', 0));
        $this->assertEquals('no translation', $translator->trans('no translation'));
        $this->assertEquals('foobarfoo (PT-PT)', $translator->trans('foobarfoo'));
        $this->assertEquals('other choice 1 (PT-BR)', $translator->transChoice('other choice', 1));
    }

    public function testGetLocale()
    {
        $request = $this->getMock('Symfony\Component\HttpFoundation\Request');

        $request
            ->expects($this->once())
            ->method('getLocale')
            ->will($this->returnValue('en'))
        ;

        $container = $this->getMock('Symfony\Component\DependencyInjection\ContainerInterface');

        $container
            ->expects($this->exactly(2))
            ->method('isScopeActive')
            ->with('request')
            ->will($this->onConsecutiveCalls(false, true))
        ;

        $container
            ->expects($this->once())
            ->method('has')
            ->with('request')
            ->will($this->returnValue(true))
        ;

        $container
            ->expects($this->once())
            ->method('get')
            ->with('request')
            ->will($this->returnValue($request))
        ;

        $translator = new Translator($container, new MessageSelector());

        $this->assertNull($translator->getLocale());
        $this->assertSame('en', $translator->getLocale());
    }

    protected function getCatalogue($locale, $messages)
    {
        $catalogue = new MessageCatalogue($locale);
        foreach ($messages as $key => $translation) {
            $catalogue->set($key, $translation);
        }

        return $catalogue;
    }

    protected function getLoader()
    {
        $loader = $this->getMock('Symfony\Component\Translation\Loader\LoaderInterface');
        $loader
            ->expects($this->at(0))
            ->method('load')
            ->will($this->returnValue($this->getCatalogue('fr', array(
                'foo' => 'foo (FR)',
            ))))
        ;
        $loader
            ->expects($this->at(1))
            ->method('load')
            ->will($this->returnValue($this->getCatalogue('en', array(
                'foo'    => 'foo (EN)',
                'bar'    => 'bar (EN)',
                'choice' => '{0} choice 0 (EN)|{1} choice 1 (EN)|]1,Inf] choice inf (EN)',
            ))))
        ;
        $loader
            ->expects($this->at(2))
            ->method('load')
            ->will($this->returnValue($this->getCatalogue('es', array(
                'foobar' => 'foobar (ES)',
            ))))
        ;
        $loader
            ->expects($this->at(3))
            ->method('load')
            ->will($this->returnValue($this->getCatalogue('pt-PT', array(
                'foobarfoo' => 'foobarfoo (PT-PT)',
            ))))
        ;
        $loader
            ->expects($this->at(4))
            ->method('load')
            ->will($this->returnValue($this->getCatalogue('pt_BR', array(
                'other choice' => '{0} other choice 0 (PT-BR)|{1} other choice 1 (PT-BR)|]1,Inf] other choice inf (PT-BR)',
            ))))
        ;

        return $loader;
    }

    protected function getContainer($loader)
    {
        $container = $this->getMock('Symfony\Component\DependencyInjection\ContainerInterface');
        $container
            ->expects($this->any())
            ->method('get')
            ->will($this->returnValue($loader))
        ;

        return $container;
    }

    public function getTranslator($loader, $options = array())
    {
        $translator = new Translator(
            $this->getContainer($loader),
            new MessageSelector(),
            array('loader' => array('loader')),
            $options
        );

        $translator->addResource('loader', 'foo', 'fr');
        $translator->addResource('loader', 'foo', 'en');
        $translator->addResource('loader', 'foo', 'es');
        $translator->addResource('loader', 'foo', 'pt-PT'); // European Portuguese
        $translator->addResource('loader', 'foo', 'pt_BR'); // Brazilian Portuguese

        return $translator;
    }
}<|MERGE_RESOLUTION|>--- conflicted
+++ resolved
@@ -45,11 +45,7 @@
     {
         $translator = $this->getTranslator($this->getLoader());
         $translator->setLocale('fr');
-<<<<<<< HEAD
-        $translator->setFallbackLocales(array('en', 'es'));
-=======
         $translator->setFallbackLocale(array('en', 'es', 'pt-PT', 'pt_BR'));
->>>>>>> fdf2d622
 
         $this->assertEquals('foo (FR)', $translator->trans('foo'));
         $this->assertEquals('bar (EN)', $translator->trans('bar'));
@@ -65,11 +61,7 @@
         // prime the cache
         $translator = $this->getTranslator($this->getLoader(), array('cache_dir' => $this->tmpDir));
         $translator->setLocale('fr');
-<<<<<<< HEAD
-        $translator->setFallbackLocales(array('en', 'es'));
-=======
         $translator->setFallbackLocale(array('en', 'es', 'pt-PT', 'pt_BR'));
->>>>>>> fdf2d622
 
         $this->assertEquals('foo (FR)', $translator->trans('foo'));
         $this->assertEquals('bar (EN)', $translator->trans('bar'));
@@ -83,11 +75,7 @@
         $loader = $this->getMock('Symfony\Component\Translation\Loader\LoaderInterface');
         $translator = $this->getTranslator($loader, array('cache_dir' => $this->tmpDir));
         $translator->setLocale('fr');
-<<<<<<< HEAD
-        $translator->setFallbackLocales(array('en', 'es'));
-=======
         $translator->setFallbackLocale(array('en', 'es', 'pt-PT', 'pt_BR'));
->>>>>>> fdf2d622
 
         $this->assertEquals('foo (FR)', $translator->trans('foo'));
         $this->assertEquals('bar (EN)', $translator->trans('bar'));
