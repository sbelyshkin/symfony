<?xml version="1.0" ?>

<container xmlns="http://symfony.com/schema/dic/services"
    xmlns:xsi="http://www.w3.org/2001/XMLSchema-instance"
    xsi:schemaLocation="http://symfony.com/schema/dic/services https://symfony.com/schema/dic/services/services-1.0.xsd">

    <services>
        <defaults public="false" />

        <service id="annotations.reader" class="Doctrine\Common\Annotations\AnnotationReader">
            <call method="addGlobalIgnoredName">
                <argument>required</argument>
                <!-- dummy arg to register class_exists as annotation loader only when required -->
                <argument type="service" id="annotations.dummy_registry" />
            </call>
        </service>

        <service id="annotations.dummy_registry" class="Doctrine\Common\Annotations\AnnotationRegistry">
            <call method="registerUniqueLoader">
                <argument>class_exists</argument>
            </call>
        </service>

        <service id="annotations.cached_reader" class="Doctrine\Common\Annotations\CachedReader">
            <argument type="service" id="annotations.reader" />
            <argument type="service">
                <service class="Doctrine\Common\Cache\ArrayCache" />
            </argument>
            <argument /><!-- Debug-Flag -->
        </service>

        <service id="annotations.filesystem_cache" class="Doctrine\Common\Cache\FilesystemCache">
            <argument /><!-- Cache-Directory -->
        </service>

        <service id="annotations.cache_warmer" class="Symfony\Bundle\FrameworkBundle\CacheWarmer\AnnotationsCacheWarmer">
            <argument type="service" id="annotations.reader" />
            <argument>%kernel.cache_dir%/annotations.php</argument>
<<<<<<< HEAD
            <argument>#^Symfony\\(?:Component\\HttpKernel\\|Bundle\\FrameworkBundle\\Controller\\(?!AbstractController$|Controller$))#</argument>
=======
            <argument type="service" id="cache.annotations" />
            <argument>#^Symfony\\(?:Component\\HttpKernel\\|Bundle\\FrameworkBundle\\Controller\\(?!.*Controller$))#</argument>
>>>>>>> fb5f8fb9
            <argument>%kernel.debug%</argument>
        </service>

        <service id="annotations.cache" class="Symfony\Component\Cache\DoctrineProvider">
            <argument type="service">
                <service class="Symfony\Component\Cache\Adapter\PhpArrayAdapter">
                    <factory class="Symfony\Component\Cache\Adapter\PhpArrayAdapter" method="create" />
                    <argument>%kernel.cache_dir%/annotations.php</argument>
                    <argument type="service" id="cache.annotations" />
                </service>
            </argument>
        </service>

        <service id="annotation_reader" alias="annotations.reader" />
        <service id="Doctrine\Common\Annotations\Reader" alias="annotation_reader" />
    </services>
</container><|MERGE_RESOLUTION|>--- conflicted
+++ resolved
@@ -36,12 +36,7 @@
         <service id="annotations.cache_warmer" class="Symfony\Bundle\FrameworkBundle\CacheWarmer\AnnotationsCacheWarmer">
             <argument type="service" id="annotations.reader" />
             <argument>%kernel.cache_dir%/annotations.php</argument>
-<<<<<<< HEAD
-            <argument>#^Symfony\\(?:Component\\HttpKernel\\|Bundle\\FrameworkBundle\\Controller\\(?!AbstractController$|Controller$))#</argument>
-=======
-            <argument type="service" id="cache.annotations" />
             <argument>#^Symfony\\(?:Component\\HttpKernel\\|Bundle\\FrameworkBundle\\Controller\\(?!.*Controller$))#</argument>
->>>>>>> fb5f8fb9
             <argument>%kernel.debug%</argument>
         </service>
 
