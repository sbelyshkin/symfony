<?xml version="1.0" encoding="UTF-8" ?>

<xsd:schema xmlns="http://symfony.com/schema/dic/symfony"
    xmlns:xsd="http://www.w3.org/2001/XMLSchema"
    targetNamespace="http://symfony.com/schema/dic/symfony"
    elementFormDefault="qualified">

    <xsd:element name="config" type="config" />

    <xsd:complexType name="config">
        <xsd:choice maxOccurs="unbounded">
            <xsd:element name="assets" type="assets" minOccurs="0" maxOccurs="1" />
            <xsd:element name="form" type="form" minOccurs="0" maxOccurs="1" />
            <xsd:element name="csrf-protection" type="csrf_protection" minOccurs="0" maxOccurs="1" />
            <xsd:element name="esi" type="esi" minOccurs="0" maxOccurs="1" />
            <xsd:element name="ssi" type="ssi" minOccurs="0" maxOccurs="1" />
            <xsd:element name="fragments" type="fragments" minOccurs="0" maxOccurs="1" />
            <xsd:element name="web-link" type="web_link" minOccurs="0" maxOccurs="1" />
            <xsd:element name="profiler" type="profiler" minOccurs="0" maxOccurs="1" />
            <xsd:element name="router" type="router" minOccurs="0" maxOccurs="1" />
            <xsd:element name="session" type="session" minOccurs="0" maxOccurs="1" />
            <xsd:element name="request" type="request" minOccurs="0" maxOccurs="1" />
            <xsd:element name="translator" type="translator" minOccurs="0" maxOccurs="1" />
            <xsd:element name="validation" type="validation" minOccurs="0" maxOccurs="1" />
            <xsd:element name="annotations" type="annotations" minOccurs="0" maxOccurs="1" />
            <xsd:element name="property-access" type="property_access" minOccurs="0" maxOccurs="1" />
            <xsd:element name="serializer" type="serializer" minOccurs="0" maxOccurs="1" />
            <xsd:element name="property-info" type="property_info" minOccurs="0" maxOccurs="1" />
            <xsd:element name="cache" type="cache" minOccurs="0" maxOccurs="1" />
            <xsd:element name="workflow" type="workflow" minOccurs="0" maxOccurs="unbounded" />
            <xsd:element name="php-errors" type="php-errors" minOccurs="0" maxOccurs="1" />
            <xsd:element name="lock" type="lock" minOccurs="0" maxOccurs="1" />
            <xsd:element name="messenger" type="messenger" minOccurs="0" maxOccurs="1" />
            <xsd:element name="http-client" type="http_client" minOccurs="0" maxOccurs="1" />
            <xsd:element name="mailer" type="mailer" minOccurs="0" maxOccurs="1" />
            <xsd:element name="http-cache" type="http_cache" minOccurs="0" maxOccurs="1" />
        </xsd:choice>

        <xsd:attribute name="http-method-override" type="xsd:boolean" />
        <xsd:attribute name="ide" type="xsd:string" />
        <xsd:attribute name="secret" type="xsd:string" />
        <xsd:attribute name="default-locale" type="xsd:string" />
        <xsd:attribute name="test" type="xsd:boolean" />
        <xsd:attribute name="error-controller" type="xsd:string" />
        <xsd:attribute name="trusted-hosts" type="xsd:string" />
        <xsd:attribute name="trusted-proxies" type="xsd:string" />
        <xsd:attribute name="trusted-headers" type="xsd:string" />
    </xsd:complexType>

    <xsd:complexType name="form">
        <xsd:all>
            <xsd:element name="csrf-protection" type="form_csrf_protection" minOccurs="0" maxOccurs="1" />
        </xsd:all>
        <xsd:attribute name="enabled" type="xsd:boolean" />
        <xsd:attribute name="legacy-error-messages" type="xsd:boolean" />
    </xsd:complexType>

    <xsd:complexType name="form_csrf_protection">
        <xsd:attribute name="enabled" type="xsd:boolean" />
        <xsd:attribute name="field-name" type="xsd:string" />
    </xsd:complexType>

    <xsd:complexType name="csrf_protection">
        <xsd:attribute name="enabled" type="xsd:boolean" />
    </xsd:complexType>

    <xsd:complexType name="esi">
        <xsd:attribute name="enabled" type="xsd:boolean" />
    </xsd:complexType>

    <xsd:complexType name="ssi">
        <xsd:attribute name="enabled" type="xsd:boolean" />
    </xsd:complexType>

    <xsd:complexType name="fragments">
        <xsd:attribute name="enabled" type="xsd:boolean" />
        <xsd:attribute name="path" type="xsd:string" />
        <xsd:attribute name="hinclude-default-template" type="xsd:string" />
    </xsd:complexType>

    <xsd:complexType name="web_link">
        <xsd:attribute name="enabled" type="xsd:boolean" />
    </xsd:complexType>

    <xsd:complexType name="profiler">
        <xsd:attribute name="collect" type="xsd:string" />
        <xsd:attribute name="only-exceptions" type="xsd:string" />
        <xsd:attribute name="only-master-requests" type="xsd:string" />
        <xsd:attribute name="enabled" type="xsd:string" />
        <xsd:attribute name="dsn" type="xsd:string" />
        <xsd:attribute name="username" type="xsd:string" />
        <xsd:attribute name="password" type="xsd:string" />
        <xsd:attribute name="lifetime" type="xsd:string" />
    </xsd:complexType>

    <xsd:complexType name="router">
        <xsd:attribute name="resource" type="xsd:string" />
        <xsd:attribute name="type" type="xsd:string" />
        <xsd:attribute name="http-port" type="xsd:string" />
        <xsd:attribute name="https-port" type="xsd:string" />
        <xsd:attribute name="strict-requirements" type="xsd:string" />
        <xsd:attribute name="utf8" type="xsd:boolean" />
        <xsd:attribute name="default-uri" type="xsd:string" />
    </xsd:complexType>

    <xsd:complexType name="session">
        <xsd:attribute name="enabled" type="xsd:boolean" />
        <xsd:attribute name="storage-id" type="xsd:string" />
        <xsd:attribute name="handler-id" type="xsd:string" />
        <xsd:attribute name="name" type="xsd:string" />
        <xsd:attribute name="cookie-lifetime" type="xsd:string" />
        <xsd:attribute name="cookie-path" type="xsd:string" />
        <xsd:attribute name="cookie-domain" type="xsd:string" />
        <xsd:attribute name="cookie-secure" type="cookie_secure" />
        <xsd:attribute name="cookie-httponly" type="xsd:boolean" />
        <xsd:attribute name="cookie-samesite" type="cookie_samesite" />
        <xsd:attribute name="use-cookies" type="xsd:boolean" />
        <xsd:attribute name="cache-limiter" type="xsd:string" />
        <xsd:attribute name="gc-maxlifetime" type="xsd:string" />
        <xsd:attribute name="gc-divisor" type="xsd:string" />
        <xsd:attribute name="gc-probability" type="xsd:string" />
        <xsd:attribute name="save-path" type="xsd:string" />
        <xsd:attribute name="metadata-update-threshold" type="xsd:nonNegativeInteger" />
        <xsd:attribute name="sid-length" type="sid_length" />
        <xsd:attribute name="sid-bits-per-character" type="sid_bits_per_character" />
    </xsd:complexType>

    <xsd:complexType name="request">
        <xsd:sequence>
            <xsd:element name="format" type="format" minOccurs="0" maxOccurs="unbounded" />
        </xsd:sequence>
    </xsd:complexType>

    <xsd:complexType name="format">
        <xsd:choice minOccurs="1" maxOccurs="unbounded">
            <xsd:element name="mime-type" type="xsd:string" />
        </xsd:choice>
        <xsd:attribute name="name" type="xsd:string" use="required"/>
    </xsd:complexType>

    <xsd:complexType name="assets">
        <xsd:sequence>
            <xsd:element name="base-url" type="xsd:string" minOccurs="0" maxOccurs="unbounded" />
            <xsd:element name="package" type="package" minOccurs="0" maxOccurs="unbounded" />
        </xsd:sequence>

        <xsd:attribute name="enabled" type="xsd:boolean" />
        <xsd:attribute name="base-path" type="xsd:string" />
        <xsd:attribute name="version-strategy" type="xsd:string" />
        <xsd:attribute name="version" type="xsd:string" />
        <xsd:attribute name="version-format" type="xsd:string" />
        <xsd:attribute name="json-manifest-path" type="xsd:string" />
    </xsd:complexType>

    <xsd:complexType name="package">
        <xsd:sequence>
            <xsd:element name="base-url" type="xsd:string" minOccurs="0" maxOccurs="unbounded" />
        </xsd:sequence>

        <xsd:attribute name="name" type="xsd:string" use="required" />
        <xsd:attribute name="base-path" type="xsd:string" />
        <xsd:attribute name="version-strategy" type="xsd:string" />
        <xsd:attribute name="version" type="xsd:string" />
        <xsd:attribute name="version-format" type="xsd:string" />
        <xsd:attribute name="json-manifest-path" type="xsd:string" />
    </xsd:complexType>

    <xsd:complexType name="translator">
        <xsd:sequence>
            <xsd:element name="fallback" type="xsd:string" minOccurs="0" maxOccurs="unbounded" />
            <xsd:element name="path" type="xsd:string" minOccurs="0" maxOccurs="unbounded" />
            <xsd:element name="enabled-locale" type="xsd:string" minOccurs="0" maxOccurs="unbounded" />
        </xsd:sequence>
        <xsd:attribute name="enabled" type="xsd:boolean" />
        <xsd:attribute name="fallback" type="xsd:string" />
        <xsd:attribute name="logging" type="xsd:boolean" />
        <xsd:attribute name="formatter" type="xsd:string" />
        <xsd:attribute name="cache-dir" type="xsd:string" />
    </xsd:complexType>

    <xsd:complexType name="validation">
        <xsd:choice minOccurs="0" maxOccurs="unbounded">
            <xsd:element name="static-method" type="xsd:string" />
            <xsd:element name="mapping" type="file_mapping" />
            <xsd:element name="auto-mapping" type="auto_mapping" />
        </xsd:choice>

        <xsd:attribute name="enabled" type="xsd:boolean" />
        <xsd:attribute name="cache" type="xsd:string" />
        <xsd:attribute name="enable-annotations" type="xsd:boolean" />
        <xsd:attribute name="static-method" type="xsd:boolean" />
        <xsd:attribute name="translation-domain" type="xsd:string" />
        <xsd:attribute name="strict-email" type="xsd:boolean" />
        <xsd:attribute name="email-validation-mode" type="email-validation-mode" />
    </xsd:complexType>

    <xsd:complexType name="file_mapping">
        <xsd:sequence>
            <xsd:element name="path" type="xsd:string" minOccurs="1" maxOccurs="unbounded" />
        </xsd:sequence>
    </xsd:complexType>

    <xsd:complexType name="auto_mapping">
        <xsd:sequence>
            <xsd:element name="service" type="xsd:string" minOccurs="0" maxOccurs="unbounded" />
        </xsd:sequence>
        <xsd:attribute name="namespace" type="xsd:string" use="required" />
    </xsd:complexType>

    <xsd:simpleType name="email-validation-mode">
        <xsd:restriction base="xsd:string">
            <xsd:enumeration value="html5" />
            <xsd:enumeration value="loose" />
            <xsd:enumeration value="strict" />
        </xsd:restriction>
    </xsd:simpleType>

    <xsd:complexType name="annotations">
        <xsd:attribute name="cache" type="xsd:string" />
        <xsd:attribute name="debug" type="xsd:string" />
        <xsd:attribute name="file-cache-dir" type="xsd:string" />
        <xsd:attribute name="enabled" type="xsd:boolean" />
    </xsd:complexType>

    <xsd:complexType name="property_access">
        <xsd:attribute name="magic-call" type="xsd:boolean" />
        <xsd:attribute name="throw-exception-on-invalid-index" type="xsd:boolean" />
        <xsd:attribute name="throw-exception-on-invalid-property-path" type="xsd:boolean" />
    </xsd:complexType>

    <xsd:complexType name="serializer">
        <xsd:choice minOccurs="0" maxOccurs="unbounded">
            <xsd:element name="mapping" type="file_mapping" />
        </xsd:choice>
        <xsd:attribute name="enabled" type="xsd:boolean" />
        <xsd:attribute name="enable-annotations" type="xsd:boolean" />
        <xsd:attribute name="name-converter" type="xsd:string" />
        <xsd:attribute name="circular-reference-handler" type="xsd:string" />
        <xsd:attribute name="max-depth-handler" type="xsd:string" />
    </xsd:complexType>

    <xsd:complexType name="property_info">
        <xsd:attribute name="enabled" type="xsd:boolean" />
    </xsd:complexType>

    <xsd:complexType name="cache">
        <xsd:sequence>
            <xsd:element name="app" type="xsd:string" minOccurs="0" maxOccurs="1" />
            <xsd:element name="system" type="xsd:string" minOccurs="0" maxOccurs="1" />
            <xsd:element name="directory" type="xsd:string" minOccurs="0" maxOccurs="1" />
            <xsd:element name="default-doctrine-provider" type="xsd:string" minOccurs="0" maxOccurs="1" />
            <xsd:element name="default-psr6-provider" type="xsd:string" minOccurs="0" maxOccurs="1" />
            <xsd:element name="default-redis-provider" type="xsd:string" minOccurs="0" maxOccurs="1" />
            <xsd:element name="default-memcached-provider" type="xsd:string" minOccurs="0" maxOccurs="1" />
            <xsd:element name="default-pdo-provider" type="xsd:string" minOccurs="0" maxOccurs="1" />
            <xsd:element name="pool" type="cache_pool" minOccurs="0" maxOccurs="unbounded" />
        </xsd:sequence>

        <xsd:attribute name="prefix-seed" type="xsd:string" />
    </xsd:complexType>

    <xsd:complexType name="cache_pool">
        <xsd:sequence>
            <xsd:element name="adapter" type="cache_pool_adapter" minOccurs="0" maxOccurs="unbounded" />
        </xsd:sequence>

        <xsd:attribute name="name" type="xsd:string" use="required" />
        <xsd:attribute name="adapter" type="xsd:string" />
        <xsd:attribute name="tags" type="xsd:string" />
        <xsd:attribute name="public" type="xsd:boolean" />
        <xsd:attribute name="default-lifetime" type="xsd:integer" />
        <xsd:attribute name="provider" type="xsd:string" />
        <xsd:attribute name="clearer" type="xsd:string" />
    </xsd:complexType>

    <xsd:complexType name="cache_pool_adapter">
        <xsd:attribute name="name" type="xsd:string" use="required" />
        <xsd:attribute name="provider" type="xsd:string" />
    </xsd:complexType>

    <xsd:complexType name="workflow">
        <xsd:sequence>
            <xsd:element name="initial-marking" type="xsd:string" minOccurs="0" maxOccurs="unbounded" />
            <xsd:element name="marking-store" type="marking_store" minOccurs="0" maxOccurs="1" />
            <xsd:element name="support" type="xsd:string" minOccurs="0" maxOccurs="unbounded" />
            <xsd:element name="event-to-dispatch" type="event_to_dispatch" minOccurs="0" maxOccurs="unbounded" />
            <xsd:element name="place" type="place" minOccurs="0" maxOccurs="unbounded" />
            <xsd:element name="transition" type="transition" minOccurs="0" maxOccurs="unbounded" />
            <xsd:element name="metadata" type="metadata" minOccurs="0" maxOccurs="unbounded" />
        </xsd:sequence>
        <xsd:attribute name="name" type="xsd:string" />
        <xsd:attribute name="type" type="workflow_type" />
        <xsd:attribute name="initial-place" type="xsd:string" />
        <xsd:attribute name="initial-marking" type="xsd:string" />
        <xsd:attribute name="support-strategy" type="xsd:string" />
        <xsd:attribute name="enabled" type="xsd:boolean" />
    </xsd:complexType>

    <xsd:complexType name="php-errors">
        <xsd:attribute name="log" type="xsd:string" />
        <xsd:attribute name="throw" type="xsd:boolean" />
    </xsd:complexType>

    <xsd:complexType name="marking_store">
        <xsd:sequence>
            <xsd:element name="argument" type="xsd:string" minOccurs="0" maxOccurs="unbounded" />
        </xsd:sequence>
        <xsd:attribute name="type" type="marking_store_type" />
        <xsd:attribute name="service" type="xsd:string" />
        <xsd:attribute name="property" type="xsd:string" />
    </xsd:complexType>

    <xsd:simpleType name="marking_store_type">
        <xsd:restriction base="xsd:string">
            <xsd:enumeration value="multiple_state" />
            <xsd:enumeration value="single_state" />
            <xsd:enumeration value="method" />
        </xsd:restriction>
    </xsd:simpleType>

    <xsd:complexType name="transition">
        <xsd:sequence>
            <xsd:element name="from" type="xsd:string" minOccurs="1" maxOccurs="unbounded" />
            <xsd:element name="to" type="xsd:string" minOccurs="1" maxOccurs="unbounded" />
            <xsd:element name="metadata" type="metadata" minOccurs="0" maxOccurs="unbounded" />
            <xsd:element name="guard" type="xsd:string" minOccurs="0" maxOccurs="unbounded" />
        </xsd:sequence>
        <xsd:attribute name="name" type="xsd:string" use="required" />
    </xsd:complexType>

    <xsd:complexType name="place" mixed="true">
        <xsd:sequence>
            <xsd:element name="metadata" type="metadata" minOccurs="0" maxOccurs="unbounded" />
        </xsd:sequence>
        <xsd:attribute name="name" type="xsd:string" />
    </xsd:complexType>

    <xsd:complexType name="metadata">
        <xsd:sequence>
            <xsd:any minOccurs="0" processContents="lax"/>
        </xsd:sequence>
    </xsd:complexType>

    <xsd:simpleType name="event_to_dispatch">
        <xsd:restriction base="xsd:string">
            <xsd:enumeration value="" />
            <xsd:enumeration value="workflow.leave" />
            <xsd:enumeration value="workflow.transition" />
            <xsd:enumeration value="workflow.enter" />
            <xsd:enumeration value="workflow.entered" />
            <xsd:enumeration value="workflow.completed" />
            <xsd:enumeration value="workflow.announce" />
        </xsd:restriction>
    </xsd:simpleType>

    <xsd:simpleType name="default_middleware">
        <xsd:restriction base="xsd:string">
            <xsd:enumeration value="true" />
            <xsd:enumeration value="false" />
            <xsd:enumeration value="1" />
            <xsd:enumeration value="0" />
            <xsd:enumeration value="allow_no_handlers" />
        </xsd:restriction>
    </xsd:simpleType>

    <xsd:simpleType name="cookie_secure">
        <xsd:restriction base="xsd:string">
            <xsd:enumeration value="true" />
            <xsd:enumeration value="false" />
            <xsd:enumeration value="1" />
            <xsd:enumeration value="0" />
            <xsd:enumeration value="auto" />
        </xsd:restriction>
    </xsd:simpleType>

    <xsd:simpleType name="cookie_samesite">
        <xsd:restriction base="xsd:string">
            <xsd:enumeration value="" />
            <xsd:enumeration value="none" />
            <xsd:enumeration value="lax" />
            <xsd:enumeration value="strict" />
        </xsd:restriction>
    </xsd:simpleType>

    <xsd:simpleType name="sid_bits_per_character">
        <xsd:restriction base="xsd:positiveInteger">
            <xsd:enumeration value="4" />
            <xsd:enumeration value="5" />
            <xsd:enumeration value="6" />
        </xsd:restriction>
    </xsd:simpleType>

    <xsd:simpleType name="sid_length">
        <xsd:restriction base="xsd:positiveInteger">
            <xsd:minInclusive value="22" />
            <xsd:maxInclusive value="256" />
        </xsd:restriction>
    </xsd:simpleType>

    <xsd:simpleType name="workflow_type">
        <xsd:restriction base="xsd:string">
            <xsd:enumeration value="state_machine" />
            <xsd:enumeration value="workflow" />
        </xsd:restriction>
    </xsd:simpleType>

    <xsd:complexType name="lock">
        <xsd:sequence>
            <xsd:element name="resource" type="lock_resource" minOccurs="1" maxOccurs="unbounded" />
        </xsd:sequence>
        <xsd:attribute name="enabled" type="xsd:boolean" />
    </xsd:complexType>

    <xsd:complexType name="lock_resource">
        <xsd:simpleContent>
            <xsd:extension base="xsd:string">
                <xsd:attribute name="name" type="xsd:string" />
            </xsd:extension>
        </xsd:simpleContent>
    </xsd:complexType>

    <xsd:complexType name="messenger">
        <xsd:sequence>
            <xsd:element name="serializer" type="messenger_serializer" minOccurs="0" />
            <xsd:element name="routing" type="messenger_routing" minOccurs="0" maxOccurs="unbounded" />
            <xsd:element name="transport" type="messenger_transport" minOccurs="0" maxOccurs="unbounded" />
            <xsd:element name="bus" type="messenger_bus" minOccurs="0" maxOccurs="unbounded" />
        </xsd:sequence>
        <xsd:attribute name="default-bus" type="xsd:string" />
        <xsd:attribute name="enabled" type="xsd:boolean" />
        <xsd:attribute name="failure-transport" type="xsd:string" />
    </xsd:complexType>

    <xsd:complexType name="messenger_serializer">
        <xsd:sequence>
            <xsd:element name="symfony-serializer" type="messenger_symfony_serializer" minOccurs="0" />
        </xsd:sequence>
        <xsd:attribute name="default-serializer" type="xsd:string" />
    </xsd:complexType>

    <xsd:complexType name="messenger_symfony_serializer">
        <xsd:sequence>
            <xsd:element name="context" type="metadata" minOccurs="0" maxOccurs="unbounded" />
        </xsd:sequence>
        <xsd:attribute name="format" type="xsd:string" />
    </xsd:complexType>

    <xsd:complexType name="messenger_routing">
        <xsd:choice minOccurs="0" maxOccurs="unbounded">
            <xsd:element name="sender" type="messenger_routing_sender" />
        </xsd:choice>
        <xsd:attribute name="message-class" type="xsd:string" use="required"/>
    </xsd:complexType>

    <xsd:complexType name="messenger_routing_sender">
        <xsd:attribute name="service" type="xsd:string" use="required"/>
    </xsd:complexType>

    <xsd:complexType name="messenger_transport">
        <xsd:sequence>
            <xsd:element name="options" type="metadata" minOccurs="0" maxOccurs="unbounded" />
            <xsd:element name="retry-strategy" type="messenger_retry_strategy" minOccurs="0" maxOccurs="1" />
        </xsd:sequence>
        <xsd:attribute name="name" type="xsd:string" />
        <xsd:attribute name="serializer" type="xsd:string" />
        <xsd:attribute name="dsn" type="xsd:string" />
    </xsd:complexType>

    <xsd:complexType name="messenger_retry_strategy">
        <xsd:attribute name="service" type="xsd:string" />
        <xsd:attribute name="max-retries" type="xsd:integer" />
        <xsd:attribute name="delay" type="xsd:integer" />
        <xsd:attribute name="multiplier" type="xsd:float" />
        <xsd:attribute name="max-delay" type="xsd:float" />
    </xsd:complexType>

    <xsd:complexType name="messenger_bus">
        <xsd:sequence>
            <xsd:element name="middleware" type="messenger_middleware" minOccurs="0" maxOccurs="unbounded" />
        </xsd:sequence>
        <xsd:attribute name="name" type="xsd:string" use="required"/>
        <xsd:attribute name="default-middleware" type="default_middleware"/>
    </xsd:complexType>

    <xsd:complexType name="messenger_middleware">
        <xsd:sequence>
            <xsd:element name="argument" type="xsd:anyType" minOccurs="0" maxOccurs="unbounded" />
        </xsd:sequence>
        <xsd:attribute name="id" type="xsd:string" use="required"/>
    </xsd:complexType>

    <xsd:complexType name="http_client">
        <xsd:sequence>
            <xsd:element name="default-options" type="http_client_default_options" minOccurs="0" />
            <xsd:element name="scoped-client" type="http_client_scope_options" minOccurs="0" maxOccurs="unbounded" />
        </xsd:sequence>
        <xsd:attribute name="enabled" type="xsd:boolean" />
        <xsd:attribute name="max-host-connections" type="xsd:integer" />
    </xsd:complexType>

    <xsd:complexType name="http_client_default_options" mixed="true">
        <xsd:choice maxOccurs="unbounded">
            <xsd:element name="resolve" type="http_resolve" minOccurs="0" maxOccurs="unbounded" />
            <xsd:element name="header" type="http_header" minOccurs="0" maxOccurs="unbounded" />
            <xsd:element name="peer-fingerprint" type="fingerprint" minOccurs="0" maxOccurs="unbounded" />
        </xsd:choice>
        <xsd:attribute name="max-redirects" type="xsd:integer" />
        <xsd:attribute name="http-version" type="xsd:string" />
        <xsd:attribute name="proxy" type="xsd:string" />
        <xsd:attribute name="no-proxy" type="xsd:string" />
        <xsd:attribute name="timeout" type="xsd:float" />
        <xsd:attribute name="max-duration" type="xsd:float" />
        <xsd:attribute name="bindto" type="xsd:string" />
        <xsd:attribute name="verify-peer" type="xsd:boolean" />
        <xsd:attribute name="verify-host" type="xsd:boolean" />
        <xsd:attribute name="cafile" type="xsd:string" />
        <xsd:attribute name="capath" type="xsd:string" />
        <xsd:attribute name="local-cert" type="xsd:string" />
        <xsd:attribute name="local-pk" type="xsd:string" />
        <xsd:attribute name="passphrase" type="xsd:string" />
        <xsd:attribute name="ciphers" type="xsd:string" />

    </xsd:complexType>

    <xsd:complexType name="http_client_scope_options" mixed="true">
        <xsd:choice maxOccurs="unbounded">
            <xsd:element name="query" type="http_query" minOccurs="0" maxOccurs="unbounded" />
            <xsd:element name="resolve" type="http_resolve" minOccurs="0" maxOccurs="unbounded" />
            <xsd:element name="header" type="http_header" minOccurs="0" maxOccurs="unbounded" />
            <xsd:element name="peer-fingerprint" type="fingerprint" minOccurs="0" maxOccurs="unbounded" />
        </xsd:choice>
        <xsd:attribute name="name" type="xsd:string" />
        <xsd:attribute name="scope" type="xsd:string" />
        <xsd:attribute name="base-uri" type="xsd:string" />
        <xsd:attribute name="auth-basic" type="xsd:string" />
        <xsd:attribute name="auth-bearer" type="xsd:string" />
        <xsd:attribute name="max-redirects" type="xsd:integer" />
        <xsd:attribute name="http-version" type="xsd:string" />
        <xsd:attribute name="proxy" type="xsd:string" />
        <xsd:attribute name="no-proxy" type="xsd:string" />
        <xsd:attribute name="timeout" type="xsd:float" />
        <xsd:attribute name="bindto" type="xsd:string" />
        <xsd:attribute name="verify-peer" type="xsd:boolean" />
        <xsd:attribute name="verify-host" type="xsd:boolean" />
        <xsd:attribute name="cafile" type="xsd:string" />
        <xsd:attribute name="capath" type="xsd:string" />
        <xsd:attribute name="local-cert" type="xsd:string" />
        <xsd:attribute name="local-pk" type="xsd:string" />
        <xsd:attribute name="passphrase" type="xsd:string" />
        <xsd:attribute name="ciphers" type="xsd:string" />
    </xsd:complexType>

    <xsd:complexType name="fingerprint">
        <xsd:choice maxOccurs="unbounded">
            <xsd:element name="pin-sha256" type="xsd:string" minOccurs="0" />
            <xsd:element name="sha1" type="xsd:string" minOccurs="0" />
            <xsd:element name="md5" type="xsd:string" minOccurs="0" />
        </xsd:choice>
    </xsd:complexType>

    <xsd:complexType name="http_query" mixed="true">
        <xsd:attribute name="key" type="xsd:string" />
    </xsd:complexType>

    <xsd:complexType name="http_resolve" mixed="true">
        <xsd:attribute name="host" type="xsd:string" />
    </xsd:complexType>

    <xsd:complexType name="http_header" mixed="true">
        <xsd:attribute name="name" type="xsd:string" />
    </xsd:complexType>

    <xsd:complexType name="mailer">
        <xsd:sequence>
            <xsd:element name="transport" type="mailer_transport" minOccurs="0" maxOccurs="unbounded" />
            <xsd:element name="envelope" type="mailer_envelope" minOccurs="0" maxOccurs="1" />
            <xsd:element name="header" type="header" minOccurs="0" maxOccurs="unbounded" />
        </xsd:sequence>
        <xsd:attribute name="dsn" type="xsd:string" />
        <xsd:attribute name="message-bus" type="xsd:string" />
    </xsd:complexType>

<<<<<<< HEAD
    <xsd:complexType name="header" mixed="true">
=======
    <xsd:complexType name="mailer_transport" mixed="true">
>>>>>>> 78605e1a
        <xsd:attribute name="name" type="xsd:string" use="required" />
    </xsd:complexType>

    <xsd:complexType name="mailer_envelope">
        <xsd:sequence>
            <xsd:element name="sender" type="xsd:string" minOccurs="0" maxOccurs="1" />
            <xsd:element name="recipients" type="xsd:string" minOccurs="0" maxOccurs="unbounded" />
        </xsd:sequence>
    </xsd:complexType>

    <xsd:complexType name="http_cache">
        <xsd:sequence>
            <xsd:element name="private-header" type="xsd:string" minOccurs="0" maxOccurs="unbounded" />
        </xsd:sequence>

        <xsd:attribute name="enabled" type="xsd:boolean" />
        <xsd:attribute name="debug" type="xsd:boolean" />
        <xsd:attribute name="trace-level" type="http_cache_trace_levels" />
        <xsd:attribute name="trace-header" type="xsd:string" />
        <xsd:attribute name="default-ttl" type="xsd:integer" />
        <xsd:attribute name="allow-reload" type="xsd:boolean" />
        <xsd:attribute name="allow-revalidate" type="xsd:boolean" />
        <xsd:attribute name="stale-while-revalidate" type="xsd:integer" />
        <xsd:attribute name="stale-if-error" type="xsd:integer" />
    </xsd:complexType>

    <xsd:simpleType name="http_cache_trace_levels">
        <xsd:restriction base="xsd:string">
            <xsd:enumeration value="none" />
            <xsd:enumeration value="short" />
            <xsd:enumeration value="full" />
        </xsd:restriction>
    </xsd:simpleType>
</xsd:schema><|MERGE_RESOLUTION|>--- conflicted
+++ resolved
@@ -580,11 +580,8 @@
         <xsd:attribute name="message-bus" type="xsd:string" />
     </xsd:complexType>
 
-<<<<<<< HEAD
     <xsd:complexType name="header" mixed="true">
-=======
     <xsd:complexType name="mailer_transport" mixed="true">
->>>>>>> 78605e1a
         <xsd:attribute name="name" type="xsd:string" use="required" />
     </xsd:complexType>
 
