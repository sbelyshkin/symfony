--- conflicted
+++ resolved
@@ -41,13 +41,7 @@
 
     protected static $booted = false;
 
-<<<<<<< HEAD
-    private static $kernelContainer;
-
     protected function tearDown(): void
-=======
-    private function doTearDown()
->>>>>>> 09ec24d3
     {
         static::ensureKernelShutdown();
         static::$class = null;
