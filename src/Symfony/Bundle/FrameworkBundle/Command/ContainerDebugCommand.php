--- conflicted
+++ resolved
@@ -112,12 +112,7 @@
         } elseif ($tag = $input->getOption('tag')) {
             $options = array('tag' => $tag, 'show_private' => $input->getOption('show-private'));
         } elseif ($name = $input->getArgument('name')) {
-<<<<<<< HEAD
-            $object = $this->getContainerBuilder();
             $name = $this->findProperServiceName($input, $io, $object, $name);
-=======
-            $name = $this->findProperServiceName($input, $output, $object, $name);
->>>>>>> 4aca7038
             $options = array('id' => $name);
         } else {
             $options = array('show_private' => $input->getOption('show-private'));
