--- conflicted
+++ resolved
@@ -91,15 +91,7 @@
      */
     protected function execute(InputInterface $input, OutputInterface $output)
     {
-<<<<<<< HEAD
-        $output = new SymfonyStyle($input, $output);
-=======
         $io = new SymfonyStyle($input, $output);
-        if (false !== strpos($input->getFirstArgument(), ':d')) {
-            $io->caution('The use of "container:debug" command is deprecated since version 2.7 and will be removed in 3.0. Use the "debug:container" instead.');
-        }
-
->>>>>>> 829c011b
         $this->validateInput($input);
 
         if ($input->getOption('parameters')) {
