--- conflicted
+++ resolved
@@ -27,7 +27,7 @@
 
     public function __construct($name = null, $directoryIteratorProvider = null, $isReadableProvider = null)
     {
-        if (func_num_args()) {
+        if (\func_num_args()) {
             @trigger_error(sprintf('Passing a constructor argument in "%s()" is deprecated since Symfony 3.4 and will be removed in 4.0. If the command was registered by convention, make it a service instead.', __METHOD__), E_USER_DEPRECATED);
         }
 
@@ -55,37 +55,13 @@
      */
     protected function configure()
     {
-<<<<<<< HEAD
         parent::configure();
-=======
-        $errors = 0;
-
-        foreach ($filesInfo as $info) {
-            if ($info['valid'] && $output->isVerbose()) {
-                $io->comment('<info>OK</info>'.($info['file'] ? sprintf(' in %s', $info['file']) : ''));
-            } elseif (!$info['valid']) {
-                ++$errors;
-                $io->text(sprintf('<error> ERROR </error> in %s', $info['file']));
-                $io->text(sprintf('<error> >> %s</error>', $info['message']));
-            }
-        }
-
-        if (0 === $errors) {
-            $io->success(sprintf('All %d YAML files contain valid syntax.', \count($filesInfo)));
-        } else {
-            $io->warning(sprintf('%d YAML files have valid syntax and %d contain errors.', \count($filesInfo) - $errors, $errors));
-        }
->>>>>>> 82d13dae
 
         $this->setHelp($this->getHelp().<<<'EOF'
 
 Or find all files in a bundle:
 
-<<<<<<< HEAD
   <info>php %command.full_name% @AcmeDemoBundle</info>
-=======
-        $output->writeln(json_encode($filesInfo, \defined('JSON_PRETTY_PRINT') ? JSON_PRETTY_PRINT | JSON_UNESCAPED_SLASHES : 0));
->>>>>>> 82d13dae
 
 EOF
         );
