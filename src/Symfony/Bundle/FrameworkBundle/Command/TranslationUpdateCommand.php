--- conflicted
+++ resolved
@@ -204,19 +204,8 @@
 
         // load any messages from templates
         $extractedCatalogue = new MessageCatalogue($input->getArgument('locale'));
-<<<<<<< HEAD
-        $errorIo->comment('Parsing templates...');
+        $io->comment('Parsing templates...');
         $this->extractor->setPrefix($input->getOption('prefix'));
-=======
-        $io->comment('Parsing templates...');
-        $prefix = $input->getOption('prefix');
-        // @deprecated since version 3.4, to be removed in 4.0 along with the --no-prefix option
-        if ($input->getOption('no-prefix')) {
-            @trigger_error('The "--no-prefix" option is deprecated since Symfony 3.4 and will be removed in 4.0. Use the "--prefix" option with an empty string as value instead.', E_USER_DEPRECATED);
-            $prefix = '';
-        }
-        $this->extractor->setPrefix($prefix);
->>>>>>> a4a1f12a
         foreach ($viewsPaths as $path) {
             if (is_dir($path) || is_file($path)) {
                 $this->extractor->extract($path, $extractedCatalogue);
@@ -277,13 +266,8 @@
                 $extractedMessagesCount += $domainMessagesCount;
             }
 
-<<<<<<< HEAD
             if ('xlf' === $input->getOption('output-format')) {
-                $errorIo->comment(sprintf('Xliff output version is <info>%s</info>', $input->getOption('xliff-version')));
-=======
-            if ('xlf' == $input->getOption('output-format')) {
-                $io->comment('Xliff output version is <info>1.2</info>');
->>>>>>> a4a1f12a
+                $io->comment(sprintf('Xliff output version is <info>%s</info>', $input->getOption('xliff-version')));
             }
 
             $resultMessage = sprintf('%d message%s successfully extracted', $extractedMessagesCount, $extractedMessagesCount > 1 ? 's were' : ' was');
