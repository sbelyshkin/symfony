--- conflicted
+++ resolved
@@ -47,7 +47,7 @@
     public const MESSAGE_EQUALS_FALLBACK = 2;
 
     protected static $defaultName = 'debug:translation';
-    protected static $defaultDescription = 'Displays translation messages information';
+    protected static $defaultDescription = 'Display translation messages information';
 
     private $translator;
     private $reader;
@@ -84,11 +84,7 @@
                 new InputOption('only-unused', null, InputOption::VALUE_NONE, 'Display only unused messages'),
                 new InputOption('all', null, InputOption::VALUE_NONE, 'Load messages from all registered bundles'),
             ])
-<<<<<<< HEAD
             ->setDescription(self::$defaultDescription)
-=======
-            ->setDescription('Display translation messages information')
->>>>>>> 7ed3d36f
             ->setHelp(<<<'EOF'
 The <info>%command.name%</info> command helps finding unused or missing translation
 messages and comparing them with the fallback ones by inspecting the
