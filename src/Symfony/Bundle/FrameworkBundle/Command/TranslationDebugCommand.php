--- conflicted
+++ resolved
@@ -38,19 +38,13 @@
  */
 class TranslationDebugCommand extends Command
 {
-<<<<<<< HEAD
-    const EXIT_CODE_GENERAL_ERROR = 64;
-    const EXIT_CODE_MISSING = 65;
-    const EXIT_CODE_UNUSED = 66;
-    const EXIT_CODE_FALLBACK = 68;
-    const MESSAGE_MISSING = 0;
-    const MESSAGE_UNUSED = 1;
-    const MESSAGE_EQUALS_FALLBACK = 2;
-=======
+    public const EXIT_CODE_GENERAL_ERROR = 64;
+    public const EXIT_CODE_MISSING = 65;
+    public const EXIT_CODE_UNUSED = 66;
+    public const EXIT_CODE_FALLBACK = 68;
     public const MESSAGE_MISSING = 0;
     public const MESSAGE_UNUSED = 1;
     public const MESSAGE_EQUALS_FALLBACK = 2;
->>>>>>> 018415e1
 
     protected static $defaultName = 'debug:translation';
 
