--- conflicted
+++ resolved
@@ -11,11 +11,7 @@
 
 namespace Symfony\Bundle\FrameworkBundle\Command;
 
-<<<<<<< HEAD
-use Symfony\Bundle\FrameworkBundle\Translation\TranslationLoader;
 use Symfony\Component\Console\Command\Command;
-=======
->>>>>>> b9fc357d
 use Symfony\Component\Console\Style\SymfonyStyle;
 use Symfony\Component\Console\Input\InputInterface;
 use Symfony\Component\Console\Input\InputArgument;
@@ -51,16 +47,7 @@
     private $reader;
     private $extractor;
 
-<<<<<<< HEAD
-    public function __construct(TranslatorInterface $translator, TranslationLoader $loader, ExtractorInterface $extractor)
-=======
-    /**
-     * @param TranslatorInterface        $translator
-     * @param TranslationReaderInterface $reader
-     * @param ExtractorInterface         $extractor
-     */
-    public function __construct($translator = null, TranslationReaderInterface $reader = null, ExtractorInterface $extractor = null)
->>>>>>> b9fc357d
+    public function __construct(TranslatorInterface $translator, TranslationReaderInterface $reader, ExtractorInterface $extractor)
     {
         parent::__construct();
 
@@ -123,16 +110,6 @@
      */
     protected function execute(InputInterface $input, OutputInterface $output)
     {
-<<<<<<< HEAD
-=======
-        // BC to be removed in 4.0
-        if (null === $this->translator) {
-            $this->translator = $this->getContainer()->get('translator');
-            $this->reader = $this->getContainer()->get('translation.reader');
-            $this->extractor = $this->getContainer()->get('translation.extractor');
-        }
-
->>>>>>> b9fc357d
         $io = new SymfonyStyle($input, $output);
 
         $locale = $input->getArgument('locale');
