<?php

/*
 * This file is part of the Symfony package.
 *
 * (c) Fabien Potencier <fabien@symfony.com>
 *
 * For the full copyright and license information, please view the LICENSE
 * file that was distributed with this source code.
 */

namespace Symfony\Bundle\FrameworkBundle\Command;

use Symfony\Component\Config\Definition\Processor;
use Symfony\Component\Console\Input\InputArgument;
use Symfony\Component\Console\Input\InputInterface;
use Symfony\Component\Console\Output\OutputInterface;
use Symfony\Component\Console\Style\SymfonyStyle;
use Symfony\Component\Yaml\Yaml;

/**
 * A console command for dumping available configuration reference.
 *
 * @author Grégoire Pineau <lyrixx@lyrixx.info>
 */
class ConfigDebugCommand extends AbstractConfigCommand
{
    /**
     * {@inheritdoc}
     */
    protected function configure()
    {
        $this
            ->setName('debug:config')
            ->setDefinition(array(
                new InputArgument('name', InputArgument::OPTIONAL, 'The bundle name or the extension alias'),
            ))
            ->setDescription('Dumps the current configuration for an extension')
            ->setHelp(<<<EOF
The <info>%command.name%</info> command dumps the current configuration for an
extension/bundle.

Either the extension alias or bundle name can be used:

  <info>php %command.full_name% framework</info>
  <info>php %command.full_name% FrameworkBundle</info>

EOF
            )
        ;
    }

    /**
     * {@inheritdoc}
     */
    protected function execute(InputInterface $input, OutputInterface $output)
    {
<<<<<<< HEAD
=======
        $output = new SymfonyStyle($input, $output);
        if (false !== strpos($input->getFirstArgument(), ':d')) {
            $output->caution('The use of "config:debug" command is deprecated since version 2.7 and will be removed in 3.0. Use the "debug:config" instead.');
        }

>>>>>>> a77141c6
        $name = $input->getArgument('name');

        if (empty($name)) {
            $this->listBundles($output);

            return;
        }

        $extension = $this->findExtension($name);
        $container = $this->compileContainer();

        $configs = $container->getExtensionConfig($extension->getAlias());
        $configuration = $extension->getConfiguration($configs, $container);

        $this->validateConfiguration($extension, $configuration);

        $configs = $container->getParameterBag()->resolveValue($configs);

        $processor = new Processor();
        $config = $processor->processConfiguration($configuration, $configs);

        if ($name === $extension->getAlias()) {
            $output->writeln(sprintf('# Current configuration for extension with alias: "%s"', $name));
        } else {
            $output->writeln(sprintf('# Current configuration for "%s"', $name));
        }

        $output->writeln(Yaml::dump(array($extension->getAlias() => $config), 3));
    }

    private function compileContainer()
    {
        $kernel = clone $this->getContainer()->get('kernel');
        $kernel->boot();

        $method = new \ReflectionMethod($kernel, 'buildContainer');
        $method->setAccessible(true);
        $container = $method->invoke($kernel);
        $container->getCompiler()->compile($container);

        return $container;
    }
}<|MERGE_RESOLUTION|>--- conflicted
+++ resolved
@@ -55,14 +55,6 @@
      */
     protected function execute(InputInterface $input, OutputInterface $output)
     {
-<<<<<<< HEAD
-=======
-        $output = new SymfonyStyle($input, $output);
-        if (false !== strpos($input->getFirstArgument(), ':d')) {
-            $output->caution('The use of "config:debug" command is deprecated since version 2.7 and will be removed in 3.0. Use the "debug:config" instead.');
-        }
-
->>>>>>> a77141c6
         $name = $input->getArgument('name');
 
         if (empty($name)) {
