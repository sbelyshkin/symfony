--- conflicted
+++ resolved
@@ -68,16 +68,8 @@
             $container->setParameter('kernel.secret', $config['secret']);
         }
 
-<<<<<<< HEAD
         $container->setParameter('kernel.http_method_override', $config['http_method_override']);
-=======
-        $container->setParameter('kernel.trusted_proxies', $config['trusted_proxies']);
         $container->setParameter('kernel.trusted_hosts', $config['trusted_hosts']);
-
-        // @deprecated, to be removed in 2.3
-        $container->setParameter('kernel.trust_proxy_headers', $config['trust_proxy_headers']);
->>>>>>> b8b972fe
-
         $container->setParameter('kernel.trusted_proxies', $config['trusted_proxies']);
         $container->setParameter('kernel.default_locale', $config['default_locale']);
 
