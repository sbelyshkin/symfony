<?php

/*
 * This file is part of the Symfony package.
 *
 * (c) Fabien Potencier <fabien@symfony.com>
 *
 * For the full copyright and license information, please view the LICENSE
 * file that was distributed with this source code.
 */

namespace Symfony\Bundle\FrameworkBundle;

use Symfony\Bundle\FrameworkBundle\Test\TestBrowserToken;
use Symfony\Component\BrowserKit\Cookie;
use Symfony\Component\BrowserKit\CookieJar;
use Symfony\Component\BrowserKit\History;
use Symfony\Component\DependencyInjection\ContainerInterface;
use Symfony\Component\HttpFoundation\Request;
use Symfony\Component\HttpFoundation\Response;
use Symfony\Component\HttpKernel\HttpKernelBrowser;
use Symfony\Component\HttpKernel\KernelInterface;
use Symfony\Component\HttpKernel\Profiler\Profile as HttpProfile;
use Symfony\Component\Security\Core\User\UserInterface;

/**
 * Simulates a browser and makes requests to a Kernel object.
 *
 * @author Fabien Potencier <fabien@symfony.com>
 */
class KernelBrowser extends HttpKernelBrowser
{
    private $hasPerformedRequest = false;
    private $profiler = false;
    private $reboot = true;

    /**
     * {@inheritdoc}
     */
    public function __construct(KernelInterface $kernel, array $server = [], History $history = null, CookieJar $cookieJar = null)
    {
        parent::__construct($kernel, $server, $history, $cookieJar);
    }

    /**
     * Returns the container.
     *
     * @return ContainerInterface
     */
    public function getContainer()
    {
        $container = $this->kernel->getContainer();

        return $container->has('test.service_container') ? $container->get('test.service_container') : $container;
    }

    /**
     * Returns the kernel.
     *
     * @return KernelInterface
     */
    public function getKernel()
    {
        return $this->kernel;
    }

    /**
     * Gets the profile associated with the current Response.
     *
     * @return HttpProfile|false|null
     */
    public function getProfile()
    {
        if (null === $this->response || !$this->getContainer()->has('profiler')) {
            return false;
        }

        return $this->getContainer()->get('profiler')->loadProfileFromResponse($this->response);
    }

    /**
     * Enables the profiler for the very next request.
     *
     * If the profiler is not enabled, the call to this method does nothing.
     */
    public function enableProfiler()
    {
        if ($this->getContainer()->has('profiler')) {
            $this->profiler = true;
        }
    }

    /**
     * Disables kernel reboot between requests.
     *
     * By default, the Client reboots the Kernel for each request. This method
     * allows to keep the same kernel across requests.
     */
    public function disableReboot()
    {
        $this->reboot = false;
    }

    /**
     * Enables kernel reboot between requests.
     */
    public function enableReboot()
    {
        $this->reboot = true;
    }

    /**
     * @param UserInterface $user
     *
     * @return $this
     */
    public function loginUser(object $user, string $firewallContext = 'main'): self
    {
        if (!interface_exists(UserInterface::class)) {
            throw new \LogicException(sprintf('"%s" requires symfony/security-core to be installed.', __METHOD__));
        }

        if (!$user instanceof UserInterface) {
            throw new \LogicException(sprintf('The first argument of "%s" must be instance of "%s", "%s" provided.', __METHOD__, UserInterface::class, \is_object($user) ? \get_class($user) : \gettype($user)));
        }

        $token = new TestBrowserToken($user->getRoles(), $user, $firewallContext);
        // @deprecated since Symfony 5.4
<<<<<<< HEAD
        if (method_exists($token, 'isAuthenticated')) {
            $token->setAuthenticated(true, false);
=======
        if (method_exists($token, 'setAuthenticated')) {
            $token->setAuthenticated(true);
>>>>>>> 3fe93d61
        }

        $container = $this->getContainer();
        $container->get('security.untracked_token_storage')->setToken($token);

        if ($container->has('session.factory')) {
            $session = $container->get('session.factory')->createSession();
        } elseif ($container->has('session')) {
            $session = $container->get('session');
        } else {
            return $this;
        }

        $session->set('_security_'.$firewallContext, serialize($token));
        $session->save();

        $cookie = new Cookie($session->getName(), $session->getId());
        $this->getCookieJar()->set($cookie);

        return $this;
    }

    /**
     * {@inheritdoc}
     *
     * @param Request $request
     *
     * @return Response
     */
    protected function doRequest(object $request)
    {
        // avoid shutting down the Kernel if no request has been performed yet
        // WebTestCase::createClient() boots the Kernel but do not handle a request
        if ($this->hasPerformedRequest && $this->reboot) {
            $this->kernel->shutdown();
        } else {
            $this->hasPerformedRequest = true;
        }

        if ($this->profiler) {
            $this->profiler = false;

            $this->kernel->boot();
            $this->getContainer()->get('profiler')->enable();
        }

        return parent::doRequest($request);
    }

    /**
     * {@inheritdoc}
     *
     * @param Request $request
     *
     * @return Response
     */
    protected function doRequestInProcess(object $request)
    {
        $response = parent::doRequestInProcess($request);

        $this->profiler = false;

        return $response;
    }

    /**
     * Returns the script to execute when the request must be insulated.
     *
     * It assumes that the autoloader is named 'autoload.php' and that it is
     * stored in the same directory as the kernel (this is the case for the
     * Symfony Standard Edition). If this is not your case, create your own
     * client and override this method.
     *
     * @param Request $request
     *
     * @return string
     */
    protected function getScript(object $request)
    {
        $kernel = var_export(serialize($this->kernel), true);
        $request = var_export(serialize($request), true);
        $errorReporting = error_reporting();

        $requires = '';
        foreach (get_declared_classes() as $class) {
            if (0 === strpos($class, 'ComposerAutoloaderInit')) {
                $r = new \ReflectionClass($class);
                $file = \dirname($r->getFileName(), 2).'/autoload.php';
                if (is_file($file)) {
                    $requires .= 'require_once '.var_export($file, true).";\n";
                }
            }
        }

        if (!$requires) {
            throw new \RuntimeException('Composer autoloader not found.');
        }

        $requires .= 'require_once '.var_export((new \ReflectionObject($this->kernel))->getFileName(), true).";\n";

        $profilerCode = '';
        if ($this->profiler) {
            $profilerCode = <<<'EOF'
$container = $kernel->getContainer();
$container = $container->has('test.service_container') ? $container->get('test.service_container') : $container;
$container->get('profiler')->enable();
EOF;
        }

        $code = <<<EOF
<?php

error_reporting($errorReporting);

$requires

\$kernel = unserialize($kernel);
\$kernel->boot();
$profilerCode

\$request = unserialize($request);
EOF;

        return $code.$this->getHandleScript();
    }
}<|MERGE_RESOLUTION|>--- conflicted
+++ resolved
@@ -126,13 +126,8 @@
 
         $token = new TestBrowserToken($user->getRoles(), $user, $firewallContext);
         // @deprecated since Symfony 5.4
-<<<<<<< HEAD
-        if (method_exists($token, 'isAuthenticated')) {
-            $token->setAuthenticated(true, false);
-=======
         if (method_exists($token, 'setAuthenticated')) {
             $token->setAuthenticated(true);
->>>>>>> 3fe93d61
         }
 
         $container = $this->getContainer();
