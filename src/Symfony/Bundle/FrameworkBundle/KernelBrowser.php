<?php

/*
 * This file is part of the Symfony package.
 *
 * (c) Fabien Potencier <fabien@symfony.com>
 *
 * For the full copyright and license information, please view the LICENSE
 * file that was distributed with this source code.
 */

namespace Symfony\Bundle\FrameworkBundle;

use Symfony\Bundle\FrameworkBundle\Test\TestBrowserToken;
use Symfony\Component\BrowserKit\Cookie;
use Symfony\Component\BrowserKit\CookieJar;
use Symfony\Component\BrowserKit\History;
use Symfony\Component\DependencyInjection\ContainerInterface;
use Symfony\Component\HttpFoundation\Request;
use Symfony\Component\HttpFoundation\Response;
use Symfony\Component\HttpKernel\HttpKernelBrowser;
use Symfony\Component\HttpKernel\KernelInterface;
use Symfony\Component\HttpKernel\Profiler\Profile as HttpProfile;
use Symfony\Component\Security\Core\User\UserInterface;

/**
 * Simulates a browser and makes requests to a Kernel object.
 *
 * @author Fabien Potencier <fabien@symfony.com>
 */
class KernelBrowser extends HttpKernelBrowser
{
    private $hasPerformedRequest = false;
    private $profiler = false;
    private $reboot = true;

    /**
     * {@inheritdoc}
     */
    public function __construct(KernelInterface $kernel, array $server = [], History $history = null, CookieJar $cookieJar = null)
    {
        parent::__construct($kernel, $server, $history, $cookieJar);
    }

    /**
     * Returns the container.
     *
     * @return ContainerInterface
     */
    public function getContainer()
    {
        return $this->kernel->getContainer();
    }

    /**
     * Returns the kernel.
     *
     * @return KernelInterface
     */
    public function getKernel()
    {
        return $this->kernel;
    }

    /**
     * Gets the profile associated with the current Response.
     *
     * @return HttpProfile|false|null A Profile instance
     */
    public function getProfile()
    {
        if (null === $this->response || !$this->kernel->getContainer()->has('profiler')) {
            return false;
        }

        return $this->kernel->getContainer()->get('profiler')->loadProfileFromResponse($this->response);
    }

    /**
     * Enables the profiler for the very next request.
     *
     * If the profiler is not enabled, the call to this method does nothing.
     */
    public function enableProfiler()
    {
        if ($this->kernel->getContainer()->has('profiler')) {
            $this->profiler = true;
        }
    }

    /**
     * Disables kernel reboot between requests.
     *
     * By default, the Client reboots the Kernel for each request. This method
     * allows to keep the same kernel across requests.
     */
    public function disableReboot()
    {
        $this->reboot = false;
    }

    /**
     * Enables kernel reboot between requests.
     */
    public function enableReboot()
    {
        $this->reboot = true;
    }

    /**
     * @param UserInterface $user
     */
    public function loginUser($user, string $firewallContext = 'main'): self
    {
        if (!interface_exists(UserInterface::class)) {
            throw new \LogicException(sprintf('"%s" requires symfony/security-core to be installed.', __METHOD__));
        }

        if (!$user instanceof UserInterface) {
            throw new \LogicException(sprintf('The first argument of "%s" must be instance of "%s", "%s" provided.', __METHOD__, UserInterface::class, \is_object($user) ? \get_class($user) : \gettype($user)));
        }

        $token = new TestBrowserToken($user->getRoles(), $user, $firewallContext);
        $token->setAuthenticated(true);
<<<<<<< HEAD
=======

>>>>>>> 5e609da6
        $container = $this->kernel->getContainer()->get('test.service_container');
        $container->get('security.untracked_token_storage')->setToken($token);

        if (!$container->has('session') && !$container->has('session_factory')) {
            return $this;
        }

        $session = $container->get($container->has('session') ? 'session' : 'session_factory');
        $session->set('_security_'.$firewallContext, serialize($token));
        $session->save();

        $cookie = new Cookie($session->getName(), $session->getId());
        $this->getCookieJar()->set($cookie);

        return $this;
    }

    /**
     * {@inheritdoc}
     *
     * @param Request $request A Request instance
     *
     * @return Response A Response instance
     */
    protected function doRequest($request)
    {
        // avoid shutting down the Kernel if no request has been performed yet
        // WebTestCase::createClient() boots the Kernel but do not handle a request
        if ($this->hasPerformedRequest && $this->reboot) {
            $this->kernel->shutdown();
        } else {
            $this->hasPerformedRequest = true;
        }

        if ($this->profiler) {
            $this->profiler = false;

            $this->kernel->boot();
            $this->kernel->getContainer()->get('profiler')->enable();
        }

        return parent::doRequest($request);
    }

    /**
     * {@inheritdoc}
     *
     * @param Request $request A Request instance
     *
     * @return Response A Response instance
     */
    protected function doRequestInProcess($request)
    {
        $response = parent::doRequestInProcess($request);

        $this->profiler = false;

        return $response;
    }

    /**
     * Returns the script to execute when the request must be insulated.
     *
     * It assumes that the autoloader is named 'autoload.php' and that it is
     * stored in the same directory as the kernel (this is the case for the
     * Symfony Standard Edition). If this is not your case, create your own
     * client and override this method.
     *
     * @param Request $request A Request instance
     *
     * @return string The script content
     */
    protected function getScript($request)
    {
        $kernel = var_export(serialize($this->kernel), true);
        $request = var_export(serialize($request), true);
        $errorReporting = error_reporting();

        $requires = '';
        foreach (get_declared_classes() as $class) {
            if (0 === strpos($class, 'ComposerAutoloaderInit')) {
                $r = new \ReflectionClass($class);
                $file = \dirname($r->getFileName(), 2).'/autoload.php';
                if (is_file($file)) {
                    $requires .= 'require_once '.var_export($file, true).";\n";
                }
            }
        }

        if (!$requires) {
            throw new \RuntimeException('Composer autoloader not found.');
        }

        $requires .= 'require_once '.var_export((new \ReflectionObject($this->kernel))->getFileName(), true).";\n";

        $profilerCode = '';
        if ($this->profiler) {
            $profilerCode = '$kernel->getContainer()->get(\'profiler\')->enable();';
        }

        $code = <<<EOF
<?php

error_reporting($errorReporting);

$requires

\$kernel = unserialize($kernel);
\$kernel->boot();
$profilerCode

\$request = unserialize($request);
EOF;

        return $code.$this->getHandleScript();
    }
}<|MERGE_RESOLUTION|>--- conflicted
+++ resolved
@@ -122,10 +122,7 @@
 
         $token = new TestBrowserToken($user->getRoles(), $user, $firewallContext);
         $token->setAuthenticated(true);
-<<<<<<< HEAD
-=======
-
->>>>>>> 5e609da6
+
         $container = $this->kernel->getContainer()->get('test.service_container');
         $container->get('security.untracked_token_storage')->setToken($token);
 
