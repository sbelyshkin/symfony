{
    "name": "symfony/security-bundle",
    "type": "symfony-bundle",
    "description": "Symfony SecurityBundle",
    "keywords": [],
    "homepage": "https://symfony.com",
    "license": "MIT",
    "authors": [
        {
            "name": "Fabien Potencier",
            "email": "fabien@symfony.com"
        },
        {
            "name": "Symfony Community",
            "homepage": "https://symfony.com/contributors"
        }
    ],
    "require": {
        "php": ">=5.3.9",
        "symfony/security": "~2.7",
        "symfony/security-acl": "~2.7",
        "symfony/http-kernel": "~2.2"
    },
    "require-dev": {
<<<<<<< HEAD
        "symfony/phpunit-bridge": "~2.7",
        "symfony/browser-kit": "~2.4",
        "symfony/console": "~2.7",
=======
        "symfony/browser-kit": "~2.3",
>>>>>>> 4c431d6c
        "symfony/css-selector": "~2.0,>=2.0.5",
        "symfony/dependency-injection": "~2.6,>=2.6.6",
        "symfony/dom-crawler": "~2.0,>=2.0.5",
        "symfony/form": "~2.7",
        "symfony/framework-bundle": "~2.7",
        "symfony/http-foundation": "~2.3",
        "symfony/twig-bundle": "~2.7",
        "symfony/twig-bridge": "~2.7",
        "symfony/process": "~2.0,>=2.0.5",
        "symfony/validator": "~2.5",
        "symfony/yaml": "~2.0,>=2.0.5",
        "symfony/expression-language": "~2.6",
        "doctrine/doctrine-bundle": "~1.2",
        "twig/twig": "~1.20|~2.0",
        "ircmaxell/password-compat": "~1.0"
    },
    "autoload": {
        "psr-4": { "Symfony\\Bundle\\SecurityBundle\\": "" }
    },
    "minimum-stability": "dev",
    "extra": {
        "branch-alias": {
            "dev-master": "2.7-dev"
        }
    }
}<|MERGE_RESOLUTION|>--- conflicted
+++ resolved
@@ -22,13 +22,8 @@
         "symfony/http-kernel": "~2.2"
     },
     "require-dev": {
-<<<<<<< HEAD
-        "symfony/phpunit-bridge": "~2.7",
         "symfony/browser-kit": "~2.4",
         "symfony/console": "~2.7",
-=======
-        "symfony/browser-kit": "~2.3",
->>>>>>> 4c431d6c
         "symfony/css-selector": "~2.0,>=2.0.5",
         "symfony/dependency-injection": "~2.6,>=2.6.6",
         "symfony/dom-crawler": "~2.0,>=2.0.5",
