<?php

/*
 * This file is part of the Symfony package.
 *
 * (c) Fabien Potencier <fabien@symfony.com>
 *
 * For the full copyright and license information, please view the LICENSE
 * file that was distributed with this source code.
 */

namespace Symfony\Bundle\SecurityBundle\Security;

/**
 * @author Robin Chalas <robin.chalas@gmail.com>
 */
final class FirewallConfig
{
    private $name;
    private $userChecker;
    private $requestMatcher;
    private $securityEnabled;
    private $stateless;
    private $provider;
    private $context;
    private $entryPoint;
    private $accessDeniedHandler;
    private $accessDeniedUrl;
    private $authenticators;
    private $switchUser;

    public function __construct(string $name, string $userChecker, string $requestMatcher = null, bool $securityEnabled = true, bool $stateless = false, string $provider = null, string $context = null, string $entryPoint = null, string $accessDeniedHandler = null, string $accessDeniedUrl = null, array $authenticators = [], array $switchUser = null)
    {
        $this->name = $name;
        $this->userChecker = $userChecker;
        $this->requestMatcher = $requestMatcher;
        $this->securityEnabled = $securityEnabled;
        $this->stateless = $stateless;
        $this->provider = $provider;
        $this->context = $context;
        $this->entryPoint = $entryPoint;
        $this->accessDeniedHandler = $accessDeniedHandler;
        $this->accessDeniedUrl = $accessDeniedUrl;
        $this->authenticators = $authenticators;
        $this->switchUser = $switchUser;
    }

    public function getName(): string
    {
        return $this->name;
    }

    /**
     * @return string|null The request matcher service id or null if neither the request matcher, pattern or host
     *                     options were provided
     */
    public function getRequestMatcher(): ?string
    {
        return $this->requestMatcher;
    }

    public function isSecurityEnabled(): bool
    {
        return $this->securityEnabled;
    }

<<<<<<< HEAD
=======
    /**
     * @deprecated since Symfony 5.4
     */
    public function allowsAnonymous(): bool
    {
        trigger_deprecation('symfony/security-bundle', '5.4', 'The "%s()" method is deprecated.', __METHOD__);

        return \in_array('anonymous', $this->authenticators, true);
    }

>>>>>>> febe1698
    public function isStateless(): bool
    {
        return $this->stateless;
    }

    public function getProvider(): ?string
    {
        return $this->provider;
    }

    /**
     * @return string|null The context key (will be null if the firewall is stateless)
     */
    public function getContext(): ?string
    {
        return $this->context;
    }

    public function getEntryPoint(): ?string
    {
        return $this->entryPoint;
    }

    public function getUserChecker(): string
    {
        return $this->userChecker;
    }

    public function getAccessDeniedHandler(): ?string
    {
        return $this->accessDeniedHandler;
    }

    public function getAccessDeniedUrl(): ?string
    {
        return $this->accessDeniedUrl;
    }

    /**
     * @deprecated since Symfony 5.4, use {@see getListeners()} instead
     */
    public function getListeners(): array
    {
        trigger_deprecation('symfony/security-bundle', '5.4', 'Method "%s()" is deprecated, use "%s::getAuthenticators()" instead.', __METHOD__, __CLASS__);

        return $this->getAuthenticators();
    }

    public function getAuthenticators(): array
    {
        return $this->authenticators;
    }

    public function getSwitchUser(): ?array
    {
        return $this->switchUser;
    }
}<|MERGE_RESOLUTION|>--- conflicted
+++ resolved
@@ -64,19 +64,6 @@
         return $this->securityEnabled;
     }
 
-<<<<<<< HEAD
-=======
-    /**
-     * @deprecated since Symfony 5.4
-     */
-    public function allowsAnonymous(): bool
-    {
-        trigger_deprecation('symfony/security-bundle', '5.4', 'The "%s()" method is deprecated.', __METHOD__);
-
-        return \in_array('anonymous', $this->authenticators, true);
-    }
-
->>>>>>> febe1698
     public function isStateless(): bool
     {
         return $this->stateless;
