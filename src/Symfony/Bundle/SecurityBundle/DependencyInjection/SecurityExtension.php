--- conflicted
+++ resolved
@@ -350,7 +350,7 @@
                 throw new InvalidConfigurationException(sprintf('Invalid firewall "%s": user provider "%s" not found.', $id, $firewall['provider']));
             }
             $defaultProvider = $providerIds[$normalizedName];
-        } elseif (1 === count($providerIds)) {
+        } elseif (1 === \count($providerIds)) {
             $defaultProvider = reset($providerIds);
         }
 
@@ -501,13 +501,8 @@
             return $this->contextListeners[$contextKey];
         }
 
-<<<<<<< HEAD
-        $listenerId = 'security.context_listener.'.count($this->contextListeners);
+        $listenerId = 'security.context_listener.'.\count($this->contextListeners);
         $listener = $container->setDefinition($listenerId, new ChildDefinition('security.context_listener'));
-=======
-        $listenerId = 'security.context_listener.'.\count($this->contextListeners);
-        $listener = $container->setDefinition($listenerId, new DefinitionDecorator('security.context_listener'));
->>>>>>> 82d13dae
         $listener->replaceArgument(2, $contextKey);
         $listener->addMethodCall('setLogoutOnUserChange', array($logoutUserOnChange));
 
