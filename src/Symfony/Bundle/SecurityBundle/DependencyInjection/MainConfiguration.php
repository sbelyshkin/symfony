<?php

/*
 * This file is part of the Symfony package.
 *
 * (c) Fabien Potencier <fabien@symfony.com>
 *
 * For the full copyright and license information, please view the LICENSE
 * file that was distributed with this source code.
 */

namespace Symfony\Bundle\SecurityBundle\DependencyInjection;

use Symfony\Bundle\SecurityBundle\DependencyInjection\Security\Factory\AbstractFactory;
use Symfony\Component\Config\Definition\Builder\ArrayNodeDefinition;
use Symfony\Component\Config\Definition\Builder\TreeBuilder;
use Symfony\Component\Config\Definition\ConfigurationInterface;
use Symfony\Component\Security\Core\Authorization\AccessDecisionManager;
use Symfony\Component\Security\Http\EntryPoint\AuthenticationEntryPointInterface;
use Symfony\Component\Security\Http\Event\LogoutEvent;
use Symfony\Component\Security\Http\Session\SessionAuthenticationStrategy;

/**
 * SecurityExtension configuration structure.
 *
 * @author Johannes M. Schmitt <schmittjoh@gmail.com>
 */
class MainConfiguration implements ConfigurationInterface
{
    private $factories;
    private $userProviderFactories;

    public function __construct(array $factories, array $userProviderFactories)
    {
        $this->factories = $factories;
        $this->userProviderFactories = $userProviderFactories;
    }

    /**
     * Generates the configuration tree builder.
     *
     * @return TreeBuilder The tree builder
     */
    public function getConfigTreeBuilder()
    {
        $tb = new TreeBuilder('security');
        $rootNode = $tb->getRootNode();

        $rootNode
            ->beforeNormalization()
                ->ifTrue(function ($v) {
                    if (!isset($v['access_decision_manager'])) {
                        return true;
                    }

                    if (!isset($v['access_decision_manager']['strategy']) && !isset($v['access_decision_manager']['service'])) {
                        return true;
                    }

                    return false;
                })
                ->then(function ($v) {
                    $v['access_decision_manager']['strategy'] = AccessDecisionManager::STRATEGY_AFFIRMATIVE;

                    return $v;
                })
            ->end()
            ->children()
                ->scalarNode('access_denied_url')->defaultNull()->example('/foo/error403')->end()
                ->enumNode('session_fixation_strategy')
                    ->values([SessionAuthenticationStrategy::NONE, SessionAuthenticationStrategy::MIGRATE, SessionAuthenticationStrategy::INVALIDATE])
                    ->defaultValue(SessionAuthenticationStrategy::MIGRATE)
                ->end()
                ->booleanNode('hide_user_not_found')->defaultTrue()->end()
                ->booleanNode('always_authenticate_before_granting')->defaultFalse()->end()
                ->booleanNode('erase_credentials')->defaultTrue()->end()
                ->booleanNode('enable_authenticator_manager')->defaultFalse()->info('Enables the new Symfony Security system based on Authenticators, all used authenticators must support this before enabling this.')->end()
                ->arrayNode('access_decision_manager')
                    ->addDefaultsIfNotSet()
                    ->children()
                        ->enumNode('strategy')
                            ->values($this->getAccessDecisionStrategies())
                        ->end()
                        ->scalarNode('service')->end()
                        ->booleanNode('allow_if_all_abstain')->defaultFalse()->end()
                        ->booleanNode('allow_if_equal_granted_denied')->defaultTrue()->end()
                    ->end()
                    ->validate()
                        ->ifTrue(function ($v) { return isset($v['strategy']) && isset($v['service']); })
                        ->thenInvalid('"strategy" and "service" cannot be used together.')
                    ->end()
                ->end()
            ->end()
        ;

        $this->addEncodersSection($rootNode);
        $this->addProvidersSection($rootNode);
        $this->addFirewallsSection($rootNode, $this->factories);
        $this->addAccessControlSection($rootNode);
        $this->addRoleHierarchySection($rootNode);

        return $tb;
    }

    private function addRoleHierarchySection(ArrayNodeDefinition $rootNode)
    {
        $rootNode
            ->fixXmlConfig('role', 'role_hierarchy')
            ->children()
                ->arrayNode('role_hierarchy')
                    ->useAttributeAsKey('id')
                    ->prototype('array')
                        ->performNoDeepMerging()
                        ->beforeNormalization()->ifString()->then(function ($v) { return ['value' => $v]; })->end()
                        ->beforeNormalization()
                            ->ifTrue(function ($v) { return \is_array($v) && isset($v['value']); })
                            ->then(function ($v) { return preg_split('/\s*,\s*/', $v['value']); })
                        ->end()
                        ->prototype('scalar')->end()
                    ->end()
                ->end()
            ->end()
        ;
    }

    private function addAccessControlSection(ArrayNodeDefinition $rootNode)
    {
        $rootNode
            ->fixXmlConfig('rule', 'access_control')
            ->children()
                ->arrayNode('access_control')
                    ->cannotBeOverwritten()
                    ->prototype('array')
                        ->fixXmlConfig('ip')
                        ->fixXmlConfig('method')
                        ->children()
                            ->scalarNode('requires_channel')->defaultNull()->end()
                            ->scalarNode('path')
                                ->defaultNull()
                                ->info('use the urldecoded format')
                                ->example('^/path to resource/')
                            ->end()
                            ->scalarNode('host')->defaultNull()->end()
                            ->integerNode('port')->defaultNull()->end()
                            ->arrayNode('ips')
                                ->beforeNormalization()->ifString()->then(function ($v) { return [$v]; })->end()
                                ->prototype('scalar')->end()
                            ->end()
                            ->arrayNode('methods')
                                ->beforeNormalization()->ifString()->then(function ($v) { return preg_split('/\s*,\s*/', $v); })->end()
                                ->prototype('scalar')->end()
                            ->end()
                            ->scalarNode('allow_if')->defaultNull()->end()
                        ->end()
                        ->fixXmlConfig('role')
                        ->children()
                            ->arrayNode('roles')
                                ->beforeNormalization()->ifString()->then(function ($v) { return preg_split('/\s*,\s*/', $v); })->end()
                                ->prototype('scalar')->end()
                            ->end()
                        ->end()
                    ->end()
                ->end()
            ->end()
        ;
    }

    private function addFirewallsSection(ArrayNodeDefinition $rootNode, array $factories)
    {
        $firewallNodeBuilder = $rootNode
            ->fixXmlConfig('firewall')
            ->children()
                ->arrayNode('firewalls')
                    ->isRequired()
                    ->requiresAtLeastOneElement()
                    ->disallowNewKeysInSubsequentConfigs()
                    ->useAttributeAsKey('name')
                    ->prototype('array')
                        ->children()
        ;

        $firewallNodeBuilder
            ->scalarNode('pattern')->end()
            ->scalarNode('host')->end()
            ->arrayNode('methods')
                ->beforeNormalization()->ifString()->then(function ($v) { return preg_split('/\s*,\s*/', $v); })->end()
                ->prototype('scalar')->end()
            ->end()
            ->booleanNode('security')->defaultTrue()->end()
            ->scalarNode('user_checker')
                ->defaultValue('security.user_checker')
                ->treatNullLike('security.user_checker')
                ->info('The UserChecker to use when authenticating users in this firewall.')
            ->end()
            ->scalarNode('request_matcher')->end()
            ->scalarNode('access_denied_url')->end()
            ->scalarNode('access_denied_handler')->end()
            ->scalarNode('entry_point')
                ->info(sprintf('An enabled authenticator name or a service id that implements "%s"', AuthenticationEntryPointInterface::class))
            ->end()
            ->scalarNode('provider')->end()
            ->booleanNode('stateless')->defaultFalse()->end()
            ->booleanNode('lazy')->defaultFalse()->end()
            ->scalarNode('context')->cannotBeEmpty()->end()
            ->arrayNode('logout')
                ->treatTrueLike([])
                ->canBeUnset()
                ->children()
                    ->scalarNode('csrf_parameter')->defaultValue('_csrf_token')->end()
                    ->scalarNode('csrf_token_generator')->cannotBeEmpty()->end()
                    ->scalarNode('csrf_token_id')->defaultValue('logout')->end()
                    ->scalarNode('path')->defaultValue('/logout')->end()
                    ->scalarNode('target')->defaultValue('/')->end()
                    ->scalarNode('success_handler')->setDeprecated('symfony/security-bundle', '5.1', sprintf('The "%%node%%" at path "%%path%%" is deprecated, register a listener on the "%s" event instead.', LogoutEvent::class))->end()
                    ->booleanNode('invalidate_session')->defaultTrue()->end()
                ->end()
                ->fixXmlConfig('delete_cookie')
                ->children()
                    ->arrayNode('delete_cookies')
                        ->normalizeKeys(false)
                        ->beforeNormalization()
                            ->ifTrue(function ($v) { return \is_array($v) && \is_int(key($v)); })
                            ->then(function ($v) { return array_map(function ($v) { return ['name' => $v]; }, $v); })
                        ->end()
<<<<<<< HEAD
=======
                        ->beforeNormalization()
                            ->ifArray()->then(function ($v) {
                                foreach ($v as $originalName => $cookieConfig) {
                                    if (str_contains($originalName, '-')) {
                                        $normalizedName = str_replace('-', '_', $originalName);
                                        @trigger_error(sprintf('Normalization of cookie names is deprecated since Symfony 4.3. Starting from Symfony 5.0, the "%s" cookie configured in "logout.delete_cookies" will delete the "%s" cookie instead of the "%s" cookie.', $originalName, $originalName, $normalizedName), \E_USER_DEPRECATED);

                                        // normalize cookie names manually for BC reasons. Remove it in Symfony 5.0.
                                        $v[$normalizedName] = $cookieConfig;
                                        unset($v[$originalName]);
                                    }
                                }

                                return $v;
                            })
                        ->end()
>>>>>>> c7dc7f82
                        ->useAttributeAsKey('name')
                        ->prototype('array')
                            ->children()
                                ->scalarNode('path')->defaultNull()->end()
                                ->scalarNode('domain')->defaultNull()->end()
                                ->scalarNode('secure')->defaultFalse()->end()
                                ->scalarNode('samesite')->defaultNull()->end()
                            ->end()
                        ->end()
                    ->end()
                ->end()
                ->fixXmlConfig('handler')
                ->children()
                    ->arrayNode('handlers')
                        ->prototype('scalar')->setDeprecated('symfony/security-bundle', '5.1', sprintf('The "%%node%%" at path "%%path%%" is deprecated, register a listener on the "%s" event instead.', LogoutEvent::class))->end()
                    ->end()
                ->end()
            ->end()
            ->arrayNode('switch_user')
                ->canBeUnset()
                ->children()
                    ->scalarNode('provider')->end()
                    ->scalarNode('parameter')->defaultValue('_switch_user')->end()
                    ->scalarNode('role')->defaultValue('ROLE_ALLOWED_TO_SWITCH')->end()
                ->end()
            ->end()
        ;

        $abstractFactoryKeys = [];
        foreach ($factories as $factoriesAtPosition) {
            foreach ($factoriesAtPosition as $factory) {
                $name = str_replace('-', '_', $factory->getKey());
                $factoryNode = $firewallNodeBuilder->arrayNode($name)
                    ->canBeUnset()
                ;

                if ($factory instanceof AbstractFactory) {
                    $abstractFactoryKeys[] = $name;
                }

                $factory->addConfiguration($factoryNode);
            }
        }

        // check for unreachable check paths
        $firewallNodeBuilder
            ->end()
            ->validate()
                ->ifTrue(function ($v) {
                    return true === $v['security'] && isset($v['pattern']) && !isset($v['request_matcher']);
                })
                ->then(function ($firewall) use ($abstractFactoryKeys) {
                    foreach ($abstractFactoryKeys as $k) {
                        if (!isset($firewall[$k]['check_path'])) {
                            continue;
                        }

                        if (str_contains($firewall[$k]['check_path'], '/') && !preg_match('#'.$firewall['pattern'].'#', $firewall[$k]['check_path'])) {
                            throw new \LogicException(sprintf('The check_path "%s" for login method "%s" is not matched by the firewall pattern "%s".', $firewall[$k]['check_path'], $k, $firewall['pattern']));
                        }
                    }

                    return $firewall;
                })
            ->end()
        ;
    }

    private function addProvidersSection(ArrayNodeDefinition $rootNode)
    {
        $providerNodeBuilder = $rootNode
            ->fixXmlConfig('provider')
            ->children()
                ->arrayNode('providers')
                    ->example([
                        'my_memory_provider' => [
                            'memory' => [
                                'users' => [
                                    'foo' => ['password' => 'foo', 'roles' => 'ROLE_USER'],
                                    'bar' => ['password' => 'bar', 'roles' => '[ROLE_USER, ROLE_ADMIN]'],
                                ],
                            ],
                        ],
                        'my_entity_provider' => ['entity' => ['class' => 'SecurityBundle:User', 'property' => 'username']],
                    ])
                    ->requiresAtLeastOneElement()
                    ->useAttributeAsKey('name')
                    ->prototype('array')
        ;

        $providerNodeBuilder
            ->children()
                ->scalarNode('id')->end()
                ->arrayNode('chain')
                    ->fixXmlConfig('provider')
                    ->children()
                        ->arrayNode('providers')
                            ->beforeNormalization()
                                ->ifString()
                                ->then(function ($v) { return preg_split('/\s*,\s*/', $v); })
                            ->end()
                            ->prototype('scalar')->end()
                        ->end()
                    ->end()
                ->end()
            ->end()
        ;

        foreach ($this->userProviderFactories as $factory) {
            $name = str_replace('-', '_', $factory->getKey());
            $factoryNode = $providerNodeBuilder->children()->arrayNode($name)->canBeUnset();

            $factory->addConfiguration($factoryNode);
        }

        $providerNodeBuilder
            ->validate()
                ->ifTrue(function ($v) { return \count($v) > 1; })
                ->thenInvalid('You cannot set multiple provider types for the same provider')
            ->end()
            ->validate()
                ->ifTrue(function ($v) { return 0 === \count($v); })
                ->thenInvalid('You must set a provider definition for the provider.')
            ->end()
        ;
    }

    private function addEncodersSection(ArrayNodeDefinition $rootNode)
    {
        $rootNode
            ->fixXmlConfig('encoder')
            ->children()
                ->arrayNode('encoders')
                    ->example([
                        'App\Entity\User1' => 'auto',
                        'App\Entity\User2' => [
                            'algorithm' => 'auto',
                            'time_cost' => 8,
                            'cost' => 13,
                        ],
                    ])
                    ->requiresAtLeastOneElement()
                    ->useAttributeAsKey('class')
                    ->prototype('array')
                        ->canBeUnset()
                        ->performNoDeepMerging()
                        ->beforeNormalization()->ifString()->then(function ($v) { return ['algorithm' => $v]; })->end()
                        ->children()
                            ->scalarNode('algorithm')
                                ->cannotBeEmpty()
                                ->validate()
                                    ->ifTrue(function ($v) { return !\is_string($v); })
                                    ->thenInvalid('You must provide a string value.')
                                ->end()
                            ->end()
                            ->arrayNode('migrate_from')
                                ->prototype('scalar')->end()
                                ->beforeNormalization()->castToArray()->end()
                            ->end()
                            ->scalarNode('hash_algorithm')->info('Name of hashing algorithm for PBKDF2 (i.e. sha256, sha512, etc..) See hash_algos() for a list of supported algorithms.')->defaultValue('sha512')->end()
                            ->scalarNode('key_length')->defaultValue(40)->end()
                            ->booleanNode('ignore_case')->defaultFalse()->end()
                            ->booleanNode('encode_as_base64')->defaultTrue()->end()
                            ->scalarNode('iterations')->defaultValue(5000)->end()
                            ->integerNode('cost')
                                ->min(4)
                                ->max(31)
                                ->defaultNull()
                            ->end()
                            ->scalarNode('memory_cost')->defaultNull()->end()
                            ->scalarNode('time_cost')->defaultNull()->end()
                            ->scalarNode('id')->end()
                        ->end()
                    ->end()
                ->end()
            ->end()
        ;
    }

    private function getAccessDecisionStrategies()
    {
        $strategies = [
            AccessDecisionManager::STRATEGY_AFFIRMATIVE,
            AccessDecisionManager::STRATEGY_CONSENSUS,
            AccessDecisionManager::STRATEGY_UNANIMOUS,
        ];

        if (\defined(AccessDecisionManager::class.'::STRATEGY_PRIORITY')) {
            $strategies[] = AccessDecisionManager::STRATEGY_PRIORITY;
        }

        return $strategies;
    }
}<|MERGE_RESOLUTION|>--- conflicted
+++ resolved
@@ -222,25 +222,6 @@
                             ->ifTrue(function ($v) { return \is_array($v) && \is_int(key($v)); })
                             ->then(function ($v) { return array_map(function ($v) { return ['name' => $v]; }, $v); })
                         ->end()
-<<<<<<< HEAD
-=======
-                        ->beforeNormalization()
-                            ->ifArray()->then(function ($v) {
-                                foreach ($v as $originalName => $cookieConfig) {
-                                    if (str_contains($originalName, '-')) {
-                                        $normalizedName = str_replace('-', '_', $originalName);
-                                        @trigger_error(sprintf('Normalization of cookie names is deprecated since Symfony 4.3. Starting from Symfony 5.0, the "%s" cookie configured in "logout.delete_cookies" will delete the "%s" cookie instead of the "%s" cookie.', $originalName, $originalName, $normalizedName), \E_USER_DEPRECATED);
-
-                                        // normalize cookie names manually for BC reasons. Remove it in Symfony 5.0.
-                                        $v[$normalizedName] = $cookieConfig;
-                                        unset($v[$originalName]);
-                                    }
-                                }
-
-                                return $v;
-                            })
-                        ->end()
->>>>>>> c7dc7f82
                         ->useAttributeAsKey('name')
                         ->prototype('array')
                             ->children()
