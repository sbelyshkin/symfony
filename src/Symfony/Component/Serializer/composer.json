{
    "name": "symfony/serializer",
    "type": "library",
    "description": "Symfony Serializer Component",
    "keywords": [],
    "homepage": "https://symfony.com",
    "license": "MIT",
    "authors": [
        {
            "name": "Fabien Potencier",
            "email": "fabien@symfony.com"
        },
        {
            "name": "Symfony Community",
            "homepage": "https://symfony.com/contributors"
        }
    ],
    "require": {
<<<<<<< HEAD
        "php": "^5.5.9|>=7.0.8"
=======
        "php": ">=5.3.9",
        "symfony/polyfill-ctype": "~1.8",
        "symfony/polyfill-php55": "~1.0"
>>>>>>> 087c667b
    },
    "require-dev": {
        "symfony/yaml": "~3.4|~4.0",
        "symfony/config": "~2.8|~3.0|~4.0",
        "symfony/property-access": "~2.8|~3.0|~4.0",
        "symfony/http-foundation": "~2.8|~3.0|~4.0",
        "symfony/cache": "~3.1|~4.0",
        "symfony/property-info": "~3.1|~4.0",
        "doctrine/annotations": "~1.0",
        "symfony/dependency-injection": "~3.2|~4.0",
        "doctrine/cache": "~1.0",
        "phpdocumentor/reflection-docblock": "^3.0|^4.0"
    },
    "conflict": {
        "phpdocumentor/type-resolver": "<0.2.1",
        "symfony/dependency-injection": "<3.2",
        "symfony/property-access": ">=3.0,<3.0.4|>=2.8,<2.8.4",
        "symfony/property-info": "<3.1",
        "symfony/yaml": "<3.4"
    },
    "suggest": {
        "psr/cache-implementation": "For using the metadata cache.",
        "symfony/property-info": "To deserialize relations.",
        "symfony/yaml": "For using the default YAML mapping loader.",
        "symfony/config": "For using the XML mapping loader.",
        "symfony/property-access": "For using the ObjectNormalizer.",
        "symfony/http-foundation": "To use the DataUriNormalizer.",
        "doctrine/annotations": "For using the annotation mapping. You will also need doctrine/cache.",
        "doctrine/cache": "For using the default cached annotation reader and metadata cache."
    },
    "autoload": {
        "psr-4": { "Symfony\\Component\\Serializer\\": "" },
        "exclude-from-classmap": [
            "/Tests/"
        ]
    },
    "minimum-stability": "dev",
    "extra": {
        "branch-alias": {
            "dev-master": "3.4-dev"
        }
    }
}<|MERGE_RESOLUTION|>--- conflicted
+++ resolved
@@ -16,13 +16,8 @@
         }
     ],
     "require": {
-<<<<<<< HEAD
-        "php": "^5.5.9|>=7.0.8"
-=======
-        "php": ">=5.3.9",
-        "symfony/polyfill-ctype": "~1.8",
-        "symfony/polyfill-php55": "~1.0"
->>>>>>> 087c667b
+        "php": "^5.5.9|>=7.0.8",
+        "symfony/polyfill-ctype": "~1.8"
     },
     "require-dev": {
         "symfony/yaml": "~3.4|~4.0",
