<?php

/*
 * This file is part of the Symfony package.
 *
 * (c) Fabien Potencier <fabien@symfony.com>
 *
 * For the full copyright and license information, please view the LICENSE
 * file that was distributed with this source code.
 */

namespace Symfony\Component\Serializer\Tests;

use Doctrine\Common\Annotations\AnnotationReader;
use PHPUnit\Framework\TestCase;
use Symfony\Component\PropertyAccess\PropertyAccessor;
use Symfony\Component\PropertyInfo\Extractor\PhpDocExtractor;
use Symfony\Component\PropertyInfo\Extractor\ReflectionExtractor;
use Symfony\Component\PropertyInfo\PropertyInfoExtractor;
use Symfony\Component\Serializer\Encoder\DecoderInterface;
use Symfony\Component\Serializer\Encoder\EncoderInterface;
use Symfony\Component\Serializer\Encoder\JsonEncoder;
use Symfony\Component\Serializer\Exception\InvalidArgumentException;
use Symfony\Component\Serializer\Exception\LogicException;
use Symfony\Component\Serializer\Exception\NotNormalizableValueException;
use Symfony\Component\Serializer\Exception\PartialDenormalizationException;
use Symfony\Component\Serializer\Exception\UnexpectedValueException;
use Symfony\Component\Serializer\Mapping\ClassDiscriminatorFromClassMetadata;
use Symfony\Component\Serializer\Mapping\ClassDiscriminatorMapping;
use Symfony\Component\Serializer\Mapping\ClassMetadata;
use Symfony\Component\Serializer\Mapping\ClassMetadataInterface;
use Symfony\Component\Serializer\Mapping\Factory\ClassMetadataFactory;
use Symfony\Component\Serializer\Mapping\Factory\ClassMetadataFactoryInterface;
use Symfony\Component\Serializer\Mapping\Loader\AnnotationLoader;
use Symfony\Component\Serializer\Normalizer\AbstractObjectNormalizer;
use Symfony\Component\Serializer\Normalizer\ArrayDenormalizer;
use Symfony\Component\Serializer\Normalizer\CustomNormalizer;
use Symfony\Component\Serializer\Normalizer\DataUriNormalizer;
use Symfony\Component\Serializer\Normalizer\DateTimeNormalizer;
use Symfony\Component\Serializer\Normalizer\DateTimeZoneNormalizer;
use Symfony\Component\Serializer\Normalizer\DenormalizerAwareInterface;
use Symfony\Component\Serializer\Normalizer\DenormalizerInterface;
use Symfony\Component\Serializer\Normalizer\GetSetMethodNormalizer;
use Symfony\Component\Serializer\Normalizer\NormalizerAwareInterface;
use Symfony\Component\Serializer\Normalizer\NormalizerInterface;
use Symfony\Component\Serializer\Normalizer\ObjectNormalizer;
use Symfony\Component\Serializer\Normalizer\PropertyNormalizer;
use Symfony\Component\Serializer\Normalizer\UidNormalizer;
use Symfony\Component\Serializer\Normalizer\UnwrappingDenormalizer;
use Symfony\Component\Serializer\Serializer;
use Symfony\Component\Serializer\SerializerInterface;
use Symfony\Component\Serializer\Tests\Fixtures\Annotations\AbstractDummy;
use Symfony\Component\Serializer\Tests\Fixtures\Annotations\AbstractDummyFirstChild;
use Symfony\Component\Serializer\Tests\Fixtures\Annotations\AbstractDummySecondChild;
use Symfony\Component\Serializer\Tests\Fixtures\DummyFirstChildQuux;
use Symfony\Component\Serializer\Tests\Fixtures\DummyMessageInterface;
use Symfony\Component\Serializer\Tests\Fixtures\DummyMessageNumberOne;
use Symfony\Component\Serializer\Tests\Fixtures\DummyMessageNumberTwo;
use Symfony\Component\Serializer\Tests\Fixtures\NormalizableTraversableDummy;
use Symfony\Component\Serializer\Tests\Fixtures\Php74Full;
use Symfony\Component\Serializer\Tests\Fixtures\Php80WithPromotedTypedConstructor;
use Symfony\Component\Serializer\Tests\Fixtures\TraversableDummy;
use Symfony\Component\Serializer\Tests\Normalizer\TestDenormalizer;
use Symfony\Component\Serializer\Tests\Normalizer\TestNormalizer;

class SerializerTest extends TestCase
{
    public function testInterface()
    {
        $serializer = new Serializer();

        $this->assertInstanceOf(SerializerInterface::class, $serializer);
        $this->assertInstanceOf(NormalizerInterface::class, $serializer);
        $this->assertInstanceOf(DenormalizerInterface::class, $serializer);
        $this->assertInstanceOf(EncoderInterface::class, $serializer);
        $this->assertInstanceOf(DecoderInterface::class, $serializer);
    }

    public function testItThrowsExceptionOnInvalidNormalizer()
    {
        $this->expectException(InvalidArgumentException::class);
        $this->expectExceptionMessage('The class "stdClass" neither implements "Symfony\\Component\\Serializer\\Normalizer\\NormalizerInterface" nor "Symfony\\Component\\Serializer\\Normalizer\\DenormalizerInterface".');

        new Serializer([new \stdClass()]);
    }

    public function testItThrowsExceptionOnInvalidEncoder()
    {
        $this->expectException(InvalidArgumentException::class);
        $this->expectExceptionMessage('The class "stdClass" neither implements "Symfony\\Component\\Serializer\\Encoder\\EncoderInterface" nor "Symfony\\Component\\Serializer\\Encoder\\DecoderInterface"');

        new Serializer([], [new \stdClass()]);
    }

    public function testNormalizeNoMatch()
    {
        $this->expectException(UnexpectedValueException::class);
        $serializer = new Serializer([$this->createMock(CustomNormalizer::class)]);
        $serializer->normalize(new \stdClass(), 'xml');
    }

    public function testNormalizeTraversable()
    {
        $serializer = new Serializer([], ['json' => new JsonEncoder()]);
        $result = $serializer->serialize(new TraversableDummy(), 'json');
        $this->assertEquals('{"foo":"foo","bar":"bar"}', $result);
    }

    public function testNormalizeGivesPriorityToInterfaceOverTraversable()
    {
        $serializer = new Serializer([new CustomNormalizer()], ['json' => new JsonEncoder()]);
        $result = $serializer->serialize(new NormalizableTraversableDummy(), 'json');
        $this->assertEquals('{"foo":"normalizedFoo","bar":"normalizedBar"}', $result);
    }

    public function testNormalizeOnDenormalizer()
    {
        $this->expectException(UnexpectedValueException::class);
        $serializer = new Serializer([new TestDenormalizer()], []);
        $this->assertTrue($serializer->normalize(new \stdClass(), 'json'));
    }

    public function testDenormalizeNoMatch()
    {
        $this->expectException(UnexpectedValueException::class);
        $serializer = new Serializer([$this->createMock(CustomNormalizer::class)]);
        $serializer->denormalize('foo', 'stdClass');
    }

    public function testDenormalizeOnNormalizer()
    {
        $this->expectException(UnexpectedValueException::class);
        $serializer = new Serializer([new TestNormalizer()], []);
        $data = ['title' => 'foo', 'numbers' => [5, 3]];
        $this->assertTrue($serializer->denormalize(json_encode($data), 'stdClass', 'json'));
    }

    public function testCustomNormalizerCanNormalizeCollectionsAndScalar()
    {
        $serializer = new Serializer([new TestNormalizer()], []);
        $this->assertNull($serializer->normalize(['a', 'b']));
        $this->assertNull($serializer->normalize(new \ArrayObject(['c', 'd'])));
        $this->assertNull($serializer->normalize([]));
        $this->assertNull($serializer->normalize('test'));
    }

    public function testNormalizeWithSupportOnData()
    {
        $normalizer1 = $this->createMock(NormalizerInterface::class);
        $normalizer1->method('supportsNormalization')
            ->willReturnCallback(function ($data, $format) {
                return isset($data->test);
            });
        $normalizer1->method('normalize')->willReturn('test1');

        $normalizer2 = $this->createMock(NormalizerInterface::class);
        $normalizer2->method('supportsNormalization')
            ->willReturn(true);
        $normalizer2->method('normalize')->willReturn('test2');

        $serializer = new Serializer([$normalizer1, $normalizer2]);

        $data = new \stdClass();
        $data->test = true;
        $this->assertEquals('test1', $serializer->normalize($data));

        $this->assertEquals('test2', $serializer->normalize(new \stdClass()));
    }

    public function testDenormalizeWithSupportOnData()
    {
        $denormalizer1 = $this->createMock(DenormalizerInterface::class);
        $denormalizer1->method('supportsDenormalization')
            ->willReturnCallback(function ($data, $type, $format) {
                return isset($data['test1']);
            });
        $denormalizer1->method('denormalize')->willReturn('test1');

        $denormalizer2 = $this->createMock(DenormalizerInterface::class);
        $denormalizer2->method('supportsDenormalization')
            ->willReturn(true);
        $denormalizer2->method('denormalize')->willReturn('test2');

        $serializer = new Serializer([$denormalizer1, $denormalizer2]);

        $this->assertEquals('test1', $serializer->denormalize(['test1' => true], 'test'));

        $this->assertEquals('test2', $serializer->denormalize([], 'test'));
    }

    public function testSerialize()
    {
        $serializer = new Serializer([new GetSetMethodNormalizer()], ['json' => new JsonEncoder()]);
        $data = ['title' => 'foo', 'numbers' => [5, 3]];
        $result = $serializer->serialize(Model::fromArray($data), 'json');
        $this->assertEquals(json_encode($data), $result);
    }

    public function testSerializeScalar()
    {
        $serializer = new Serializer([], ['json' => new JsonEncoder()]);
        $result = $serializer->serialize('foo', 'json');
        $this->assertEquals('"foo"', $result);
    }

    public function testSerializeArrayOfScalars()
    {
        $serializer = new Serializer([], ['json' => new JsonEncoder()]);
        $data = ['foo', [5, 3]];
        $result = $serializer->serialize($data, 'json');
        $this->assertEquals(json_encode($data), $result);
    }

    public function testSerializeEmpty()
    {
        $serializer = new Serializer([new ObjectNormalizer()], ['json' => new JsonEncoder()]);
        $data = ['foo' => new \stdClass()];

        //Old buggy behaviour
        $result = $serializer->serialize($data, 'json');
        $this->assertEquals('{"foo":[]}', $result);

        $result = $serializer->serialize($data, 'json', ['preserve_empty_objects' => true]);
        $this->assertEquals('{"foo":{}}', $result);
    }

    public function testSerializeNoEncoder()
    {
        $this->expectException(UnexpectedValueException::class);
        $serializer = new Serializer([], []);
        $data = ['title' => 'foo', 'numbers' => [5, 3]];
        $serializer->serialize($data, 'json');
    }

    public function testSerializeNoNormalizer()
    {
        $this->expectException(LogicException::class);
        $serializer = new Serializer([], ['json' => new JsonEncoder()]);
        $data = ['title' => 'foo', 'numbers' => [5, 3]];
        $serializer->serialize(Model::fromArray($data), 'json');
    }

    public function testDeserialize()
    {
        $serializer = new Serializer([new GetSetMethodNormalizer()], ['json' => new JsonEncoder()]);
        $data = ['title' => 'foo', 'numbers' => [5, 3]];
        $result = $serializer->deserialize(json_encode($data), Model::class, 'json');
        $this->assertEquals($data, $result->toArray());
    }

    public function testDeserializeUseCache()
    {
        $serializer = new Serializer([new GetSetMethodNormalizer()], ['json' => new JsonEncoder()]);
        $data = ['title' => 'foo', 'numbers' => [5, 3]];
        $serializer->deserialize(json_encode($data), Model::class, 'json');
        $data = ['title' => 'bar', 'numbers' => [2, 8]];
        $result = $serializer->deserialize(json_encode($data), Model::class, 'json');
        $this->assertEquals($data, $result->toArray());
    }

    public function testDeserializeNoNormalizer()
    {
        $this->expectException(LogicException::class);
        $serializer = new Serializer([], ['json' => new JsonEncoder()]);
        $data = ['title' => 'foo', 'numbers' => [5, 3]];
        $serializer->deserialize(json_encode($data), Model::class, 'json');
    }

    public function testDeserializeWrongNormalizer()
    {
        $this->expectException(UnexpectedValueException::class);
        $serializer = new Serializer([new CustomNormalizer()], ['json' => new JsonEncoder()]);
        $data = ['title' => 'foo', 'numbers' => [5, 3]];
        $serializer->deserialize(json_encode($data), Model::class, 'json');
    }

    public function testDeserializeNoEncoder()
    {
        $this->expectException(UnexpectedValueException::class);
        $serializer = new Serializer([], []);
        $data = ['title' => 'foo', 'numbers' => [5, 3]];
        $serializer->deserialize(json_encode($data), Model::class, 'json');
    }

    public function testDeserializeSupported()
    {
        $serializer = new Serializer([new GetSetMethodNormalizer()], []);
        $data = ['title' => 'foo', 'numbers' => [5, 3]];
        $this->assertTrue($serializer->supportsDenormalization(json_encode($data), Model::class, 'json'));
    }

    public function testDeserializeNotSupported()
    {
        $serializer = new Serializer([new GetSetMethodNormalizer()], []);
        $data = ['title' => 'foo', 'numbers' => [5, 3]];
        $this->assertFalse($serializer->supportsDenormalization(json_encode($data), 'stdClass', 'json'));
    }

    public function testDeserializeNotSupportedMissing()
    {
        $serializer = new Serializer([], []);
        $data = ['title' => 'foo', 'numbers' => [5, 3]];
        $this->assertFalse($serializer->supportsDenormalization(json_encode($data), Model::class, 'json'));
    }

    public function testEncode()
    {
        $serializer = new Serializer([], ['json' => new JsonEncoder()]);
        $data = ['foo', [5, 3]];
        $result = $serializer->encode($data, 'json');
        $this->assertEquals(json_encode($data), $result);
    }

    public function testDecode()
    {
        $serializer = new Serializer([], ['json' => new JsonEncoder()]);
        $data = ['foo', [5, 3]];
        $result = $serializer->decode(json_encode($data), 'json');
        $this->assertEquals($data, $result);
    }

    public function testSupportsArrayDeserialization()
    {
        $serializer = new Serializer(
            [
                new GetSetMethodNormalizer(),
                new PropertyNormalizer(),
                new ObjectNormalizer(),
                new CustomNormalizer(),
                new ArrayDenormalizer(),
            ],
            [
                'json' => new JsonEncoder(),
            ]
        );

        $this->assertTrue(
            $serializer->supportsDenormalization([], __NAMESPACE__.'\Model[]', 'json')
        );
    }

    public function testDeserializeArray()
    {
        $jsonData = '[{"title":"foo","numbers":[5,3]},{"title":"bar","numbers":[2,8]}]';

        $expectedData = [
            Model::fromArray(['title' => 'foo', 'numbers' => [5, 3]]),
            Model::fromArray(['title' => 'bar', 'numbers' => [2, 8]]),
        ];

        $serializer = new Serializer(
            [
                new GetSetMethodNormalizer(),
                new ArrayDenormalizer(),
            ],
            [
                'json' => new JsonEncoder(),
            ]
        );

        $this->assertEquals(
            $expectedData,
            $serializer->deserialize($jsonData, __NAMESPACE__.'\Model[]', 'json')
        );
    }

    public function testNormalizerAware()
    {
        $normalizerAware = $this->createMock(NormalizerAwareNormalizer::class);
        $normalizerAware->expects($this->once())
            ->method('setNormalizer')
            ->with($this->isInstanceOf(NormalizerInterface::class));

        new Serializer([$normalizerAware]);
    }

    public function testDenormalizerAware()
    {
        $denormalizerAware = $this->createMock(DenormalizerAwareDenormalizer::class);
        $denormalizerAware->expects($this->once())
            ->method('setDenormalizer')
            ->with($this->isInstanceOf(DenormalizerInterface::class));

        new Serializer([$denormalizerAware]);
    }

    public function testDeserializeObjectConstructorWithObjectTypeHint()
    {
        $jsonData = '{"bar":{"value":"baz"}}';

        $serializer = new Serializer([new ObjectNormalizer()], ['json' => new JsonEncoder()]);

        $this->assertEquals(new Foo(new Bar('baz')), $serializer->deserialize($jsonData, Foo::class, 'json'));
    }

    public function testDeserializeAndSerializeAbstractObjectsWithTheClassMetadataDiscriminatorResolver()
    {
        $example = new AbstractDummyFirstChild('foo-value', 'bar-value');
        $example->setQuux(new DummyFirstChildQuux('quux'));

        $loaderMock = new class() implements ClassMetadataFactoryInterface {
            public function getMetadataFor($value): ClassMetadataInterface
            {
                if (AbstractDummy::class === $value) {
                    return new ClassMetadata(
                        AbstractDummy::class,
                        new ClassDiscriminatorMapping('type', [
                            'first' => AbstractDummyFirstChild::class,
                            'second' => AbstractDummySecondChild::class,
                        ])
                    );
                }

                throw new InvalidArgumentException();
            }

            public function hasMetadataFor($value): bool
            {
                return AbstractDummy::class === $value;
            }
        };

        $discriminatorResolver = new ClassDiscriminatorFromClassMetadata($loaderMock);
        $serializer = new Serializer([new ObjectNormalizer(null, null, null, new PhpDocExtractor(), $discriminatorResolver)], ['json' => new JsonEncoder()]);

        $jsonData = '{"type":"first","quux":{"value":"quux"},"bar":"bar-value","foo":"foo-value"}';

        $deserialized = $serializer->deserialize($jsonData, AbstractDummy::class, 'json');
        $this->assertEquals($example, $deserialized);

        $serialized = $serializer->serialize($deserialized, 'json');
        $this->assertEquals($jsonData, $serialized);
    }

    public function testDeserializeAndSerializeInterfacedObjectsWithTheClassMetadataDiscriminatorResolver()
    {
        $example = new DummyMessageNumberOne();
        $example->one = 1;

        $jsonData = '{"type":"one","one":1,"two":null}';

        $serializer = $this->serializerWithClassDiscriminator();
        $deserialized = $serializer->deserialize($jsonData, DummyMessageInterface::class, 'json');
        $this->assertEquals($example, $deserialized);

        $serialized = $serializer->serialize($deserialized, 'json');
        $this->assertEquals($jsonData, $serialized);
    }

    public function testDeserializeAndSerializeInterfacedObjectsWithTheClassMetadataDiscriminatorResolverAndGroups()
    {
        $example = new DummyMessageNumberOne();
        $example->two = 2;

        $serializer = $this->serializerWithClassDiscriminator();
        $deserialized = $serializer->deserialize('{"type":"one","one":1,"two":2}', DummyMessageInterface::class, 'json', [
            'groups' => ['two'],
        ]);

        $this->assertEquals($example, $deserialized);

        $serialized = $serializer->serialize($deserialized, 'json', [
            'groups' => ['two'],
        ]);

        $this->assertEquals('{"two":2,"type":"one"}', $serialized);
    }

    public function testDeserializeAndSerializeNestedInterfacedObjectsWithTheClassMetadataDiscriminator()
    {
        $nested = new DummyMessageNumberOne();
        $nested->one = 'foo';

        $example = new DummyMessageNumberTwo();
        $example->setNested($nested);

        $serializer = $this->serializerWithClassDiscriminator();

        $serialized = $serializer->serialize($example, 'json');
        $deserialized = $serializer->deserialize($serialized, DummyMessageInterface::class, 'json');

        $this->assertEquals($example, $deserialized);
    }

    public function testExceptionWhenTypeIsNotKnownInDiscriminator()
    {
        try {
            $this->serializerWithClassDiscriminator()->deserialize('{"type":"second","one":1}', DummyMessageInterface::class, 'json');

            $this->fail();
        } catch (\Throwable $e) {
            $this->assertInstanceOf(NotNormalizableValueException::class, $e);
            $this->assertSame('The type "second" is not a valid value.', $e->getMessage());
            $this->assertSame('string', $e->getCurrentType());
            $this->assertSame(['string'], $e->getExpectedTypes());
            $this->assertSame('type', $e->getPath());
            $this->assertTrue($e->canUseMessageForUser());
        }
    }

    public function testExceptionWhenTypeIsNotInTheBodyToDeserialiaze()
    {
        try {
            $this->serializerWithClassDiscriminator()->deserialize('{"one":1}', DummyMessageInterface::class, 'json');

            $this->fail();
        } catch (\Throwable $e) {
            $this->assertInstanceOf(NotNormalizableValueException::class, $e);
            $this->assertSame('Type property "type" not found for the abstract object "Symfony\Component\Serializer\Tests\Fixtures\DummyMessageInterface".', $e->getMessage());
            $this->assertSame('null', $e->getCurrentType());
            $this->assertSame(['string'], $e->getExpectedTypes());
            $this->assertSame('type', $e->getPath());
            $this->assertFalse($e->canUseMessageForUser());
        }
    }

    public function testNotNormalizableValueExceptionMessageForAResource()
    {
        $this->expectException(NotNormalizableValueException::class);
        $this->expectExceptionMessage('An unexpected value could not be normalized: "stream" resource');

        (new Serializer())->normalize(tmpfile());
    }

    public function testNormalizeTransformEmptyArrayObjectToArray()
    {
        $serializer = new Serializer(
          [
              new PropertyNormalizer(),
              new ObjectNormalizer(),
              new ArrayDenormalizer(),
          ],
          [
              'json' => new JsonEncoder(),
          ]
        );

        $object = [];
        $object['foo'] = new \ArrayObject();
        $object['bar'] = new \ArrayObject(['notempty']);
        $object['baz'] = new \ArrayObject(['nested' => new \ArrayObject()]);
        $object['a'] = new \ArrayObject(['nested' => []]);
        $object['b'] = [];

        $this->assertSame('{"foo":[],"bar":["notempty"],"baz":{"nested":[]},"a":{"nested":[]},"b":[]}', $serializer->serialize($object, 'json'));
    }

    public function provideObjectOrCollectionTests()
    {
        $serializer = new Serializer(
          [
              new PropertyNormalizer(),
              new ObjectNormalizer(),
              new ArrayDenormalizer(),
          ],
          [
              'json' => new JsonEncoder(),
          ]
        );

        $data = [];
        $data['a1'] = new \ArrayObject();
        $data['a2'] = new \ArrayObject(['k' => 'v']);
        $data['b1'] = [];
        $data['b2'] = ['k' => 'v'];
        $data['c1'] = new \ArrayObject(['nested' => new \ArrayObject()]);
        $data['c2'] = new \ArrayObject(['nested' => new \ArrayObject(['k' => 'v'])]);
        $data['d1'] = new \ArrayObject(['nested' => []]);
        $data['d2'] = new \ArrayObject(['nested' => ['k' => 'v']]);
        $data['e1'] = new class() {
            public $map = [];
        };
        $data['e2'] = new class() {
            public $map = ['k' => 'v'];
        };
        $data['f1'] = new class(new \ArrayObject()) {
            public $map;

            public function __construct(\ArrayObject $map)
            {
                $this->map = $map;
            }
        };
        $data['f2'] = new class(new \ArrayObject(['k' => 'v'])) {
            public $map;

            public function __construct(\ArrayObject $map)
            {
                $this->map = $map;
            }
        };

        $data['g1'] = new Baz([]);
        $data['g2'] = new Baz(['greg']);

        yield [$serializer, $data];
    }

    /** @dataProvider provideObjectOrCollectionTests */
    public function testNormalizeWithCollection(Serializer $serializer, array $data)
    {
        $expected = '{"a1":[],"a2":{"k":"v"},"b1":[],"b2":{"k":"v"},"c1":{"nested":[]},"c2":{"nested":{"k":"v"}},"d1":{"nested":[]},"d2":{"nested":{"k":"v"}},"e1":{"map":[]},"e2":{"map":{"k":"v"}},"f1":{"map":[]},"f2":{"map":{"k":"v"}},"g1":{"list":[],"settings":[]},"g2":{"list":["greg"],"settings":[]}}';
        $this->assertSame($expected, $serializer->serialize($data, 'json'));
    }

    /** @dataProvider provideObjectOrCollectionTests */
    public function testNormalizePreserveEmptyArrayObject(Serializer $serializer, array $data)
    {
        $expected = '{"a1":{},"a2":{"k":"v"},"b1":[],"b2":{"k":"v"},"c1":{"nested":{}},"c2":{"nested":{"k":"v"}},"d1":{"nested":[]},"d2":{"nested":{"k":"v"}},"e1":{"map":[]},"e2":{"map":{"k":"v"}},"f1":{"map":{}},"f2":{"map":{"k":"v"}},"g1":{"list":{},"settings":[]},"g2":{"list":["greg"],"settings":[]}}';
        $this->assertSame($expected, $serializer->serialize($data, 'json', [
            AbstractObjectNormalizer::PRESERVE_EMPTY_OBJECTS => true,
        ]));
    }

    /** @dataProvider provideObjectOrCollectionTests */
    public function testNormalizeEmptyArrayAsObject(Serializer $serializer, array $data)
    {
        $expected = '{"a1":[],"a2":{"k":"v"},"b1":{},"b2":{"k":"v"},"c1":{"nested":[]},"c2":{"nested":{"k":"v"}},"d1":{"nested":{}},"d2":{"nested":{"k":"v"}},"e1":{"map":{}},"e2":{"map":{"k":"v"}},"f1":{"map":[]},"f2":{"map":{"k":"v"}},"g1":{"list":[],"settings":{}},"g2":{"list":["greg"],"settings":{}}}';
        $this->assertSame($expected, $serializer->serialize($data, 'json', [
            Serializer::EMPTY_ARRAY_AS_OBJECT => true,
        ]));
    }

    /** @dataProvider provideObjectOrCollectionTests */
    public function testNormalizeEmptyArrayAsObjectAndPreserveEmptyArrayObject(Serializer $serializer, array $data)
    {
        $expected = '{"a1":{},"a2":{"k":"v"},"b1":{},"b2":{"k":"v"},"c1":{"nested":{}},"c2":{"nested":{"k":"v"}},"d1":{"nested":{}},"d2":{"nested":{"k":"v"}},"e1":{"map":{}},"e2":{"map":{"k":"v"}},"f1":{"map":{}},"f2":{"map":{"k":"v"}},"g1":{"list":{},"settings":{}},"g2":{"list":["greg"],"settings":{}}}';
        $this->assertSame($expected, $serializer->serialize($data, 'json', [
            Serializer::EMPTY_ARRAY_AS_OBJECT => true,
            AbstractObjectNormalizer::PRESERVE_EMPTY_OBJECTS => true,
        ]));
    }

    public function testNormalizeScalar()
    {
        $serializer = new Serializer([], ['json' => new JsonEncoder()]);

        $this->assertSame('42', $serializer->serialize(42, 'json'));
        $this->assertSame('true', $serializer->serialize(true, 'json'));
        $this->assertSame('false', $serializer->serialize(false, 'json'));
        $this->assertSame('3.14', $serializer->serialize(3.14, 'json'));
        $this->assertSame('3.14', $serializer->serialize(31.4e-1, 'json'));
        $this->assertSame('"  spaces  "', $serializer->serialize('  spaces  ', 'json'));
        $this->assertSame('"@Ca$e%"', $serializer->serialize('@Ca$e%', 'json'));
    }

    public function testNormalizeScalarArray()
    {
        $serializer = new Serializer([], ['json' => new JsonEncoder()]);

        $this->assertSame('[42]', $serializer->serialize([42], 'json'));
        $this->assertSame('[true,false]', $serializer->serialize([true, false], 'json'));
        $this->assertSame('[3.14,3.24]', $serializer->serialize([3.14, 32.4e-1], 'json'));
        $this->assertSame('["  spaces  ","@Ca$e%"]', $serializer->serialize(['  spaces  ', '@Ca$e%'], 'json'));
    }

    public function testDeserializeScalar()
    {
        $serializer = new Serializer([], ['json' => new JsonEncoder()]);

        $this->assertSame(42, $serializer->deserialize('42', 'int', 'json'));
        $this->assertTrue($serializer->deserialize('true', 'bool', 'json'));
        $this->assertSame(3.14, $serializer->deserialize('3.14', 'float', 'json'));
        $this->assertSame(3.14, $serializer->deserialize('31.4e-1', 'float', 'json'));
        $this->assertSame('  spaces  ', $serializer->deserialize('"  spaces  "', 'string', 'json'));
        $this->assertSame('@Ca$e%', $serializer->deserialize('"@Ca$e%"', 'string', 'json'));
    }

    public function testDeserializeLegacyScalarType()
    {
        $this->expectException(LogicException::class);
        $serializer = new Serializer([], ['json' => new JsonEncoder()]);
        $serializer->deserialize('42', 'integer', 'json');
    }

    public function testDeserializeScalarTypeToCustomType()
    {
        $this->expectException(LogicException::class);
        $serializer = new Serializer([], ['json' => new JsonEncoder()]);
        $serializer->deserialize('"something"', Foo::class, 'json');
    }

    public function testDeserializeNonscalarTypeToScalar()
    {
        $this->expectException(NotNormalizableValueException::class);
        $serializer = new Serializer([], ['json' => new JsonEncoder()]);
        $serializer->deserialize('{"foo":true}', 'string', 'json');
    }

    public function testDeserializeInconsistentScalarType()
    {
        $this->expectException(NotNormalizableValueException::class);
        $serializer = new Serializer([], ['json' => new JsonEncoder()]);
        $serializer->deserialize('"42"', 'int', 'json');
    }

    public function testDeserializeScalarArray()
    {
        $serializer = new Serializer([new ArrayDenormalizer()], ['json' => new JsonEncoder()]);

        $this->assertSame([42], $serializer->deserialize('[42]', 'int[]', 'json'));
        $this->assertSame([true, false], $serializer->deserialize('[true,false]', 'bool[]', 'json'));
        $this->assertSame([3.14, 3.24], $serializer->deserialize('[3.14,32.4e-1]', 'float[]', 'json'));
        $this->assertSame(['  spaces  ', '@Ca$e%'], $serializer->deserialize('["  spaces  ","@Ca$e%"]', 'string[]', 'json'));
    }

    public function testDeserializeInconsistentScalarArray()
    {
        $this->expectException(NotNormalizableValueException::class);
        $serializer = new Serializer([new ArrayDenormalizer()], ['json' => new JsonEncoder()]);
        $serializer->deserialize('["42"]', 'int[]', 'json');
    }

    public function testDeserializeWrappedScalar()
    {
        $serializer = new Serializer([new UnwrappingDenormalizer()], ['json' => new JsonEncoder()]);

        $this->assertSame(42, $serializer->deserialize('{"wrapper": 42}', 'int', 'json', [UnwrappingDenormalizer::UNWRAP_PATH => '[wrapper]']));
    }

    private function serializerWithClassDiscriminator()
    {
        $classMetadataFactory = new ClassMetadataFactory(new AnnotationLoader(new AnnotationReader()));

        return new Serializer([new ObjectNormalizer($classMetadataFactory, null, null, new ReflectionExtractor(), new ClassDiscriminatorFromClassMetadata($classMetadataFactory))], ['json' => new JsonEncoder()]);
    }

    public function testDeserializeAndUnwrap()
    {
        $jsonData = '{"baz": {"foo": "bar", "inner": {"title": "value", "numbers": [5,3]}}}';

        $expectedData = Model::fromArray(['title' => 'value', 'numbers' => [5, 3]]);

        $serializer = new Serializer([new UnwrappingDenormalizer(new PropertyAccessor()), new ObjectNormalizer()], ['json' => new JsonEncoder()]);

        $this->assertEquals(
            $expectedData,
            $serializer->deserialize($jsonData, __NAMESPACE__.'\Model', 'json', [UnwrappingDenormalizer::UNWRAP_PATH => '[baz][inner]'])
        );
    }

<<<<<<< HEAD
    public function testCollectDenormalizationErrors()
=======
    /**
     * @dataProvider provideCollectDenormalizationErrors
     *
     * @requires PHP 7.4
     */
    public function testCollectDenormalizationErrors(?ClassMetadataFactory $classMetadataFactory)
>>>>>>> 3b87ef96
    {
        $json = '
        {
            "string": null,
            "int": null,
            "float": null,
            "bool": null,
            "dateTime": null,
            "dateTimeImmutable": null,
            "dateTimeZone": null,
            "splFileInfo": null,
            "uuid": null,
            "array": null,
            "collection": [
                {
                    "string": "string"
                },
                {
                    "string": null
                }
            ],
            "php74FullWithConstructor": {},
            "dummyMessage": {
            },
            "nestedObject": {
                "int": "string"
            }
        }';

        $extractor = new PropertyInfoExtractor([], [new PhpDocExtractor(), new ReflectionExtractor()]);

        $serializer = new Serializer(
            [
                new ArrayDenormalizer(),
                new DateTimeNormalizer(),
                new DateTimeZoneNormalizer(),
                new DataUriNormalizer(),
                new UidNormalizer(),
                new ObjectNormalizer($classMetadataFactory, null, null, $extractor, $classMetadataFactory ? new ClassDiscriminatorFromClassMetadata($classMetadataFactory) : null),
            ],
            ['json' => new JsonEncoder()]
        );

        try {
            $serializer->deserialize($json, Php74Full::class, 'json', [
                DenormalizerInterface::COLLECT_DENORMALIZATION_ERRORS => true,
            ]);

            $this->fail();
        } catch (\Throwable $th) {
            $this->assertInstanceOf(PartialDenormalizationException::class, $th);
        }

        $this->assertInstanceOf(Php74Full::class, $th->getData());

        $exceptionsAsArray = array_map(function (NotNormalizableValueException $e): array {
            return [
                'currentType' => $e->getCurrentType(),
                'expectedTypes' => $e->getExpectedTypes(),
                'path' => $e->getPath(),
                'useMessageForUser' => $e->canUseMessageForUser(),
                'message' => $e->getMessage(),
            ];
        }, $th->getErrors());

        $expected = [
            [
                'currentType' => 'null',
                'expectedTypes' => [
                    'string',
                ],
                'path' => 'string',
                'useMessageForUser' => false,
                'message' => 'The type of the "string" attribute for class "Symfony\\Component\\Serializer\\Tests\\Fixtures\\Php74Full" must be one of "string" ("null" given).',
            ],
            [
                'currentType' => 'null',
                'expectedTypes' => [
                    'int',
                ],
                'path' => 'int',
                'useMessageForUser' => false,
                'message' => 'The type of the "int" attribute for class "Symfony\\Component\\Serializer\\Tests\\Fixtures\\Php74Full" must be one of "int" ("null" given).',
            ],
            [
                'currentType' => 'null',
                'expectedTypes' => [
                    'float',
                ],
                'path' => 'float',
                'useMessageForUser' => false,
                'message' => 'The type of the "float" attribute for class "Symfony\\Component\\Serializer\\Tests\\Fixtures\\Php74Full" must be one of "float" ("null" given).',
            ],
            [
                'currentType' => 'null',
                'expectedTypes' => [
                    'bool',
                ],
                'path' => 'bool',
                'useMessageForUser' => false,
                'message' => 'The type of the "bool" attribute for class "Symfony\\Component\\Serializer\\Tests\\Fixtures\\Php74Full" must be one of "bool" ("null" given).',
            ],
            [
                'currentType' => 'null',
                'expectedTypes' => [
                    'string',
                ],
                'path' => 'dateTime',
                'useMessageForUser' => true,
                'message' => 'The data is either an empty string or null, you should pass a string that can be parsed with the passed format or a valid DateTime string.',
            ],
            [
                'currentType' => 'null',
                'expectedTypes' => [
                    'string',
                ],
                'path' => 'dateTimeImmutable',
                'useMessageForUser' => true,
                'message' => 'The data is either an empty string or null, you should pass a string that can be parsed with the passed format or a valid DateTime string.',
            ],
            [
                'currentType' => 'null',
                'expectedTypes' => [
                    'string',
                ],
                'path' => 'dateTimeZone',
                'useMessageForUser' => true,
                'message' => 'The data is either an empty string or null, you should pass a string that can be parsed as a DateTimeZone.',
            ],
            [
                'currentType' => 'null',
                'expectedTypes' => [
                    'string',
                ],
                'path' => 'splFileInfo',
                'useMessageForUser' => true,
                'message' => 'The provided "data:" URI is not valid.',
            ],
            [
                'currentType' => 'null',
                'expectedTypes' => [
                    'string',
                ],
                'path' => 'uuid',
                'useMessageForUser' => true,
                'message' => 'The data is not a valid "Symfony\Component\Uid\Uuid" string representation.',
            ],
            [
                'currentType' => 'null',
                'expectedTypes' => [
                    'array',
                ],
                'path' => 'array',
                'useMessageForUser' => false,
                'message' => 'The type of the "array" attribute for class "Symfony\\Component\\Serializer\\Tests\\Fixtures\\Php74Full" must be one of "array" ("null" given).',
            ],
            [
                'currentType' => 'null',
                'expectedTypes' => [
                    'string',
                ],
                'path' => 'collection[1].string',
                'useMessageForUser' => false,
                'message' => 'The type of the "string" attribute for class "Symfony\Component\Serializer\Tests\Fixtures\Php74Full" must be one of "string" ("null" given).',
            ],
            [
                'currentType' => 'array',
                'expectedTypes' => [
                    'unknown',
                ],
                'path' => 'php74FullWithConstructor',
                'useMessageForUser' => true,
                'message' => 'Failed to create object because the object miss the "constructorArgument" property.',
            ],
            $classMetadataFactory ?
                [
                    'currentType' => 'null',
                    'expectedTypes' => [
                        'string',
                    ],
                    'path' => 'dummyMessage.type',
                    'useMessageForUser' => false,
                    'message' => 'Type property "type" not found for the abstract object "Symfony\Component\Serializer\Tests\Fixtures\DummyMessageInterface".',
                ] :
                [
                    'currentType' => 'array',
                    'expectedTypes' => [
                        DummyMessageInterface::class,
                    ],
                    'path' => 'dummyMessage',
                    'useMessageForUser' => false,
                    'message' => 'The type of the "dummyMessage" attribute for class "Symfony\Component\Serializer\Tests\Fixtures\Php74Full" must be one of "Symfony\Component\Serializer\Tests\Fixtures\DummyMessageInterface" ("array" given).',
                ],
            [
                'currentType' => 'string',
                'expectedTypes' => [
                    'int',
                ],
                'path' => 'nestedObject[int]',
                'useMessageForUser' => true,
                'message' => 'The type of the key "int" must be "int" ("string" given).',
            ],
        ];

        $this->assertSame($expected, $exceptionsAsArray);
    }

<<<<<<< HEAD
    public function testCollectDenormalizationErrors2()
=======
    /**
     * @dataProvider provideCollectDenormalizationErrors
     *
     * @requires PHP 7.4
     */
    public function testCollectDenormalizationErrors2(?ClassMetadataFactory $classMetadataFactory)
>>>>>>> 3b87ef96
    {
        $json = '
        [
            {
                "string": null
            },
            {
                "string": null
            }
        ]';

        $extractor = new PropertyInfoExtractor([], [new PhpDocExtractor(), new ReflectionExtractor()]);

        $serializer = new Serializer(
            [
                new ArrayDenormalizer(),
                new ObjectNormalizer($classMetadataFactory, null, null, $extractor, $classMetadataFactory ? new ClassDiscriminatorFromClassMetadata($classMetadataFactory) : null),
            ],
            ['json' => new JsonEncoder()]
        );

        try {
            $serializer->deserialize($json, Php74Full::class.'[]', 'json', [
                DenormalizerInterface::COLLECT_DENORMALIZATION_ERRORS => true,
            ]);

            $this->fail();
        } catch (\Throwable $th) {
            $this->assertInstanceOf(PartialDenormalizationException::class, $th);
        }

        $this->assertCount(2, $th->getData());
        $this->assertInstanceOf(Php74Full::class, $th->getData()[0]);
        $this->assertInstanceOf(Php74Full::class, $th->getData()[1]);

        $exceptionsAsArray = array_map(function (NotNormalizableValueException $e): array {
            return [
                'currentType' => $e->getCurrentType(),
                'expectedTypes' => $e->getExpectedTypes(),
                'path' => $e->getPath(),
                'useMessageForUser' => $e->canUseMessageForUser(),
                'message' => $e->getMessage(),
            ];
        }, $th->getErrors());

        $expected = [
            [
                'currentType' => 'null',
                'expectedTypes' => [
                    'string',
                ],
                'path' => '[0].string',
                'useMessageForUser' => false,
                'message' => 'The type of the "string" attribute for class "Symfony\\Component\\Serializer\\Tests\\Fixtures\\Php74Full" must be one of "string" ("null" given).',
            ],
            [
                'currentType' => 'null',
                'expectedTypes' => [
                    'string',
                ],
                'path' => '[1].string',
                'useMessageForUser' => false,
                'message' => 'The type of the "string" attribute for class "Symfony\\Component\\Serializer\\Tests\\Fixtures\\Php74Full" must be one of "string" ("null" given).',
            ],
            ];

        $this->assertSame($expected, $exceptionsAsArray);
    }

<<<<<<< HEAD
    public function testCollectDenormalizationErrorsWithConstructor()
=======
    /**
     * @dataProvider provideCollectDenormalizationErrors
     *
     * @requires PHP 8.0
     */
    public function testCollectDenormalizationErrorsWithConstructor(?ClassMetadataFactory $classMetadataFactory)
>>>>>>> 3b87ef96
    {
        $json = '{"bool": "bool"}';

        $extractor = new PropertyInfoExtractor([], [new PhpDocExtractor(), new ReflectionExtractor()]);

        $serializer = new Serializer(
            [
                new ObjectNormalizer($classMetadataFactory, null, null, $extractor, $classMetadataFactory ? new ClassDiscriminatorFromClassMetadata($classMetadataFactory) : null),
            ],
            ['json' => new JsonEncoder()]
        );

        try {
            $serializer->deserialize($json, Php80WithPromotedTypedConstructor::class, 'json', [
                DenormalizerInterface::COLLECT_DENORMALIZATION_ERRORS => true,
            ]);

            $this->fail();
        } catch (\Throwable $th) {
            $this->assertInstanceOf(PartialDenormalizationException::class, $th);
        }

        $this->assertInstanceOf(Php80WithPromotedTypedConstructor::class, $th->getData());

        $exceptionsAsArray = array_map(function (NotNormalizableValueException $e): array {
            return [
                'currentType' => $e->getCurrentType(),
                'expectedTypes' => $e->getExpectedTypes(),
                'path' => $e->getPath(),
                'useMessageForUser' => $e->canUseMessageForUser(),
                'message' => $e->getMessage(),
            ];
        }, $th->getErrors());

        $expected = [
            [
                'currentType' => 'string',
                'expectedTypes' => [
                    'bool',
                ],
                'path' => 'bool',
                'useMessageForUser' => false,
                'message' => 'The type of the "bool" attribute for class "Symfony\\Component\\Serializer\\Tests\\Fixtures\\Php80WithPromotedTypedConstructor" must be one of "bool" ("string" given).',
            ],
        ];

        $this->assertSame($expected, $exceptionsAsArray);
    }

    public function provideCollectDenormalizationErrors()
    {
        return [
            [null],
            [new ClassMetadataFactory(new AnnotationLoader(new AnnotationReader()))],
        ];
    }
}

class Model
{
    private $title;
    private $numbers;

    public static function fromArray($array)
    {
        $model = new self();
        if (isset($array['title'])) {
            $model->setTitle($array['title']);
        }
        if (isset($array['numbers'])) {
            $model->setNumbers($array['numbers']);
        }

        return $model;
    }

    public function getTitle()
    {
        return $this->title;
    }

    public function setTitle($title)
    {
        $this->title = $title;
    }

    public function getNumbers()
    {
        return $this->numbers;
    }

    public function setNumbers($numbers)
    {
        $this->numbers = $numbers;
    }

    public function toArray()
    {
        return ['title' => $this->title, 'numbers' => $this->numbers];
    }
}

class Foo
{
    private $bar;

    public function __construct(Bar $bar)
    {
        $this->bar = $bar;
    }
}

class Bar
{
    private $value;

    public function __construct($value)
    {
        $this->value = $value;
    }
}

class Baz
{
    public $list;

    public $settings = [];

    public function __construct(array $list)
    {
        $this->list = new DummyList($list);
    }
}

class DummyList extends \ArrayObject
{
    public $list;

    public function __construct(array $list)
    {
        $this->list = $list;

        $this->setFlags(\ArrayObject::STD_PROP_LIST);
    }

    public function count(): int
    {
        return \count($this->list);
    }

    public function getIterator(): \ArrayIterator
    {
        return new \ArrayIterator($this->list);
    }
}

interface NormalizerAwareNormalizer extends NormalizerInterface, NormalizerAwareInterface
{
}

interface DenormalizerAwareDenormalizer extends DenormalizerInterface, DenormalizerAwareInterface
{
}<|MERGE_RESOLUTION|>--- conflicted
+++ resolved
@@ -739,16 +739,10 @@
         );
     }
 
-<<<<<<< HEAD
-    public function testCollectDenormalizationErrors()
-=======
     /**
      * @dataProvider provideCollectDenormalizationErrors
-     *
-     * @requires PHP 7.4
      */
     public function testCollectDenormalizationErrors(?ClassMetadataFactory $classMetadataFactory)
->>>>>>> 3b87ef96
     {
         $json = '
         {
@@ -956,16 +950,10 @@
         $this->assertSame($expected, $exceptionsAsArray);
     }
 
-<<<<<<< HEAD
-    public function testCollectDenormalizationErrors2()
-=======
     /**
      * @dataProvider provideCollectDenormalizationErrors
-     *
-     * @requires PHP 7.4
      */
     public function testCollectDenormalizationErrors2(?ClassMetadataFactory $classMetadataFactory)
->>>>>>> 3b87ef96
     {
         $json = '
         [
@@ -1035,16 +1023,10 @@
         $this->assertSame($expected, $exceptionsAsArray);
     }
 
-<<<<<<< HEAD
-    public function testCollectDenormalizationErrorsWithConstructor()
-=======
     /**
      * @dataProvider provideCollectDenormalizationErrors
-     *
-     * @requires PHP 8.0
      */
     public function testCollectDenormalizationErrorsWithConstructor(?ClassMetadataFactory $classMetadataFactory)
->>>>>>> 3b87ef96
     {
         $json = '{"bool": "bool"}';
 
