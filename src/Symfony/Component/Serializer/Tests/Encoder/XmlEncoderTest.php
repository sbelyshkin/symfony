--- conflicted
+++ resolved
@@ -48,8 +48,6 @@
         $this->assertEquals($expected, $this->encoder->encode($obj, 'xml'));
     }
 
-<<<<<<< HEAD
-=======
     public function testEncodeArrayObject()
     {
         $obj = new \ArrayObject(['foo' => 'bar']);
@@ -70,22 +68,6 @@
         $this->assertEquals($expected, $this->encoder->encode($obj, 'xml'));
     }
 
-    /**
-     * @group legacy
-     */
-    public function testSetRootNodeName()
-    {
-        $obj = new ScalarDummy();
-        $obj->xmlFoo = 'foo';
-
-        $this->encoder->setRootNodeName('test');
-        $expected = '<?xml version="1.0"?>'."\n".
-            '<test>foo</test>'."\n";
-
-        $this->assertEquals($expected, $this->encoder->encode($obj, 'xml'));
-    }
-
->>>>>>> 50c59112
     public function testDocTypeIsNotAllowed()
     {
         $this->expectException('Symfony\Component\Serializer\Exception\UnexpectedValueException');
