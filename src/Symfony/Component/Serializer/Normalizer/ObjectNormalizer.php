--- conflicted
+++ resolved
@@ -26,14 +26,6 @@
  */
 class ObjectNormalizer extends AbstractObjectNormalizer
 {
-<<<<<<< HEAD
-    /**
-     * @var PropertyAccessorInterface
-     */
-=======
-    private $attributesCache = array();
-
->>>>>>> 9bc9474f
     protected $propertyAccessor;
 
     public function __construct(ClassMetadataFactoryInterface $classMetadataFactory = null, NameConverterInterface $nameConverter = null, PropertyAccessorInterface $propertyAccessor = null, PropertyTypeExtractorInterface $propertyTypeExtractor = null)
