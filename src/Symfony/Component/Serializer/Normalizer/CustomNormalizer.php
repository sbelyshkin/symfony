--- conflicted
+++ resolved
@@ -59,16 +59,10 @@
      */
     public function supportsDenormalization($data, $type, $format = null)
     {
-<<<<<<< HEAD
         if (!class_exists($type)) {
             return false;
         }
 
-        $class = new \ReflectionClass($type);
-
-        return $class->isSubclassOf('Symfony\Component\Serializer\Normalizer\DenormalizableInterface');
-=======
         return is_subclass_of($type, 'Symfony\Component\Serializer\Normalizer\DenormalizableInterface');
->>>>>>> a4f7fbfa
     }
 }