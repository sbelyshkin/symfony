--- conflicted
+++ resolved
@@ -59,11 +59,9 @@
     }
 
     /**
-<<<<<<< HEAD
+     * @param string $place
+     *
      * @return $this
-=======
-     * @param string $place
->>>>>>> ab08fd69
      */
     public function setInitialPlace($place)
     {
@@ -73,11 +71,9 @@
     }
 
     /**
-<<<<<<< HEAD
+     * @param string $place
+     *
      * @return $this
-=======
-     * @param string $place
->>>>>>> ab08fd69
      */
     public function addPlace($place)
     {
@@ -95,11 +91,9 @@
     }
 
     /**
-<<<<<<< HEAD
+     * @param string[] $places
+     *
      * @return $this
-=======
-     * @param string[] $places
->>>>>>> ab08fd69
      */
     public function addPlaces(array $places)
     {
