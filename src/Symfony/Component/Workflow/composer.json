{
    "name": "symfony/workflow",
    "type": "library",
    "description": "Provides tools for managing a workflow or finite state machine",
    "keywords": ["workflow", "petrinet", "place", "transition", "statemachine", "state"],
    "homepage": "https://symfony.com",
    "license": "MIT",
    "authors": [
        {
            "name": "Fabien Potencier",
            "email": "fabien@symfony.com"
        },
        {
            "name": "Grégoire Pineau",
            "email": "lyrixx@lyrixx.info"
        },
        {
            "name": "Symfony Community",
            "homepage": "https://symfony.com/contributors"
        }
    ],
    "require": {
        "php": ">=7.2.5",
        "symfony/polyfill-php80": "^1.15"
    },
    "require-dev": {
<<<<<<< HEAD
        "psr/log": "~1.0",
        "symfony/dependency-injection": "^4.4|^5.0|^6.0",
        "symfony/event-dispatcher": "^4.4|^5.0|^6.0",
        "symfony/expression-language": "^4.4|^5.0|^6.0",
        "symfony/security-core": "^4.4|^5.0|^6.0",
        "symfony/validator": "^4.4|^5.0|^6.0"
=======
        "psr/log": "^1|^2|^3",
        "symfony/dependency-injection": "^4.4|^5.0",
        "symfony/event-dispatcher": "^4.4|^5.0",
        "symfony/expression-language": "^4.4|^5.0",
        "symfony/security-core": "^4.4|^5.0",
        "symfony/validator": "^4.4|^5.0"
>>>>>>> 4a6bcfd2
    },
    "conflict": {
        "symfony/event-dispatcher": "<4.4"
    },
    "autoload": {
        "psr-4": { "Symfony\\Component\\Workflow\\": "" }
    },
    "minimum-stability": "dev"
}<|MERGE_RESOLUTION|>--- conflicted
+++ resolved
@@ -24,21 +24,12 @@
         "symfony/polyfill-php80": "^1.15"
     },
     "require-dev": {
-<<<<<<< HEAD
-        "psr/log": "~1.0",
+        "psr/log": "^1|^2|^3",
         "symfony/dependency-injection": "^4.4|^5.0|^6.0",
         "symfony/event-dispatcher": "^4.4|^5.0|^6.0",
         "symfony/expression-language": "^4.4|^5.0|^6.0",
         "symfony/security-core": "^4.4|^5.0|^6.0",
         "symfony/validator": "^4.4|^5.0|^6.0"
-=======
-        "psr/log": "^1|^2|^3",
-        "symfony/dependency-injection": "^4.4|^5.0",
-        "symfony/event-dispatcher": "^4.4|^5.0",
-        "symfony/expression-language": "^4.4|^5.0",
-        "symfony/security-core": "^4.4|^5.0",
-        "symfony/validator": "^4.4|^5.0"
->>>>>>> 4a6bcfd2
     },
     "conflict": {
         "symfony/event-dispatcher": "<4.4"
