<?php

/*
 * This file is part of the Symfony package.
 *
 * (c) Fabien Potencier <fabien@symfony.com>
 *
 * For the full copyright and license information, please view the LICENSE
 * file that was distributed with this source code.
 */

namespace Symfony\Component\Workflow\Validator;

use Symfony\Component\Workflow\Definition;
use Symfony\Component\Workflow\Exception\InvalidDefinitionException;

/**
 * @author Tobias Nyholm <tobias.nyholm@gmail.com>
 */
class StateMachineValidator implements DefinitionValidatorInterface
{
    public function validate(Definition $definition, $name)
    {
        $transitionFromNames = [];
        foreach ($definition->getTransitions() as $transition) {
            // Make sure that each transition has exactly one TO
            if (1 !== \count($transition->getTos())) {
                throw new InvalidDefinitionException(sprintf('A transition in StateMachine can only have one output. But the transition "%s" in StateMachine "%s" has %d outputs.', $transition->getName(), $name, \count($transition->getTos())));
            }

            // Make sure that each transition has exactly one FROM
            $froms = $transition->getFroms();
            if (1 !== \count($froms)) {
                throw new InvalidDefinitionException(sprintf('A transition in StateMachine can only have one input. But the transition "%s" in StateMachine "%s" has %d inputs.', $transition->getName(), $name, \count($froms)));
            }

            // Enforcing uniqueness of the names of transitions starting at each node
            $from = reset($froms);
            if (isset($transitionFromNames[$from][$transition->getName()])) {
<<<<<<< HEAD
                throw new InvalidDefinitionException(sprintf('A transition from a place/state must have an unique name. Multiple transitions named "%s" from place/state "%s" where found on StateMachine "%s".', $transition->getName(), $from, $name));
=======
                throw new InvalidDefinitionException(sprintf('A transition from a place/state must have an unique name. Multiple transitions named "%s" from place/state "%s" were found on StateMachine "%s".', $transition->getName(), $from, $name));
>>>>>>> 3644a180
            }

            $transitionFromNames[$from][$transition->getName()] = true;
        }

        $initialPlaces = $definition->getInitialPlaces();
        if (2 <= \count($initialPlaces)) {
            throw new InvalidDefinitionException(sprintf('The state machine "%s" can not store many places. But the definition has %s initial places. Only one is supported.', $name, \count($initialPlaces)));
        }
    }
}<|MERGE_RESOLUTION|>--- conflicted
+++ resolved
@@ -37,11 +37,7 @@
             // Enforcing uniqueness of the names of transitions starting at each node
             $from = reset($froms);
             if (isset($transitionFromNames[$from][$transition->getName()])) {
-<<<<<<< HEAD
-                throw new InvalidDefinitionException(sprintf('A transition from a place/state must have an unique name. Multiple transitions named "%s" from place/state "%s" where found on StateMachine "%s".', $transition->getName(), $from, $name));
-=======
                 throw new InvalidDefinitionException(sprintf('A transition from a place/state must have an unique name. Multiple transitions named "%s" from place/state "%s" were found on StateMachine "%s".', $transition->getName(), $from, $name));
->>>>>>> 3644a180
             }
 
             $transitionFromNames[$from][$transition->getName()] = true;
