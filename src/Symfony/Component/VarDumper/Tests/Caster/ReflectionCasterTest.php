--- conflicted
+++ resolved
@@ -94,11 +94,7 @@
     $b: & 123
   }
   file: "%sReflectionCasterTest.php"
-<<<<<<< HEAD
-  line: "84 to 84"
-=======
-  line: "71 to 71"
->>>>>>> 9030fd36
+  line: "87 to 87"
 }
 EOTXT
             , $var
