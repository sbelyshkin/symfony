<?php

/*
 * This file is part of the Symfony package.
 *
 * (c) Fabien Potencier <fabien@symfony.com>
 *
 * For the full copyright and license information, please view the LICENSE
 * file that was distributed with this source code.
 */

namespace Symfony\Component\VarDumper\Caster;

use Symfony\Component\ErrorHandler\Exception\SilencedErrorContext;
use Symfony\Component\VarDumper\Cloner\Stub;
use Symfony\Component\VarDumper\Exception\ThrowingCasterException;

/**
 * Casts common Exception classes to array representation.
 *
 * @author Nicolas Grekas <p@tchwork.com>
 */
class ExceptionCaster
{
    public static $srcContext = 1;
    public static $traceArgs = true;
    public static $errorTypes = [
        E_DEPRECATED => 'E_DEPRECATED',
        E_USER_DEPRECATED => 'E_USER_DEPRECATED',
        E_RECOVERABLE_ERROR => 'E_RECOVERABLE_ERROR',
        E_ERROR => 'E_ERROR',
        E_WARNING => 'E_WARNING',
        E_PARSE => 'E_PARSE',
        E_NOTICE => 'E_NOTICE',
        E_CORE_ERROR => 'E_CORE_ERROR',
        E_CORE_WARNING => 'E_CORE_WARNING',
        E_COMPILE_ERROR => 'E_COMPILE_ERROR',
        E_COMPILE_WARNING => 'E_COMPILE_WARNING',
        E_USER_ERROR => 'E_USER_ERROR',
        E_USER_WARNING => 'E_USER_WARNING',
        E_USER_NOTICE => 'E_USER_NOTICE',
        E_STRICT => 'E_STRICT',
    ];

    private static $framesCache = [];

    public static function castError(\Error $e, array $a, Stub $stub, bool $isNested, int $filter = 0)
    {
        return self::filterExceptionArray($stub->class, $a, "\0Error\0", $filter);
    }

    public static function castException(\Exception $e, array $a, Stub $stub, bool $isNested, int $filter = 0)
    {
        return self::filterExceptionArray($stub->class, $a, "\0Exception\0", $filter);
    }

    public static function castErrorException(\ErrorException $e, array $a, Stub $stub, bool $isNested)
    {
        if (isset($a[$s = Caster::PREFIX_PROTECTED.'severity'], self::$errorTypes[$a[$s]])) {
            $a[$s] = new ConstStub(self::$errorTypes[$a[$s]], $a[$s]);
        }

        return $a;
    }

    public static function castThrowingCasterException(ThrowingCasterException $e, array $a, Stub $stub, bool $isNested)
    {
        $trace = Caster::PREFIX_VIRTUAL.'trace';
        $prefix = Caster::PREFIX_PROTECTED;
        $xPrefix = "\0Exception\0";

        if (isset($a[$xPrefix.'previous'], $a[$trace]) && $a[$xPrefix.'previous'] instanceof \Exception) {
            $b = (array) $a[$xPrefix.'previous'];
            $class = \get_class($a[$xPrefix.'previous']);
            $class = 'c' === $class[0] && 0 === strpos($class, "class@anonymous\0") ? get_parent_class($class).'@anonymous' : $class;
            self::traceUnshift($b[$xPrefix.'trace'], $class, $b[$prefix.'file'], $b[$prefix.'line']);
            $a[$trace] = new TraceStub($b[$xPrefix.'trace'], false, 0, -\count($a[$trace]->value));
        }

        unset($a[$xPrefix.'previous'], $a[$prefix.'code'], $a[$prefix.'file'], $a[$prefix.'line']);

        return $a;
    }

    public static function castSilencedErrorContext(SilencedErrorContext $e, array $a, Stub $stub, bool $isNested)
    {
        $sPrefix = "\0".SilencedErrorContext::class."\0";

        if (!isset($a[$s = $sPrefix.'severity'])) {
            return $a;
        }

        if (isset(self::$errorTypes[$a[$s]])) {
            $a[$s] = new ConstStub(self::$errorTypes[$a[$s]], $a[$s]);
        }

        $trace = [[
            'file' => $a[$sPrefix.'file'],
            'line' => $a[$sPrefix.'line'],
        ]];

        if (isset($a[$sPrefix.'trace'])) {
            $trace = array_merge($trace, $a[$sPrefix.'trace']);
        }

        unset($a[$sPrefix.'file'], $a[$sPrefix.'line'], $a[$sPrefix.'trace']);
        $a[Caster::PREFIX_VIRTUAL.'trace'] = new TraceStub($trace, self::$traceArgs);

        return $a;
    }

    public static function castTraceStub(TraceStub $trace, array $a, Stub $stub, bool $isNested)
    {
        if (!$isNested) {
            return $a;
        }
        $stub->class = '';
        $stub->handle = 0;
        $frames = $trace->value;
        $prefix = Caster::PREFIX_VIRTUAL;

        $a = [];
        $j = \count($frames);
        if (0 > $i = $trace->sliceOffset) {
            $i = max(0, $j + $i);
        }
        if (!isset($trace->value[$i])) {
            return [];
        }
        $lastCall = isset($frames[$i]['function']) ? (isset($frames[$i]['class']) ? $frames[0]['class'].$frames[$i]['type'] : '').$frames[$i]['function'].'()' : '';
        $frames[] = ['function' => ''];
        $collapse = false;

        for ($j += $trace->numberingOffset - $i++; isset($frames[$i]); ++$i, --$j) {
            $f = $frames[$i];
            $call = isset($f['function']) ? (isset($f['class']) ? $f['class'].$f['type'] : '').$f['function'] : '???';

            $frame = new FrameStub(
                [
                    'object' => isset($f['object']) ? $f['object'] : null,
                    'class' => isset($f['class']) ? $f['class'] : null,
                    'type' => isset($f['type']) ? $f['type'] : null,
                    'function' => isset($f['function']) ? $f['function'] : null,
                ] + $frames[$i - 1],
                false,
                true
            );
            $f = self::castFrameStub($frame, [], $frame, true);
            if (isset($f[$prefix.'src'])) {
                foreach ($f[$prefix.'src']->value as $label => $frame) {
                    if (0 === strpos($label, "\0~collapse=0")) {
                        if ($collapse) {
                            $label = substr_replace($label, '1', 11, 1);
                        } else {
                            $collapse = true;
                        }
                    }
                    $label = substr_replace($label, "title=Stack level $j.&", 2, 0);
                }
                $f = $frames[$i - 1];
                if ($trace->keepArgs && !empty($f['args']) && $frame instanceof EnumStub) {
                    $frame->value['arguments'] = new ArgsStub($f['args'], isset($f['function']) ? $f['function'] : null, isset($f['class']) ? $f['class'] : null);
                }
            } elseif ('???' !== $lastCall) {
                $label = new ClassStub($lastCall);
                if (isset($label->attr['ellipsis'])) {
                    $label->attr['ellipsis'] += 2;
                    $label = substr_replace($prefix, "ellipsis-type=class&ellipsis={$label->attr['ellipsis']}&ellipsis-tail=1&title=Stack level $j.", 2, 0).$label->value.'()';
                } else {
                    $label = substr_replace($prefix, "title=Stack level $j.", 2, 0).$label->value.'()';
                }
            } else {
                $label = substr_replace($prefix, "title=Stack level $j.", 2, 0).$lastCall;
            }
            $a[substr_replace($label, sprintf('separator=%s&', $frame instanceof EnumStub ? ' ' : ':'), 2, 0)] = $frame;

            $lastCall = $call;
        }
        if (null !== $trace->sliceLength) {
            $a = \array_slice($a, 0, $trace->sliceLength, true);
        }

        return $a;
    }

    public static function castFrameStub(FrameStub $frame, array $a, Stub $stub, bool $isNested)
    {
        if (!$isNested) {
            return $a;
        }
        $f = $frame->value;
        $prefix = Caster::PREFIX_VIRTUAL;

        if (isset($f['file'], $f['line'])) {
            $cacheKey = $f;
            unset($cacheKey['object'], $cacheKey['args']);
            $cacheKey[] = self::$srcContext;
            $cacheKey = implode('-', $cacheKey);

            if (isset(self::$framesCache[$cacheKey])) {
                $a[$prefix.'src'] = self::$framesCache[$cacheKey];
            } else {
                if (preg_match('/\((\d+)\)(?:\([\da-f]{32}\))? : (?:eval\(\)\'d code|runtime-created function)$/', $f['file'], $match)) {
                    $f['file'] = substr($f['file'], 0, -\strlen($match[0]));
                    $f['line'] = (int) $match[1];
                }
                $caller = isset($f['function']) ? sprintf('in %s() on line %d', (isset($f['class']) ? $f['class'].$f['type'] : '').$f['function'], $f['line']) : null;
                $src = $f['line'];
                $srcKey = $f['file'];
                $ellipsis = new LinkStub($srcKey, 0);
                $srcAttr = 'collapse='.(int) $ellipsis->inVendor;
                $ellipsisTail = isset($ellipsis->attr['ellipsis-tail']) ? $ellipsis->attr['ellipsis-tail'] : 0;
                $ellipsis = isset($ellipsis->attr['ellipsis']) ? $ellipsis->attr['ellipsis'] : 0;

                if (file_exists($f['file']) && 0 <= self::$srcContext) {
                    if (!empty($f['class']) && (is_subclass_of($f['class'], 'Twig\Template') || is_subclass_of($f['class'], 'Twig_Template')) && method_exists($f['class'], 'getDebugInfo')) {
                        $template = isset($f['object']) ? $f['object'] : unserialize(sprintf('O:%d:"%s":0:{}', \strlen($f['class']), $f['class']));

                        $ellipsis = 0;
                        $templateSrc = method_exists($template, 'getSourceContext') ? $template->getSourceContext()->getCode() : (method_exists($template, 'getSource') ? $template->getSource() : '');
                        $templateInfo = $template->getDebugInfo();
                        if (isset($templateInfo[$f['line']])) {
                            if (!method_exists($template, 'getSourceContext') || !file_exists($templatePath = $template->getSourceContext()->getPath())) {
                                $templatePath = null;
                            }
                            if ($templateSrc) {
                                $src = self::extractSource($templateSrc, $templateInfo[$f['line']], self::$srcContext, $caller, 'twig', $templatePath);
                                $srcKey = ($templatePath ?: $template->getTemplateName()).':'.$templateInfo[$f['line']];
                            }
                        }
                    }
                    if ($srcKey == $f['file']) {
                        $src = self::extractSource(file_get_contents($f['file']), $f['line'], self::$srcContext, $caller, 'php', $f['file']);
                        $srcKey .= ':'.$f['line'];
                        if ($ellipsis) {
                            $ellipsis += 1 + \strlen($f['line']);
                        }
                    }
                    $srcAttr .= sprintf('&separator= &file=%s&line=%d', rawurlencode($f['file']), $f['line']);
                } else {
                    $srcAttr .= '&separator=:';
                }
                $srcAttr .= $ellipsis ? '&ellipsis-type=path&ellipsis='.$ellipsis.'&ellipsis-tail='.$ellipsisTail : '';
                self::$framesCache[$cacheKey] = $a[$prefix.'src'] = new EnumStub(["\0~$srcAttr\0$srcKey" => $src]);
            }
        }

        unset($a[$prefix.'args'], $a[$prefix.'line'], $a[$prefix.'file']);
        if ($frame->inTraceStub) {
            unset($a[$prefix.'class'], $a[$prefix.'type'], $a[$prefix.'function']);
        }
        foreach ($a as $k => $v) {
            if (!$v) {
                unset($a[$k]);
            }
        }
        if ($frame->keepArgs && !empty($f['args'])) {
            $a[$prefix.'arguments'] = new ArgsStub($f['args'], $f['function'], $f['class']);
        }

        return $a;
    }

<<<<<<< HEAD
    private static function filterExceptionArray($xClass, array $a, string $xPrefix, int $filter)
=======
    private static function filterExceptionArray(string $xClass, array $a, string $xPrefix, int $filter): array
>>>>>>> 940eabb1
    {
        if (isset($a[$xPrefix.'trace'])) {
            $trace = $a[$xPrefix.'trace'];
            unset($a[$xPrefix.'trace']); // Ensures the trace is always last
        } else {
            $trace = [];
        }

        if (!($filter & Caster::EXCLUDE_VERBOSE) && $trace) {
            if (isset($a[Caster::PREFIX_PROTECTED.'file'], $a[Caster::PREFIX_PROTECTED.'line'])) {
                self::traceUnshift($trace, $xClass, $a[Caster::PREFIX_PROTECTED.'file'], $a[Caster::PREFIX_PROTECTED.'line']);
            }
            $a[Caster::PREFIX_VIRTUAL.'trace'] = new TraceStub($trace, self::$traceArgs);
        }
        if (empty($a[$xPrefix.'previous'])) {
            unset($a[$xPrefix.'previous']);
        }
        unset($a[$xPrefix.'string'], $a[Caster::PREFIX_DYNAMIC.'xdebug_message'], $a[Caster::PREFIX_DYNAMIC.'__destructorException']);

        if (isset($a[Caster::PREFIX_PROTECTED.'message']) && false !== strpos($a[Caster::PREFIX_PROTECTED.'message'], "class@anonymous\0")) {
            $a[Caster::PREFIX_PROTECTED.'message'] = preg_replace_callback('/class@anonymous\x00.*?\.php0x?[0-9a-fA-F]++/', function ($m) {
                return class_exists($m[0], false) ? get_parent_class($m[0]).'@anonymous' : $m[0];
            }, $a[Caster::PREFIX_PROTECTED.'message']);
        }

        if (isset($a[Caster::PREFIX_PROTECTED.'file'], $a[Caster::PREFIX_PROTECTED.'line'])) {
            $a[Caster::PREFIX_PROTECTED.'file'] = new LinkStub($a[Caster::PREFIX_PROTECTED.'file'], $a[Caster::PREFIX_PROTECTED.'line']);
        }

        return $a;
    }

<<<<<<< HEAD
    private static function traceUnshift(array &$trace, ?string $class, string $file, int $line)
=======
    private static function traceUnshift(array &$trace, ?string $class, string $file, int $line): void
>>>>>>> 940eabb1
    {
        if (isset($trace[0]['file'], $trace[0]['line']) && $trace[0]['file'] === $file && $trace[0]['line'] === $line) {
            return;
        }
        array_unshift($trace, [
            'function' => $class ? 'new '.$class : null,
            'file' => $file,
            'line' => $line,
        ]);
    }

<<<<<<< HEAD
    private static function extractSource(string $srcLines, int $line, int $srcContext, ?string $title, string $lang, string $file = null)
=======
    private static function extractSource(string $srcLines, int $line, int $srcContext, ?string $title, string $lang, string $file = null): EnumStub
>>>>>>> 940eabb1
    {
        $srcLines = explode("\n", $srcLines);
        $src = [];

        for ($i = $line - 1 - $srcContext; $i <= $line - 1 + $srcContext; ++$i) {
            $src[] = (isset($srcLines[$i]) ? $srcLines[$i] : '')."\n";
        }

        $srcLines = [];
        $ltrim = 0;
        do {
            $pad = null;
            for ($i = $srcContext << 1; $i >= 0; --$i) {
                if (isset($src[$i][$ltrim]) && "\r" !== ($c = $src[$i][$ltrim]) && "\n" !== $c) {
                    if (null === $pad) {
                        $pad = $c;
                    }
                    if ((' ' !== $c && "\t" !== $c) || $pad !== $c) {
                        break;
                    }
                }
            }
            ++$ltrim;
        } while (0 > $i && null !== $pad);

        --$ltrim;

        foreach ($src as $i => $c) {
            if ($ltrim) {
                $c = isset($c[$ltrim]) && "\r" !== $c[$ltrim] ? substr($c, $ltrim) : ltrim($c, " \t");
            }
            $c = substr($c, 0, -1);
            if ($i !== $srcContext) {
                $c = new ConstStub('default', $c);
            } else {
                $c = new ConstStub($c, $title);
                if (null !== $file) {
                    $c->attr['file'] = $file;
                    $c->attr['line'] = $line;
                }
            }
            $c->attr['lang'] = $lang;
            $srcLines[sprintf("\0~separator=› &%d\0", $i + $line - $srcContext)] = $c;
        }

        return new EnumStub($srcLines);
    }
}<|MERGE_RESOLUTION|>--- conflicted
+++ resolved
@@ -261,11 +261,7 @@
         return $a;
     }
 
-<<<<<<< HEAD
-    private static function filterExceptionArray($xClass, array $a, string $xPrefix, int $filter)
-=======
     private static function filterExceptionArray(string $xClass, array $a, string $xPrefix, int $filter): array
->>>>>>> 940eabb1
     {
         if (isset($a[$xPrefix.'trace'])) {
             $trace = $a[$xPrefix.'trace'];
@@ -298,11 +294,7 @@
         return $a;
     }
 
-<<<<<<< HEAD
-    private static function traceUnshift(array &$trace, ?string $class, string $file, int $line)
-=======
     private static function traceUnshift(array &$trace, ?string $class, string $file, int $line): void
->>>>>>> 940eabb1
     {
         if (isset($trace[0]['file'], $trace[0]['line']) && $trace[0]['file'] === $file && $trace[0]['line'] === $line) {
             return;
@@ -314,11 +306,7 @@
         ]);
     }
 
-<<<<<<< HEAD
-    private static function extractSource(string $srcLines, int $line, int $srcContext, ?string $title, string $lang, string $file = null)
-=======
     private static function extractSource(string $srcLines, int $line, int $srcContext, ?string $title, string $lang, string $file = null): EnumStub
->>>>>>> 940eabb1
     {
         $srcLines = explode("\n", $srcLines);
         $src = [];
