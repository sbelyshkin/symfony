<?php

/*
 * This file is part of the Symfony package.
 *
 * (c) Fabien Potencier <fabien@symfony.com>
 *
 * For the full copyright and license information, please view the LICENSE
 * file that was distributed with this source code.
 */

namespace Symfony\Component\Form\Tests;

use PHPUnit\Framework\TestCase;
use Symfony\Component\EventDispatcher\EventDispatcher;
use Symfony\Component\Form\Exception\AlreadySubmittedException;
use Symfony\Component\Form\Exception\LogicException;
use Symfony\Component\Form\Exception\RuntimeException;
use Symfony\Component\Form\Exception\TransformationFailedException;
use Symfony\Component\Form\Extension\Core\DataMapper\PropertyPathMapper;
use Symfony\Component\Form\Form;
use Symfony\Component\Form\FormBuilder;
use Symfony\Component\Form\FormConfigBuilder;
use Symfony\Component\Form\FormError;
use Symfony\Component\Form\FormEvent;
use Symfony\Component\Form\FormEvents;
use Symfony\Component\Form\FormFactory;
use Symfony\Component\Form\FormInterface;
use Symfony\Component\Form\FormRegistry;
use Symfony\Component\Form\FormView;
use Symfony\Component\Form\RequestHandlerInterface;
use Symfony\Component\Form\ResolvedFormTypeFactory;
use Symfony\Component\Form\ResolvedFormTypeInterface;
use Symfony\Component\Form\Tests\Fixtures\FixedDataTransformer;
use Symfony\Component\Form\Tests\Fixtures\FixedFilterListener;
use Symfony\Component\Form\Tests\Fixtures\Map;
use Symfony\Component\PropertyAccess\PropertyPath;

class SimpleFormTest_Countable implements \Countable
{
    private $count;

    public function __construct($count)
    {
        $this->count = $count;
    }

    public function count(): int
    {
        return $this->count;
    }
}

class SimpleFormTest_Traversable implements \IteratorAggregate
{
    private $iterator;

    public function __construct($count)
    {
        $this->iterator = new \ArrayIterator($count > 0 ? array_fill(0, $count, 'Foo') : []);
    }

    public function getIterator(): \Traversable
    {
        return $this->iterator;
    }
}

class SimpleFormTest extends TestCase
{
    private $form;

    protected function setUp(): void
    {
        $this->form = $this->createForm();
    }

    /**
     * @dataProvider provideFormNames
     */
    public function testGetPropertyPath($name, $propertyPath)
    {
        $config = new FormConfigBuilder($name, null, new EventDispatcher());
        $form = new Form($config);

        $this->assertEquals($propertyPath, $form->getPropertyPath());
    }

    public function provideFormNames()
    {
        yield [null, null];
        yield ['', null];
        yield ['0', new PropertyPath('0')];
        yield [0, new PropertyPath('0')];
        yield ['name', new PropertyPath('name')];
    }

    public function testDataIsInitializedToConfiguredValue()
    {
        $model = new FixedDataTransformer([
            'default' => 'foo',
        ]);
        $view = new FixedDataTransformer([
            'foo' => 'bar',
        ]);

        $config = new FormConfigBuilder('name', null, new EventDispatcher());
        $config->addViewTransformer($view);
        $config->addModelTransformer($model);
        $config->setData('default');
        $form = new Form($config);

        $this->assertSame('default', $form->getData());
        $this->assertSame('foo', $form->getNormData());
        $this->assertSame('bar', $form->getViewData());
    }

    public function testDataTransformationFailure()
    {
        $this->expectException(TransformationFailedException::class);
        $this->expectExceptionMessage('Unable to transform data for property path "name": No mapping for value "arg"');
        $model = new FixedDataTransformer([
            'default' => 'foo',
        ]);
        $view = new FixedDataTransformer([
            'foo' => 'bar',
        ]);

        $config = new FormConfigBuilder('name', null, new EventDispatcher());
        $config->addViewTransformer($view);
        $config->addModelTransformer($model);
        $config->setData('arg');
        $form = new Form($config);

        $form->getData();
    }

    // https://github.com/symfony/symfony/commit/d4f4038f6daf7cf88ca7c7ab089473cce5ebf7d8#commitcomment-1632879
    public function testDataIsInitializedFromSubmit()
    {
        $preSetData = false;
        $preSubmit = false;

        $preSetDataListener = static function () use (&$preSetData, &$preSubmit): void {
            $preSetData = !$preSubmit;
        };
        $preSubmitListener = static function () use (&$preSetData, &$preSubmit): void {
            $preSubmit = $preSetData;
        };

        $config = new FormConfigBuilder('name', null, new EventDispatcher());
        $config->addEventListener(FormEvents::PRE_SET_DATA, $preSetDataListener);
        $config->addEventListener(FormEvents::PRE_SUBMIT, $preSubmitListener);
        $form = new Form($config);

        // no call to setData() or similar where the object would be
        // initialized otherwise

        $form->submit('foobar');

        $this->assertTrue($preSetData);
        $this->assertTrue($preSubmit);
    }

    // https://github.com/symfony/symfony/pull/7789
    public function testFalseIsConvertedToNull()
    {
        $passedDataIsNull = false;

        $config = new FormConfigBuilder('name', null, new EventDispatcher());
        $config->addEventListener(FormEvents::PRE_SUBMIT, static function (FormEvent $event) use (&$passedDataIsNull): void {
            $passedDataIsNull = $event->getData() === null;
        });
        $form = new Form($config);

        $form->submit(false);

        $this->assertTrue($passedDataIsNull);
        $this->assertTrue($form->isValid());
        $this->assertNull($form->getData());
    }

    public function testSubmitThrowsExceptionIfAlreadySubmitted()
    {
        $this->expectException(AlreadySubmittedException::class);
        $this->form->submit([]);
        $this->form->submit([]);
    }

    public function testSubmitIsIgnoredIfDisabled()
    {
        $form = $this->getBuilder()
            ->setDisabled(true)
            ->setData('initial')
            ->getForm();

        $form->submit('new');

        $this->assertEquals('initial', $form->getData());
        $this->assertTrue($form->isSubmitted());
    }

    public function testNeverRequiredIfParentNotRequired()
    {
        $parent = $this->getBuilder()->setRequired(false)->getForm();
        $child = $this->getBuilder()->setRequired(true)->getForm();

        $child->setParent($parent);

        $this->assertFalse($child->isRequired());
    }

    public function testRequired()
    {
        $parent = $this->getBuilder()->setRequired(true)->getForm();
        $child = $this->getBuilder()->setRequired(true)->getForm();

        $child->setParent($parent);

        $this->assertTrue($child->isRequired());
    }

    public function testNotRequired()
    {
        $parent = $this->getBuilder()->setRequired(true)->getForm();
        $child = $this->getBuilder()->setRequired(false)->getForm();

        $child->setParent($parent);

        $this->assertFalse($child->isRequired());
    }

    /**
     * @dataProvider getDisabledStates
     */
    public function testAlwaysDisabledIfParentDisabled($parentDisabled, $disabled, $result)
    {
        $parent = $this->getBuilder()->setDisabled($parentDisabled)->getForm();
        $child = $this->getBuilder()->setDisabled($disabled)->getForm();

        $child->setParent($parent);

        $this->assertSame($result, $child->isDisabled());
    }

    public function getDisabledStates()
    {
        return [
            // parent, button, result
            [true, true, true],
            [true, false, true],
            [false, true, true],
            [false, false, false],
        ];
    }

    public function testGetRootReturnsRootOfParent()
    {
        $root = $this->createForm();

        $parent = $this->createForm();
        $parent->setParent($root);

        $this->form->setParent($parent);

        $this->assertSame($root, $this->form->getRoot());
    }

    public function testGetRootReturnsSelfIfNoParent()
    {
        $this->assertSame($this->form, $this->form->getRoot());
    }

    public function testEmptyIfEmptyArray()
    {
        $this->form->setData([]);

        $this->assertTrue($this->form->isEmpty());
    }

    public function testEmptyIfEmptyCountable()
    {
        $this->form = new Form(new FormConfigBuilder('name', SimpleFormTest_Countable::class, new EventDispatcher()));

        $this->form->setData(new SimpleFormTest_Countable(0));

        $this->assertTrue($this->form->isEmpty());
    }

    public function testNotEmptyIfFilledCountable()
    {
        $this->form = new Form(new FormConfigBuilder('name', SimpleFormTest_Countable::class, new EventDispatcher()));

        $this->form->setData(new SimpleFormTest_Countable(1));

        $this->assertFalse($this->form->isEmpty());
    }

    public function testEmptyIfEmptyTraversable()
    {
        $this->form = new Form(new FormConfigBuilder('name', SimpleFormTest_Traversable::class, new EventDispatcher()));

        $this->form->setData(new SimpleFormTest_Traversable(0));

        $this->assertTrue($this->form->isEmpty());
    }

    public function testNotEmptyIfFilledTraversable()
    {
        $this->form = new Form(new FormConfigBuilder('name', SimpleFormTest_Traversable::class, new EventDispatcher()));

        $this->form->setData(new SimpleFormTest_Traversable(1));

        $this->assertFalse($this->form->isEmpty());
    }

    public function testEmptyIfNull()
    {
        $this->form->setData(null);

        $this->assertTrue($this->form->isEmpty());
    }

    public function testEmptyIfEmptyString()
    {
        $this->form->setData('');

        $this->assertTrue($this->form->isEmpty());
    }

    public function testNotEmptyIfText()
    {
        $this->form->setData('foobar');

        $this->assertFalse($this->form->isEmpty());
    }

    public function testValidIfSubmitted()
    {
        $form = $this->getBuilder()->getForm();
        $form->submit('foobar');

        $this->assertTrue($form->isValid());
    }

    public function testValidIfSubmittedAndDisabled()
    {
        $form = $this->getBuilder()->setDisabled(true)->getForm();
        $form->submit('foobar');

        $this->assertTrue($form->isValid());
    }

    public function testNotValidIfErrors()
    {
        $form = $this->getBuilder()->getForm();
        $form->submit('foobar');
        $form->addError(new FormError('Error!'));

        $this->assertFalse($form->isValid());
    }

    public function testHasErrors()
    {
        $this->form->addError(new FormError('Error!'));

        $this->assertCount(1, $this->form->getErrors());
    }

    public function testHasNoErrors()
    {
        $this->assertCount(0, $this->form->getErrors());
    }

    public function testSetParentThrowsExceptionIfAlreadySubmitted()
    {
        $this->expectException(AlreadySubmittedException::class);
        $this->form->submit([]);
        $this->form->setParent($this->getBuilder('parent')->getForm());
    }

    public function testSubmitted()
    {
        $form = $this->getBuilder()->getForm();
        $form->submit('foobar');

        $this->assertTrue($form->isSubmitted());
    }

    public function testNotSubmitted()
    {
        $this->assertFalse($this->form->isSubmitted());
    }

    public function testSetDataThrowsExceptionIfAlreadySubmitted()
    {
        $this->expectException(AlreadySubmittedException::class);
        $this->form->submit([]);
        $this->form->setData(null);
    }

    public function testSetDataClonesObjectIfNotByReference()
    {
        $data = new \stdClass();
        $form = $this->getBuilder('name', \stdClass::class)->setByReference(false)->getForm();
        $form->setData($data);

        $this->assertNotSame($data, $form->getData());
        $this->assertEquals($data, $form->getData());
    }

    public function testSetDataDoesNotCloneObjectIfByReference()
    {
        $data = new \stdClass();
        $form = $this->getBuilder('name', \stdClass::class)->setByReference(true)->getForm();
        $form->setData($data);

        $this->assertSame($data, $form->getData());
    }

    public function testSetDataExecutesTransformationChain()
    {
        // use real event dispatcher now
        $form = $this->getBuilder('name')
            ->addEventSubscriber(new FixedFilterListener([
                'preSetData' => [
                    'app' => 'filtered',
                ],
            ]))
            ->addModelTransformer(new FixedDataTransformer([
                '' => '',
                'filtered' => 'norm',
            ]))
            ->addViewTransformer(new FixedDataTransformer([
                '' => '',
                'norm' => 'client',
            ]))
            ->getForm();

        $form->setData('app');

        $this->assertEquals('filtered', $form->getData());
        $this->assertEquals('norm', $form->getNormData());
        $this->assertEquals('client', $form->getViewData());
    }

    public function testSetDataExecutesViewTransformersInOrder()
    {
        $form = $this->getBuilder()
            ->addViewTransformer(new FixedDataTransformer([
                '' => '',
                'first' => 'second',
            ]))
            ->addViewTransformer(new FixedDataTransformer([
                '' => '',
                'second' => 'third',
            ]))
            ->getForm();

        $form->setData('first');

        $this->assertEquals('third', $form->getViewData());
    }

    public function testSetDataExecutesModelTransformersInReverseOrder()
    {
        $form = $this->getBuilder()
            ->addModelTransformer(new FixedDataTransformer([
                '' => '',
                'second' => 'third',
            ]))
            ->addModelTransformer(new FixedDataTransformer([
                '' => '',
                'first' => 'second',
            ]))
            ->getForm();

        $form->setData('first');

        $this->assertEquals('third', $form->getNormData());
    }

    /*
     * When there is no data transformer, the data must have the same format
     * in all three representations
     */
    public function testSetDataConvertsScalarToStringIfNoTransformer()
    {
        $form = $this->getBuilder()->getForm();

        $form->setData(1);

        $this->assertSame('1', $form->getData());
        $this->assertSame('1', $form->getNormData());
        $this->assertSame('1', $form->getViewData());
    }

    /*
     * Data in client format should, if possible, always be a string to
     * facilitate differentiation between '0' and ''
     */
    public function testSetDataConvertsScalarToStringIfOnlyModelTransformer()
    {
        $form = $this->getBuilder()
            ->addModelTransformer(new FixedDataTransformer([
            '' => '',
            1 => 23,
        ]))
            ->getForm();

        $form->setData(1);

        $this->assertSame(1, $form->getData());
        $this->assertSame(23, $form->getNormData());
        $this->assertSame('23', $form->getViewData());
    }

    /*
     * NULL remains NULL in app and norm format to remove the need to treat
     * empty values and NULL explicitly in the application
     */
    public function testSetDataConvertsNullToStringIfNoTransformer()
    {
        $form = $this->getBuilder()->getForm();

        $form->setData(null);

        $this->assertNull($form->getData());
        $this->assertNull($form->getNormData());
        $this->assertSame('', $form->getViewData());
    }

    public function testSetDataIsIgnoredIfDataIsLocked()
    {
        $form = $this->getBuilder()
            ->setData('default')
            ->setDataLocked(true)
            ->getForm();

        $form->setData('foobar');

        $this->assertSame('default', $form->getData());
    }

    public function testPreSetDataChangesDataIfDataIsLocked()
    {
        $config = new FormConfigBuilder('name', null, new EventDispatcher());
        $config
            ->setData('default')
            ->setDataLocked(true)
            ->addEventListener(FormEvents::PRE_SET_DATA, function (FormEvent $event) {
                $event->setData('foobar');
            });
        $form = new Form($config);

        $this->assertSame('foobar', $form->getData());
        $this->assertSame('foobar', $form->getNormData());
        $this->assertSame('foobar', $form->getViewData());
    }

    public function testSubmitConvertsEmptyToNullIfNoTransformer()
    {
        $form = $this->getBuilder()->getForm();

        $form->submit('');

        $this->assertNull($form->getData());
        $this->assertNull($form->getNormData());
        $this->assertSame('', $form->getViewData());
    }

    public function testSubmitExecutesTransformationChain()
    {
        // use real event dispatcher now
        $form = $this->getBuilder('name')
            ->addEventSubscriber(new FixedFilterListener([
                'preSubmit' => [
                    'client' => 'filteredclient',
                ],
                'onSubmit' => [
                    'norm' => 'filterednorm',
                ],
            ]))
            ->addViewTransformer(new FixedDataTransformer([
                '' => '',
                // direction is reversed!
                'norm' => 'filteredclient',
                'filterednorm' => 'cleanedclient',
            ]))
            ->addModelTransformer(new FixedDataTransformer([
                '' => '',
                // direction is reversed!
                'app' => 'filterednorm',
            ]))
            ->getForm();

        $form->submit('client');

        $this->assertEquals('app', $form->getData());
        $this->assertEquals('filterednorm', $form->getNormData());
        $this->assertEquals('cleanedclient', $form->getViewData());
    }

    public function testSubmitExecutesViewTransformersInReverseOrder()
    {
        $form = $this->getBuilder()
            ->addViewTransformer(new FixedDataTransformer([
                '' => '',
                'third' => 'second',
            ]))
            ->addViewTransformer(new FixedDataTransformer([
                '' => '',
                'second' => 'first',
            ]))
            ->getForm();

        $form->submit('first');

        $this->assertEquals('third', $form->getNormData());
    }

    public function testSubmitExecutesModelTransformersInOrder()
    {
        $form = $this->getBuilder()
            ->addModelTransformer(new FixedDataTransformer([
                '' => '',
                'second' => 'first',
            ]))
            ->addModelTransformer(new FixedDataTransformer([
                '' => '',
                'third' => 'second',
            ]))
            ->getForm();

        $form->submit('first');

        $this->assertEquals('third', $form->getData());
    }

    public function testSynchronizedByDefault()
    {
        $this->assertTrue($this->form->isSynchronized());
    }

    public function testSynchronizedAfterSubmission()
    {
        $this->form->submit('foobar');

        $this->assertTrue($this->form->isSynchronized());
    }

    public function testNotSynchronizedIfViewReverseTransformationFailed()
    {
        $form = $this->getBuilder()
            ->addViewTransformer(new FixedDataTransformer(['' => '']))
            ->getForm();

        $form->submit('foobar');

        $this->assertFalse($form->isSynchronized());
    }

    public function testNotSynchronizedIfModelReverseTransformationFailed()
    {
        $form = $this->getBuilder()
            ->addModelTransformer(new FixedDataTransformer(['' => '']))
            ->getForm();

        $form->submit('foobar');

        $this->assertFalse($form->isSynchronized());
    }

    public function testEmptyDataCreatedBeforeTransforming()
    {
        $form = $this->getBuilder()
            ->setEmptyData('foo')
            ->addViewTransformer(new FixedDataTransformer([
                '' => '',
                // direction is reversed!
                'bar' => 'foo',
            ]))
            ->getForm();

        $form->submit('');

        $this->assertEquals('bar', $form->getData());
    }

    public function testEmptyDataFromClosure()
    {
        $form = $this->getBuilder()
            ->setEmptyData(function ($form) {
                // the form instance is passed to the closure to allow use
                // of form data when creating the empty value
                $this->assertInstanceOf(FormInterface::class, $form);

                return 'foo';
            })
            ->addViewTransformer(new FixedDataTransformer([
                '' => '',
                // direction is reversed!
                'bar' => 'foo',
            ]))
            ->getForm();

        $form->submit('');

        $this->assertEquals('bar', $form->getData());
    }

    public function testSubmitResetsErrors()
    {
        $this->form->addError(new FormError('Error!'));
        $this->form->submit('foobar');

        $this->assertCount(0, $this->form->getErrors());
    }

    public function testCreateView()
    {
        $type = $this->createMock(ResolvedFormTypeInterface::class);
        $view = new FormView();
        $form = $this->getBuilder()->setType($type)->getForm();

        $type->expects($this->once())
            ->method('createView')
            ->with($form)
            ->willReturn($view);

        $this->assertSame($view, $form->createView());
    }

    public function testCreateViewWithParent()
    {
        $type = $this->createMock(ResolvedFormTypeInterface::class);
        $view = new FormView();
        $parentType = $this->createMock(ResolvedFormTypeInterface::class);
        $parentForm = $this->getBuilder()->setType($parentType)->getForm();
        $parentView = new FormView();
        $form = $this->getBuilder()->setType($type)->getForm();
        $form->setParent($parentForm);

        $parentType->expects($this->once())
            ->method('createView')
            ->willReturn($parentView);

        $type->expects($this->once())
            ->method('createView')
            ->with($form, $parentView)
            ->willReturn($view);

        $this->assertSame($view, $form->createView());
    }

    public function testCreateViewWithExplicitParent()
    {
        $type = $this->createMock(ResolvedFormTypeInterface::class);
        $view = new FormView();
        $parentView = new FormView();
        $form = $this->getBuilder()->setType($type)->getForm();

        $type->expects($this->once())
            ->method('createView')
            ->with($form, $parentView)
            ->willReturn($view);

        $this->assertSame($view, $form->createView($parentView));
    }

    public function testFormCanHaveEmptyName()
    {
        $form = $this->getBuilder('')->getForm();

        $this->assertEquals('', $form->getName());
    }

    public function testSetNullParentWorksWithEmptyName()
    {
        $form = $this->getBuilder('')->getForm();
        $form->setParent(null);

        $this->assertNull($form->getParent());
    }

    public function testFormCannotHaveEmptyNameNotInRootLevel()
    {
        $this->expectException(LogicException::class);
        $this->expectExceptionMessage('A form with an empty name cannot have a parent form.');
        $this->getBuilder()
            ->setCompound(true)
            ->setDataMapper(new PropertyPathMapper())
            ->add($this->getBuilder(''))
            ->getForm();
    }

    public function testGetPropertyPathReturnsConfiguredPath()
    {
        $form = $this->getBuilder()->setPropertyPath('address.street')->getForm();

        $this->assertEquals(new PropertyPath('address.street'), $form->getPropertyPath());
    }

    // see https://github.com/symfony/symfony/issues/3903
    public function testGetPropertyPathDefaultsToNameIfParentHasDataClass()
    {
        $parent = $this->getBuilder(null, \stdClass::class)
            ->setCompound(true)
            ->setDataMapper(new PropertyPathMapper())
            ->getForm();
        $form = $this->getBuilder('name')->getForm();
        $parent->add($form);

        $this->assertEquals(new PropertyPath('name'), $form->getPropertyPath());
    }

    // see https://github.com/symfony/symfony/issues/3903
    public function testGetPropertyPathDefaultsToIndexedNameIfParentDataClassIsNull()
    {
        $parent = $this->getBuilder()
            ->setCompound(true)
            ->setDataMapper(new PropertyPathMapper())
            ->getForm();
        $form = $this->getBuilder('name')->getForm();
        $parent->add($form);

        $this->assertEquals(new PropertyPath('[name]'), $form->getPropertyPath());
    }

    public function testGetPropertyPathDefaultsToNameIfFirstParentWithoutInheritDataHasDataClass()
    {
        $grandParent = $this->getBuilder(null, \stdClass::class)
            ->setCompound(true)
            ->setDataMapper(new PropertyPathMapper())
            ->getForm();
        $parent = $this->getBuilder()
            ->setCompound(true)
            ->setDataMapper(new PropertyPathMapper())
            ->setInheritData(true)
            ->getForm();
        $form = $this->getBuilder('name')->getForm();
        $grandParent->add($parent);
        $parent->add($form);

        $this->assertEquals(new PropertyPath('name'), $form->getPropertyPath());
    }

    public function testGetPropertyPathDefaultsToIndexedNameIfDataClassOfFirstParentWithoutInheritDataIsNull()
    {
        $grandParent = $this->getBuilder()
            ->setCompound(true)
            ->setDataMapper(new PropertyPathMapper())
            ->getForm();
        $parent = $this->getBuilder()
            ->setCompound(true)
            ->setDataMapper(new PropertyPathMapper())
            ->setInheritData(true)
            ->getForm();
        $form = $this->getBuilder('name')->getForm();
        $grandParent->add($parent);
        $parent->add($form);

        $this->assertEquals(new PropertyPath('[name]'), $form->getPropertyPath());
    }

    public function testViewDataMayBeObjectIfDataClassIsNull()
    {
        $object = new \stdClass();
        $config = new FormConfigBuilder('name', null, new EventDispatcher());
        $config->addViewTransformer(new FixedDataTransformer([
            '' => '',
            'foo' => $object,
        ]));
        $form = new Form($config);

        $form->setData('foo');

        $this->assertSame($object, $form->getViewData());
    }

    public function testViewDataMayBeArrayAccessIfDataClassIsNull()
    {
        $arrayAccess = new Map();
        $config = new FormConfigBuilder('name', null, new EventDispatcher());
        $config->addViewTransformer(new FixedDataTransformer([
            '' => '',
            'foo' => $arrayAccess,
        ]));
        $form = new Form($config);

        $form->setData('foo');

        $this->assertSame($arrayAccess, $form->getViewData());
    }

    public function testViewDataMustBeObjectIfDataClassIsSet()
    {
        $this->expectException(LogicException::class);
        $config = new FormConfigBuilder('name', 'stdClass', new EventDispatcher());
        $config->addViewTransformer(new FixedDataTransformer([
            '' => '',
            'foo' => ['bar' => 'baz'],
        ]));
        $form = new Form($config);

        $form->setData('foo');
    }

    public function testSetDataCannotInvokeItself()
    {
        $this->expectException(RuntimeException::class);
        $this->expectExceptionMessage('A cycle was detected. Listeners to the PRE_SET_DATA event must not call setData(). You should call setData() on the FormEvent object instead.');
        // Cycle detection to prevent endless loops
        $config = new FormConfigBuilder('name', 'stdClass', new EventDispatcher());
        $config->addEventListener(FormEvents::PRE_SET_DATA, function (FormEvent $event) {
            $event->getForm()->setData('bar');
        });
        $form = new Form($config);

        $form->setData('foo');
    }

    public function testSubmittingWrongDataIsIgnored()
    {
        $called = 0;

        $child = $this->getBuilder('child');
        $child->addEventListener(FormEvents::PRE_SUBMIT, function () use (&$called) {
            ++$called;
        });

        $parent = $this->getBuilder('parent')
            ->setCompound(true)
            ->setDataMapper(new PropertyPathMapper())
            ->add($child)
            ->getForm();

        $parent->submit('not-an-array');

        $this->assertSame(0, $called, 'PRE_SUBMIT event listeners are not called for wrong data');
    }

    public function testHandleRequestForwardsToRequestHandler()
    {
        $handler = $this->createMock(RequestHandlerInterface::class);

        $form = $this->getBuilder()
            ->setRequestHandler($handler)
            ->getForm();

        $handler->expects($this->once())
            ->method('handleRequest')
            ->with($this->identicalTo($form), 'REQUEST');

        $this->assertSame($form, $form->handleRequest('REQUEST'));
    }

    public function testFormInheritsParentData()
    {
        $nameForm = $this->getBuilder()
            ->setCompound(true)
            ->setDataMapper(new PropertyPathMapper())
            ->setInheritData(true)
            ->getForm();
        $nameForm->add($firstNameForm = $this->getBuilder('firstName')->getForm());
        $nameForm->add($lastNameForm = $this->getBuilder('lastName')->getForm());

        $rootForm = $this->getBuilder('')
            ->setCompound(true)
            ->setDataMapper(new PropertyPathMapper())
            ->getForm();
        $rootForm->add($nameForm);
        $rootForm->setData(['firstName' => 'Christian', 'lastName' => 'Flothmann']);

        $this->assertSame('Christian', $firstNameForm->getData());
        $this->assertSame('Christian', $firstNameForm->getNormData());
        $this->assertSame('Christian', $firstNameForm->getViewData());
        $this->assertSame('Flothmann', $lastNameForm->getData());
        $this->assertSame('Flothmann', $lastNameForm->getNormData());
        $this->assertSame('Flothmann', $lastNameForm->getViewData());
    }

    public function testInheritDataDisallowsSetData()
    {
        $this->expectException(RuntimeException::class);
        $form = $this->getBuilder()
            ->setInheritData(true)
            ->getForm();

        $form->setData('foo');
    }

    public function testGetDataRequiresParentToBeSetIfInheritData()
    {
        $this->expectException(RuntimeException::class);
        $form = $this->getBuilder()
            ->setInheritData(true)
            ->getForm();

        $form->getData();
    }

    public function testGetNormDataRequiresParentToBeSetIfInheritData()
    {
        $this->expectException(RuntimeException::class);
        $form = $this->getBuilder()
            ->setInheritData(true)
            ->getForm();

        $form->getNormData();
    }

    public function testGetViewDataRequiresParentToBeSetIfInheritData()
    {
        $this->expectException(RuntimeException::class);
        $form = $this->getBuilder()
            ->setInheritData(true)
            ->getForm();

        $form->getViewData();
    }

    public function testPostSubmitDataIsNullIfInheritData()
    {
        $form = $this->getBuilder()
            ->addEventListener(FormEvents::POST_SUBMIT, function (FormEvent $event) {
                $this->assertNull($event->getData());
            })
            ->setInheritData(true)
            ->getForm();

        $form->submit('foo');
    }

    public function testSubmitIsNeverFiredIfInheritData()
    {
        $called = 0;
        $form = $this->getBuilder()
            ->addEventListener(FormEvents::SUBMIT, function () use (&$called) {
                ++$called;
            })
            ->setInheritData(true)
            ->getForm();

        $form->submit('foo');

        $this->assertSame(0, $called, 'The SUBMIT event is not fired when data are inherited from the parent form');
    }

    public function testInitializeSetsDefaultData()
    {
        $config = $this->getBuilder()->setData('DEFAULT')->getFormConfig();
        $form = new Form($config);

        /* @var Form $form */
        $form->initialize();

        $this->assertSame('DEFAULT', $form->getData());
    }

    public function testInitializeFailsIfParent()
    {
        $this->expectException(RuntimeException::class);
        $parent = $this->getBuilder()->setRequired(false)->getForm();
        $child = $this->getBuilder()->setRequired(true)->getForm();

        $child->setParent($parent);

        $child->initialize();
    }

    public function testCannotCallGetDataInPreSetDataListenerIfDataHasNotAlreadyBeenSet()
    {
        $this->expectException(RuntimeException::class);
        $this->expectExceptionMessage('A cycle was detected. Listeners to the PRE_SET_DATA event must not call getData() if the form data has not already been set. You should call getData() on the FormEvent object instead.');
        $config = new FormConfigBuilder('name', 'stdClass', new EventDispatcher());
        $config->addEventListener(FormEvents::PRE_SET_DATA, function (FormEvent $event) {
            $event->getForm()->getData();
        });
        $form = new Form($config);

        $form->setData('foo');
    }

    public function testCannotCallGetNormDataInPreSetDataListener()
    {
        $this->expectException(RuntimeException::class);
        $this->expectExceptionMessage('A cycle was detected. Listeners to the PRE_SET_DATA event must not call getNormData() if the form data has not already been set.');
        $config = new FormConfigBuilder('name', 'stdClass', new EventDispatcher());
        $config->addEventListener(FormEvents::PRE_SET_DATA, function (FormEvent $event) {
            $event->getForm()->getNormData();
        });
        $form = new Form($config);

        $form->setData('foo');
    }

    public function testCannotCallGetViewDataInPreSetDataListener()
    {
        $this->expectException(RuntimeException::class);
        $this->expectExceptionMessage('A cycle was detected. Listeners to the PRE_SET_DATA event must not call getViewData() if the form data has not already been set.');
        $config = new FormConfigBuilder('name', 'stdClass', new EventDispatcher());
        $config->addEventListener(FormEvents::PRE_SET_DATA, function (FormEvent $event) {
            $event->getForm()->getViewData();
        });
        $form = new Form($config);

        $form->setData('foo');
    }

<<<<<<< HEAD
    public function testIsEmptyCallback()
    {
        $config = new FormConfigBuilder('foo', null, $this->dispatcher);

        $config->setIsEmptyCallback(function ($modelData): bool { return 'ccc' === $modelData; });
        $form = new Form($config);
        $form->setData('ccc');
        $this->assertTrue($form->isEmpty());

        $config->setIsEmptyCallback(function (): bool { return false; });
        $form = new Form($config);
        $form->setData(null);
        $this->assertFalse($form->isEmpty());
    }

    protected function createForm(): FormInterface
=======
    private function createForm(): FormInterface
>>>>>>> aa54affc
    {
        return $this->getBuilder()->getForm();
    }

    private function getBuilder(?string $name = 'name', string $dataClass = null, array $options = []): FormBuilder
    {
        return new FormBuilder($name, $dataClass, new EventDispatcher(), new FormFactory(new FormRegistry([], new ResolvedFormTypeFactory())), $options);
    }
}<|MERGE_RESOLUTION|>--- conflicted
+++ resolved
@@ -17,7 +17,7 @@
 use Symfony\Component\Form\Exception\LogicException;
 use Symfony\Component\Form\Exception\RuntimeException;
 use Symfony\Component\Form\Exception\TransformationFailedException;
-use Symfony\Component\Form\Extension\Core\DataMapper\PropertyPathMapper;
+use Symfony\Component\Form\Extension\Core\DataMapper\DataMapper;
 use Symfony\Component\Form\Form;
 use Symfony\Component\Form\FormBuilder;
 use Symfony\Component\Form\FormConfigBuilder;
@@ -789,7 +789,7 @@
         $this->expectExceptionMessage('A form with an empty name cannot have a parent form.');
         $this->getBuilder()
             ->setCompound(true)
-            ->setDataMapper(new PropertyPathMapper())
+            ->setDataMapper(new DataMapper())
             ->add($this->getBuilder(''))
             ->getForm();
     }
@@ -806,7 +806,7 @@
     {
         $parent = $this->getBuilder(null, \stdClass::class)
             ->setCompound(true)
-            ->setDataMapper(new PropertyPathMapper())
+            ->setDataMapper(new DataMapper())
             ->getForm();
         $form = $this->getBuilder('name')->getForm();
         $parent->add($form);
@@ -819,7 +819,7 @@
     {
         $parent = $this->getBuilder()
             ->setCompound(true)
-            ->setDataMapper(new PropertyPathMapper())
+            ->setDataMapper(new DataMapper())
             ->getForm();
         $form = $this->getBuilder('name')->getForm();
         $parent->add($form);
@@ -831,11 +831,11 @@
     {
         $grandParent = $this->getBuilder(null, \stdClass::class)
             ->setCompound(true)
-            ->setDataMapper(new PropertyPathMapper())
+            ->setDataMapper(new DataMapper())
             ->getForm();
         $parent = $this->getBuilder()
             ->setCompound(true)
-            ->setDataMapper(new PropertyPathMapper())
+            ->setDataMapper(new DataMapper())
             ->setInheritData(true)
             ->getForm();
         $form = $this->getBuilder('name')->getForm();
@@ -849,11 +849,11 @@
     {
         $grandParent = $this->getBuilder()
             ->setCompound(true)
-            ->setDataMapper(new PropertyPathMapper())
+            ->setDataMapper(new DataMapper())
             ->getForm();
         $parent = $this->getBuilder()
             ->setCompound(true)
-            ->setDataMapper(new PropertyPathMapper())
+            ->setDataMapper(new DataMapper())
             ->setInheritData(true)
             ->getForm();
         $form = $this->getBuilder('name')->getForm();
@@ -931,7 +931,7 @@
 
         $parent = $this->getBuilder('parent')
             ->setCompound(true)
-            ->setDataMapper(new PropertyPathMapper())
+            ->setDataMapper(new DataMapper())
             ->add($child)
             ->getForm();
 
@@ -959,7 +959,7 @@
     {
         $nameForm = $this->getBuilder()
             ->setCompound(true)
-            ->setDataMapper(new PropertyPathMapper())
+            ->setDataMapper(new DataMapper())
             ->setInheritData(true)
             ->getForm();
         $nameForm->add($firstNameForm = $this->getBuilder('firstName')->getForm());
@@ -967,7 +967,7 @@
 
         $rootForm = $this->getBuilder('')
             ->setCompound(true)
-            ->setDataMapper(new PropertyPathMapper())
+            ->setDataMapper(new DataMapper())
             ->getForm();
         $rootForm->add($nameForm);
         $rootForm->setData(['firstName' => 'Christian', 'lastName' => 'Flothmann']);
@@ -1108,10 +1108,9 @@
         $form->setData('foo');
     }
 
-<<<<<<< HEAD
     public function testIsEmptyCallback()
     {
-        $config = new FormConfigBuilder('foo', null, $this->dispatcher);
+        $config = new FormConfigBuilder('foo', null, new EventDispatcher());
 
         $config->setIsEmptyCallback(function ($modelData): bool { return 'ccc' === $modelData; });
         $form = new Form($config);
@@ -1124,10 +1123,7 @@
         $this->assertFalse($form->isEmpty());
     }
 
-    protected function createForm(): FormInterface
-=======
     private function createForm(): FormInterface
->>>>>>> aa54affc
     {
         return $this->getBuilder()->getForm();
     }
