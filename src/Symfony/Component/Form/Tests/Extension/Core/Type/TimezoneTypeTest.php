--- conflicted
+++ resolved
@@ -15,21 +15,8 @@
 
 class TimezoneTypeTest extends BaseTypeTest
 {
-<<<<<<< HEAD
-=======
     const TESTED_TYPE = 'Symfony\Component\Form\Extension\Core\Type\TimezoneType';
 
-    /**
-     * @group legacy
-     */
-    public function testLegacyName()
-    {
-        $form = $this->factory->create('timezone');
-
-        $this->assertSame('timezone', $form->getConfig()->getType()->getName());
-    }
-
->>>>>>> 663661b3
     public function testTimezonesAreSelectable()
     {
         $choices = $this->factory->create(static::TESTED_TYPE)
