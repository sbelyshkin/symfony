<?php

/*
 * This file is part of the Symfony package.
 *
 * (c) Fabien Potencier <fabien@symfony.com>
 *
 * For the full copyright and license information, please view the LICENSE
 * file that was distributed with this source code.
 */

namespace Symfony\Component\Form\Tests\Extension\Validator\Type;

use Symfony\Component\Form\Extension\Validator\ValidatorExtension;
use Symfony\Component\Form\Form;
use Symfony\Component\Form\Forms;
use Symfony\Component\Form\Test\Traits\ValidatorExtensionTrait;
use Symfony\Component\Form\Tests\Extension\Core\Type\FormTypeTest;
use Symfony\Component\Form\Tests\Extension\Core\Type\TextTypeTest;
use Symfony\Component\Form\Tests\Fixtures\Author;
use Symfony\Component\Validator\Constraints\GroupSequence;
use Symfony\Component\Validator\Constraints\Length;
use Symfony\Component\Validator\Constraints\NotBlank;
use Symfony\Component\Validator\Constraints\Valid;
use Symfony\Component\Validator\ConstraintViolationList;
use Symfony\Component\Validator\Mapping\ClassMetadata;
use Symfony\Component\Validator\Mapping\Factory\MetadataFactoryInterface;
use Symfony\Component\Validator\Validation;

class FormTypeValidatorExtensionTest extends BaseValidatorExtensionTest
{
    use ValidatorExtensionTrait;

    public function testSubmitValidatesData()
    {
        $builder = $this->factory->createBuilder(
            FormTypeTest::TESTED_TYPE,
            null,
            [
                'validation_groups' => 'group',
            ]
        );
        $builder->add('firstName', FormTypeTest::TESTED_TYPE);
        $form = $builder->getForm();

        $this->validator->expects($this->once())
            ->method('validate')
            ->with($this->equalTo($form))
            ->willReturn(new ConstraintViolationList());

        // specific data is irrelevant
        $form->submit([]);
    }

    public function testValidConstraint()
    {
        $form = $this->createForm(['constraints' => $valid = new Valid()]);

        $this->assertSame([$valid], $form->getConfig()->getOption('constraints'));
    }

    public function testGroupSequenceWithConstraintsOption()
    {
        $allowEmptyString = property_exists(Length::class, 'allowEmptyString') ? ['allowEmptyString' => true] : [];

        $form = Forms::createFormFactoryBuilder()
            ->addExtension(new ValidatorExtension(Validation::createValidator()))
            ->getFormFactory()
            ->create(FormTypeTest::TESTED_TYPE, null, (['validation_groups' => new GroupSequence(['First', 'Second'])]))
            ->add('field', TextTypeTest::TESTED_TYPE, [
                'constraints' => [
<<<<<<< HEAD
                    new Length(['min' => 10, 'groups' => ['First']] + $allowEmptyString),
                    new Email(['groups' => ['Second']]),
=======
                    new Length(['min' => 10, 'groups' => ['First']]),
                    new NotBlank(['groups' => ['Second']]),
>>>>>>> a347a844
                ],
            ])
        ;

        $form->submit(['field' => 'wrong']);

        $errors = $form->getErrors(true);

        $this->assertCount(1, $errors);
        $this->assertInstanceOf(Length::class, $errors[0]->getCause()->getConstraint());
    }

    public function testManyFieldsGroupSequenceWithConstraintsOption()
    {
        $formMetadata = new ClassMetadata(Form::class);
        $authorMetadata = (new ClassMetadata(Author::class))
            ->addPropertyConstraint('firstName', new NotBlank(['groups' => 'Second']))
        ;
        $metadataFactory = $this->createMock(MetadataFactoryInterface::class);
        $metadataFactory->expects($this->any())
            ->method('getMetadataFor')
            ->willReturnCallback(static function ($classOrObject) use ($formMetadata, $authorMetadata) {
                if (Author::class === $classOrObject || $classOrObject instanceof Author) {
                    return $authorMetadata;
                }

                if (Form::class === $classOrObject || $classOrObject instanceof Form) {
                    return $formMetadata;
                }

                return new ClassMetadata(\is_string($classOrObject) ? $classOrObject : \get_class($classOrObject));
            })
        ;

        $validator = Validation::createValidatorBuilder()
            ->setMetadataFactory($metadataFactory)
            ->getValidator()
        ;
        $form = Forms::createFormFactoryBuilder()
            ->addExtension(new ValidatorExtension($validator))
            ->getFormFactory()
            ->create(FormTypeTest::TESTED_TYPE, new Author(), (['validation_groups' => new GroupSequence(['First', 'Second'])]))
            ->add('firstName', TextTypeTest::TESTED_TYPE)
            ->add('lastName', TextTypeTest::TESTED_TYPE, [
                'constraints' => [
                    new Length(['min' => 10, 'groups' => ['First']]),
                ],
            ])
            ->add('australian', TextTypeTest::TESTED_TYPE, [
                'constraints' => [
                    new NotBlank(['groups' => ['Second']]),
                ],
            ])
        ;

        $form->submit(['firstName' => '', 'lastName' => 'wrong_1', 'australian' => '']);

        $errors = $form->getErrors(true);

        $this->assertCount(1, $errors);
        $this->assertInstanceOf(Length::class, $errors[0]->getCause()->getConstraint());
        $this->assertSame('children[lastName].data', $errors[0]->getCause()->getPropertyPath());
    }

    protected function createForm(array $options = [])
    {
        return $this->factory->create(FormTypeTest::TESTED_TYPE, null, $options);
    }
}<|MERGE_RESOLUTION|>--- conflicted
+++ resolved
@@ -69,13 +69,8 @@
             ->create(FormTypeTest::TESTED_TYPE, null, (['validation_groups' => new GroupSequence(['First', 'Second'])]))
             ->add('field', TextTypeTest::TESTED_TYPE, [
                 'constraints' => [
-<<<<<<< HEAD
                     new Length(['min' => 10, 'groups' => ['First']] + $allowEmptyString),
-                    new Email(['groups' => ['Second']]),
-=======
-                    new Length(['min' => 10, 'groups' => ['First']]),
                     new NotBlank(['groups' => ['Second']]),
->>>>>>> a347a844
                 ],
             ])
         ;
@@ -90,6 +85,8 @@
 
     public function testManyFieldsGroupSequenceWithConstraintsOption()
     {
+        $allowEmptyString = property_exists(Length::class, 'allowEmptyString') ? ['allowEmptyString' => true] : [];
+
         $formMetadata = new ClassMetadata(Form::class);
         $authorMetadata = (new ClassMetadata(Author::class))
             ->addPropertyConstraint('firstName', new NotBlank(['groups' => 'Second']))
@@ -121,7 +118,7 @@
             ->add('firstName', TextTypeTest::TESTED_TYPE)
             ->add('lastName', TextTypeTest::TESTED_TYPE, [
                 'constraints' => [
-                    new Length(['min' => 10, 'groups' => ['First']]),
+                    new Length(['min' => 10, 'groups' => ['First']] + $allowEmptyString),
                 ],
             ])
             ->add('australian', TextTypeTest::TESTED_TYPE, [
