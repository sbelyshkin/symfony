--- conflicted
+++ resolved
@@ -536,22 +536,14 @@
                 $submittedData = array();
             }
 
-<<<<<<< HEAD
-            foreach ($this->children as $name => $child) {
+            for (reset($this->children); false !== current($this->children); next($this->children)) {
+                $child = current($this->children);
+                $name = key($this->children);
+
                 if (array_key_exists($name, $submittedData) || $clearMissing) {
                     $child->submit(isset($submittedData[$name]) ? $submittedData[$name] : null, $clearMissing);
                     unset($submittedData[$name]);
                 }
-=======
-            reset($this->children);
-
-            for (reset($this->children); false !== current($this->children); next($this->children)) {
-                $child = current($this->children);
-                $name = key($this->children);
-
-                $child->bind(isset($submittedData[$name]) ? $submittedData[$name] : null);
-                unset($submittedData[$name]);
->>>>>>> 00bc2708
             }
 
             $this->extraData = $submittedData;
@@ -844,7 +836,8 @@
         $child->setParent($this);
 
         if (!$this->lockSetData && $this->defaultDataSet && !$this->config->getInheritData()) {
-            $childrenIterator = new InheritDataAwareIterator(array($child));
+            $children = array($child);
+            $childrenIterator = new InheritDataAwareIterator($children);
             $childrenIterator = new \RecursiveIteratorIterator($childrenIterator);
             $this->config->getDataMapper()->mapDataToForms($viewData, $childrenIterator);
         }
