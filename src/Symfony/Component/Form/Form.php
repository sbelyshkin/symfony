--- conflicted
+++ resolved
@@ -522,100 +522,18 @@
 
         $dispatcher = $this->config->getEventDispatcher();
 
-<<<<<<< HEAD
-        // Hook to change content of the data submitted by the browser
-        if ($dispatcher->hasListeners(FormEvents::PRE_SUBMIT)) {
-            $event = new FormEvent($this, $submittedData);
-            $dispatcher->dispatch(FormEvents::PRE_SUBMIT, $event);
-            $submittedData = $event->getData();
-        }
-=======
         $modelData = null;
         $normData = null;
         $viewData = null;
->>>>>>> 2a304e09
 
         try {
-            // Hook to change content of the data bound by the browser
-            if ($dispatcher->hasListeners(FormEvents::PRE_BIND) || $dispatcher->hasListeners(FormEvents::BIND_CLIENT_DATA)) {
+            // Hook to change content of the data submitted by the browser
+            if ($dispatcher->hasListeners(FormEvents::PRE_SUBMIT)) {
                 $event = new FormEvent($this, $submittedData);
-                $dispatcher->dispatch(FormEvents::PRE_BIND, $event);
-                // BC until 2.3
-                if ($dispatcher->hasListeners(FormEvents::BIND_CLIENT_DATA)) {
-                    trigger_error('The FormEvents::BIND_CLIENT_DATA event is deprecated since 2.1 and will be removed in 2.3. Use the FormEvents::PRE_BIND event instead.', E_USER_DEPRECATED);
-                }
-                $dispatcher->dispatch(FormEvents::BIND_CLIENT_DATA, $event);
+                $dispatcher->dispatch(FormEvents::PRE_SUBMIT, $event);
                 $submittedData = $event->getData();
             }
 
-<<<<<<< HEAD
-            foreach ($this->children as $name => $child) {
-                if (array_key_exists($name, $submittedData) || $clearMissing) {
-                    $child->submit(isset($submittedData[$name]) ? $submittedData[$name] : null, $clearMissing);
-                    unset($submittedData[$name]);
-                }
-            }
-
-            $this->extraData = $submittedData;
-        }
-
-        // Forms that inherit their parents' data also are not processed,
-        // because then it would be too difficult to merge the changes in
-        // the child and the parent form. Instead, the parent form also takes
-        // changes in the grandchildren (i.e. children of the form that inherits
-        // its parent's data) into account.
-        // (see InheritDataAwareIterator below)
-        if ($this->config->getInheritData()) {
-            $this->submitted = true;
-
-            // When POST_SUBMIT is reached, the data is not yet updated, so pass
-            // NULL to prevent hard-to-debug bugs.
-            $dataForPostSubmit = null;
-        } else {
-            // If the form is compound, the default data in view format
-            // is reused. The data of the children is merged into this
-            // default data using the data mapper.
-            // If the form is not compound, the submitted data is also the data in view format.
-            $viewData = $this->config->getCompound() ? $this->viewData : $submittedData;
-
-            if (FormUtil::isEmpty($viewData)) {
-                $emptyData = $this->config->getEmptyData();
-
-                if ($emptyData instanceof \Closure) {
-                    /* @var \Closure $emptyData */
-                    $emptyData = $emptyData($this, $viewData);
-                }
-
-                $viewData = $emptyData;
-            }
-
-            // Merge form data from children into existing view data
-            // It is not necessary to invoke this method if the form has no children,
-            // even if it is compound.
-            if (count($this->children) > 0) {
-                // Use InheritDataAwareIterator to process children of
-                // descendants that inherit this form's data.
-                // These descendants will not be submitted normally (see the check
-                // for $this->config->getInheritData() above)
-                $iterator = new InheritDataAwareIterator($this->children);
-                $iterator = new \RecursiveIteratorIterator($iterator);
-                $this->config->getDataMapper()->mapFormsToData($iterator, $viewData);
-            }
-
-            $modelData = null;
-            $normData = null;
-
-            try {
-                // Normalize data to unified representation
-                $normData = $this->viewToNorm($viewData);
-
-                // Hook to change content of the data into the normalized
-                // representation
-                if ($dispatcher->hasListeners(FormEvents::SUBMIT)) {
-                    $event = new FormEvent($this, $normData);
-                    $dispatcher->dispatch(FormEvents::SUBMIT, $event);
-                    $normData = $event->getData();
-=======
             // Check whether the form is compound.
             // This check is preferable over checking the number of children,
             // since forms without children may also be compound.
@@ -629,89 +547,87 @@
                     throw new TransformationFailedException('Compound forms expect an array or NULL on submission.');
                 }
 
-                for (reset($this->children); false !== current($this->children); next($this->children)) {
-                    $child = current($this->children);
-                    $name = key($this->children);
-
-                    $child->bind(isset($submittedData[$name]) ? $submittedData[$name] : null);
-                    unset($submittedData[$name]);
+                foreach ($this->children as $name => $child) {
+                    if (isset($submittedData[$name]) || $clearMissing) {
+                        $child->submit(isset($submittedData[$name]) ? $submittedData[$name] : null, $clearMissing);
+                        unset($submittedData[$name]);
+                    }
                 }
 
                 $this->extraData = $submittedData;
-
+            }
+
+            // Forms that inherit their parents' data also are not processed,
+            // because then it would be too difficult to merge the changes in
+            // the child and the parent form. Instead, the parent form also takes
+            // changes in the grandchildren (i.e. children of the form that inherits
+            // its parent's data) into account.
+            // (see InheritDataAwareIterator below)
+            if (!$this->config->getInheritData()) {
                 // If the form is compound, the default data in view format
                 // is reused. The data of the children is merged into this
                 // default data using the data mapper.
-                $viewData = $this->viewData;
-            } else {
                 // If the form is not compound, the submitted data is also the data in view format.
-                $viewData = $submittedData;
-            }
-
-            if (FormUtil::isEmpty($viewData)) {
-                $emptyData = $this->config->getEmptyData();
-
-                if ($emptyData instanceof \Closure) {
-                    /* @var \Closure $emptyData */
-                    $emptyData = $emptyData($this, $viewData);
+                $viewData = $this->config->getCompound() ? $this->viewData : $submittedData;
+
+                if (FormUtil::isEmpty($viewData)) {
+                    $emptyData = $this->config->getEmptyData();
+
+                    if ($emptyData instanceof \Closure) {
+                        /* @var \Closure $emptyData */
+                        $emptyData = $emptyData($this, $viewData);
+                    }
+
+                    $viewData = $emptyData;
                 }
 
-                $viewData = $emptyData;
-            }
-
-            // Merge form data from children into existing view data
-            // It is not necessary to invoke this method if the form has no children,
-            // even if it is compound.
-            if (count($this->children) > 0) {
-                $this->config->getDataMapper()->mapFormsToData($this->children, $viewData);
-            }
-
-            // Normalize data to unified representation
-            $normData = $this->viewToNorm($viewData);
-
-            // Hook to change content of the data into the normalized
-            // representation
-            if ($dispatcher->hasListeners(FormEvents::BIND) || $dispatcher->hasListeners(FormEvents::BIND_NORM_DATA)) {
-                $event = new FormEvent($this, $normData);
-                $dispatcher->dispatch(FormEvents::BIND, $event);
-                // BC until 2.3
-                if ($dispatcher->hasListeners(FormEvents::BIND_NORM_DATA)) {
-                    trigger_error('The FormEvents::BIND_NORM_DATA event is deprecated since 2.1 and will be removed in 2.3. Use the FormEvents::BIND event instead.', E_USER_DEPRECATED);
->>>>>>> 2a304e09
+                // Merge form data from children into existing view data
+                // It is not necessary to invoke this method if the form has no children,
+                // even if it is compound.
+                if (count($this->children) > 0) {
+                    // Use InheritDataAwareIterator to process children of
+                    // descendants that inherit this form's data.
+                    // These descendants will not be submitted normally (see the check
+                    // for $this->config->getInheritData() above)
+                    $childrenIterator = new InheritDataAwareIterator($this->children);
+                    $childrenIterator = new \RecursiveIteratorIterator($childrenIterator);
+                    $this->config->getDataMapper()->mapFormsToData($childrenIterator, $viewData);
+                }
+
+                // Normalize data to unified representation
+                $normData = $this->viewToNorm($viewData);
+
+                // Hook to change content of the data in the normalized
+                // representation
+                if ($dispatcher->hasListeners(FormEvents::SUBMIT)) {
+                    $event = new FormEvent($this, $normData);
+                    $dispatcher->dispatch(FormEvents::SUBMIT, $event);
+                    $normData = $event->getData();
                 }
 
                 // Synchronize representations - must not change the content!
                 $modelData = $this->normToModel($normData);
                 $viewData = $this->normToView($normData);
-            } catch (TransformationFailedException $e) {
-                $this->synchronized = false;
-            }
-
-<<<<<<< HEAD
-            $this->submitted = true;
-            $this->modelData = $modelData;
-            $this->normData = $normData;
-            $this->viewData = $viewData;
-=======
-            // Synchronize representations - must not change the content!
-            $modelData = $this->normToModel($normData);
-            $viewData = $this->normToView($normData);
+            }
         } catch (TransformationFailedException $e) {
             $this->synchronized = false;
 
             // If $viewData was not yet set, set it to $submittedData so that
             // the erroneous data is accessible on the form.
-            if (null === $viewData) {
+            // Forms that inherit data never set any data, because the getters
+            // forward to the parent form's getters anyway.
+            if (null === $viewData && !$this->config->getInheritData()) {
                 $viewData = $submittedData;
             }
         }
->>>>>>> 2a304e09
-
-            $dataForPostSubmit = $viewData;
-        }
+
+        $this->submitted = true;
+        $this->modelData = $modelData;
+        $this->normData = $normData;
+        $this->viewData = $viewData;
 
         if ($dispatcher->hasListeners(FormEvents::POST_SUBMIT)) {
-            $event = new FormEvent($this, $dataForPostSubmit);
+            $event = new FormEvent($this, $viewData);
             $dispatcher->dispatch(FormEvents::POST_SUBMIT, $event);
         }
 
