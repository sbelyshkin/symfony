--- conflicted
+++ resolved
@@ -65,19 +65,7 @@
             'allow_extra_fields' => false,
             'extra_fields_message' => 'This form should not contain extra fields.',
         ]);
-<<<<<<< HEAD
-=======
         $resolver->setAllowedTypes('constraints', [Constraint::class, Constraint::class.'[]']);
-        $resolver->setAllowedTypes('legacy_error_messages', 'bool');
-        $resolver->setDeprecated('legacy_error_messages', 'symfony/form', '5.2', function (Options $options, $value) {
-            if (true === $value) {
-                return 'Setting the "legacy_error_messages" option to "true" is deprecated. It will be disabled in Symfony 6.0.';
-            }
-
-            return '';
-        });
->>>>>>> 8757fddb
-
         $resolver->setNormalizer('constraints', $constraintsNormalizer);
     }
 
