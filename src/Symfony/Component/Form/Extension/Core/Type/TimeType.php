<?php

/*
 * This file is part of the Symfony package.
 *
 * (c) Fabien Potencier <fabien@symfony.com>
 *
 * For the full copyright and license information, please view the LICENSE
 * file that was distributed with this source code.
 */

namespace Symfony\Component\Form\Extension\Core\Type;

use Symfony\Component\Form\AbstractType;
use Symfony\Component\Form\Exception\InvalidConfigurationException;
use Symfony\Component\Form\Exception\LogicException;
use Symfony\Component\Form\Extension\Core\DataTransformer\DateTimeImmutableToDateTimeTransformer;
use Symfony\Component\Form\Extension\Core\DataTransformer\DateTimeToArrayTransformer;
use Symfony\Component\Form\Extension\Core\DataTransformer\DateTimeToStringTransformer;
use Symfony\Component\Form\Extension\Core\DataTransformer\DateTimeToTimestampTransformer;
use Symfony\Component\Form\FormBuilderInterface;
use Symfony\Component\Form\FormEvent;
use Symfony\Component\Form\FormEvents;
use Symfony\Component\Form\FormInterface;
use Symfony\Component\Form\FormView;
use Symfony\Component\Form\ReversedTransformer;
use Symfony\Component\OptionsResolver\Options;
use Symfony\Component\OptionsResolver\OptionsResolver;

class TimeType extends AbstractType
{
    private static $widgets = [
        'text' => 'Symfony\Component\Form\Extension\Core\Type\TextType',
        'choice' => 'Symfony\Component\Form\Extension\Core\Type\ChoiceType',
    ];

    /**
     * {@inheritdoc}
     */
    public function buildForm(FormBuilderInterface $builder, array $options)
    {
        $parts = ['hour'];
        $format = 'H';

        if ($options['with_seconds'] && !$options['with_minutes']) {
            throw new InvalidConfigurationException('You can not disable minutes if you have enabled seconds.');
        }

        if (null !== $options['reference_date'] && $options['reference_date']->getTimezone()->getName() !== $options['model_timezone']) {
            throw new InvalidConfigurationException(sprintf('The configured "model_timezone" (%s) must match the timezone of the "reference_date" (%s).', $options['model_timezone'], $options['reference_date']->getTimezone()->getName()));
        }

        if ($options['with_minutes']) {
            $format .= ':i';
            $parts[] = 'minute';
        }

        if ($options['with_seconds']) {
            $format .= ':s';
            $parts[] = 'second';
        }

        if ('single_text' === $options['widget']) {
            $builder->addEventListener(FormEvents::PRE_SUBMIT, function (FormEvent $e) use ($options) {
                $data = $e->getData();
                if ($data && preg_match('/^(?P<hours>\d{2}):(?P<minutes>\d{2})(?::(?P<seconds>\d{2})(?:\.\d+)?)?$/', $data, $matches)) {
                    if ($options['with_seconds']) {
                        // handle seconds ignored by user's browser when with_seconds enabled
                        // https://codereview.chromium.org/450533009/
                        $e->setData(sprintf('%s:%s:%s', $matches['hours'], $matches['minutes'], $matches['seconds'] ?? '00'));
                    } else {
                        $e->setData(sprintf('%s:%s', $matches['hours'], $matches['minutes']));
                    }
                }
            });

            if (null !== $options['reference_date']) {
                $format = 'Y-m-d '.$format;

                $builder->addEventListener(FormEvents::PRE_SUBMIT, function (FormEvent $event) use ($options) {
                    $data = $event->getData();

                    if (preg_match('/^\d{2}:\d{2}(:\d{2})?$/', $data)) {
                        $event->setData($options['reference_date']->format('Y-m-d ').$data);
                    }
                });
            }

            $builder->addViewTransformer(new DateTimeToStringTransformer($options['model_timezone'], $options['view_timezone'], $format));
        } else {
            $hourOptions = $minuteOptions = $secondOptions = [
                'error_bubbling' => true,
                'empty_data' => '',
            ];
            // when the form is compound the entries of the array are ignored in favor of children data
            // so we need to handle the cascade setting here
            $emptyData = $builder->getEmptyData() ?: [];

            if ($emptyData instanceof \Closure) {
                $lazyEmptyData = static function ($option) use ($emptyData) {
                    return static function (FormInterface $form) use ($emptyData, $option) {
                        $emptyData = $emptyData($form->getParent());

                        return $emptyData[$option] ?? '';
                    };
                };

                $hourOptions['empty_data'] = $lazyEmptyData('hour');
            } elseif (isset($emptyData['hour'])) {
                $hourOptions['empty_data'] = $emptyData['hour'];
            }

            if (isset($options['invalid_message'])) {
                $hourOptions['invalid_message'] = $options['invalid_message'];
                $minuteOptions['invalid_message'] = $options['invalid_message'];
                $secondOptions['invalid_message'] = $options['invalid_message'];
            }

            if (isset($options['invalid_message_parameters'])) {
                $hourOptions['invalid_message_parameters'] = $options['invalid_message_parameters'];
                $minuteOptions['invalid_message_parameters'] = $options['invalid_message_parameters'];
                $secondOptions['invalid_message_parameters'] = $options['invalid_message_parameters'];
            }

            if ('choice' === $options['widget']) {
                $hours = $minutes = [];

                foreach ($options['hours'] as $hour) {
                    $hours[str_pad($hour, 2, '0', \STR_PAD_LEFT)] = $hour;
                }

                // Only pass a subset of the options to children
                $hourOptions['choices'] = $hours;
                $hourOptions['placeholder'] = $options['placeholder']['hour'];
                $hourOptions['choice_translation_domain'] = $options['choice_translation_domain']['hour'];

                if ($options['with_minutes']) {
                    foreach ($options['minutes'] as $minute) {
                        $minutes[str_pad($minute, 2, '0', \STR_PAD_LEFT)] = $minute;
                    }

                    $minuteOptions['choices'] = $minutes;
                    $minuteOptions['placeholder'] = $options['placeholder']['minute'];
                    $minuteOptions['choice_translation_domain'] = $options['choice_translation_domain']['minute'];
                }

                if ($options['with_seconds']) {
                    $seconds = [];

                    foreach ($options['seconds'] as $second) {
                        $seconds[str_pad($second, 2, '0', \STR_PAD_LEFT)] = $second;
                    }

                    $secondOptions['choices'] = $seconds;
                    $secondOptions['placeholder'] = $options['placeholder']['second'];
                    $secondOptions['choice_translation_domain'] = $options['choice_translation_domain']['second'];
                }

                // Append generic carry-along options
                foreach (['required', 'translation_domain'] as $passOpt) {
                    $hourOptions[$passOpt] = $options[$passOpt];

                    if ($options['with_minutes']) {
                        $minuteOptions[$passOpt] = $options[$passOpt];
                    }

                    if ($options['with_seconds']) {
                        $secondOptions[$passOpt] = $options[$passOpt];
                    }
                }
            }

            $builder->add('hour', self::$widgets[$options['widget']], $hourOptions);

            if ($options['with_minutes']) {
                if ($emptyData instanceof \Closure) {
                    $minuteOptions['empty_data'] = $lazyEmptyData('minute');
                } elseif (isset($emptyData['minute'])) {
                    $minuteOptions['empty_data'] = $emptyData['minute'];
                }
                $builder->add('minute', self::$widgets[$options['widget']], $minuteOptions);
            }

            if ($options['with_seconds']) {
                if ($emptyData instanceof \Closure) {
                    $secondOptions['empty_data'] = $lazyEmptyData('second');
                } elseif (isset($emptyData['second'])) {
                    $secondOptions['empty_data'] = $emptyData['second'];
                }
                $builder->add('second', self::$widgets[$options['widget']], $secondOptions);
            }

            $builder->addViewTransformer(new DateTimeToArrayTransformer($options['model_timezone'], $options['view_timezone'], $parts, 'text' === $options['widget'], $options['reference_date']));
        }

        if ('datetime_immutable' === $options['input']) {
            $builder->addModelTransformer(new DateTimeImmutableToDateTimeTransformer());
        } elseif ('string' === $options['input']) {
            $builder->addModelTransformer(new ReversedTransformer(
                new DateTimeToStringTransformer($options['model_timezone'], $options['model_timezone'], $options['input_format'])
            ));
        } elseif ('timestamp' === $options['input']) {
            $builder->addModelTransformer(new ReversedTransformer(
                new DateTimeToTimestampTransformer($options['model_timezone'], $options['model_timezone'])
            ));
        } elseif ('array' === $options['input']) {
            $builder->addModelTransformer(new ReversedTransformer(
                new DateTimeToArrayTransformer($options['model_timezone'], $options['model_timezone'], $parts)
            ));
        }
    }

    /**
     * {@inheritdoc}
     */
    public function buildView(FormView $view, FormInterface $form, array $options)
    {
        $view->vars = array_replace($view->vars, [
            'widget' => $options['widget'],
            'with_minutes' => $options['with_minutes'],
            'with_seconds' => $options['with_seconds'],
        ]);

        // Change the input to a HTML5 time input if
        //  * the widget is set to "single_text"
        //  * the html5 is set to true
        if ($options['html5'] && 'single_text' === $options['widget']) {
            $view->vars['type'] = 'time';

            // we need to force the browser to display the seconds by
            // adding the HTML attribute step if not already defined.
            // Otherwise the browser will not display and so not send the seconds
            // therefore the value will always be considered as invalid.
            if ($options['with_seconds'] && !isset($view->vars['attr']['step'])) {
                $view->vars['attr']['step'] = 1;
            }
        }
    }

    /**
     * {@inheritdoc}
     */
    public function configureOptions(OptionsResolver $resolver)
    {
        $compound = function (Options $options) {
            return 'single_text' !== $options['widget'];
        };

        $placeholderDefault = function (Options $options) {
            return $options['required'] ? null : '';
        };

        $placeholderNormalizer = function (Options $options, $placeholder) use ($placeholderDefault) {
            if (\is_array($placeholder)) {
                $default = $placeholderDefault($options);

                return array_merge(
                    ['hour' => $default, 'minute' => $default, 'second' => $default],
                    $placeholder
                );
            }

            return [
                'hour' => $placeholder,
                'minute' => $placeholder,
                'second' => $placeholder,
            ];
        };

        $choiceTranslationDomainNormalizer = function (Options $options, $choiceTranslationDomain) {
            if (\is_array($choiceTranslationDomain)) {
                $default = false;

                return array_replace(
                    ['hour' => $default, 'minute' => $default, 'second' => $default],
                    $choiceTranslationDomain
                );
            }

            return [
                'hour' => $choiceTranslationDomain,
                'minute' => $choiceTranslationDomain,
                'second' => $choiceTranslationDomain,
            ];
        };

        $modelTimezone = static function (Options $options, $value): ?string {
            if (null !== $value) {
                return $value;
            }

            if (null !== $options['reference_date']) {
                return $options['reference_date']->getTimezone()->getName();
            }

            return null;
        };

        $viewTimezone = static function (Options $options, $value): ?string {
            if (null !== $value) {
                return $value;
            }

            if (null !== $options['model_timezone'] && null === $options['reference_date']) {
                return $options['model_timezone'];
            }

            return null;
        };

        $resolver->setDefaults([
            'hours' => range(0, 23),
            'minutes' => range(0, 59),
            'seconds' => range(0, 59),
            'widget' => 'choice',
            'input' => 'datetime',
            'input_format' => 'H:i:s',
            'with_minutes' => true,
            'with_seconds' => false,
            'model_timezone' => $modelTimezone,
            'view_timezone' => $viewTimezone,
            'reference_date' => null,
            'placeholder' => $placeholderDefault,
            'html5' => true,
            // Don't modify \DateTime classes by reference, we treat
            // them like immutable value objects
            'by_reference' => false,
            'error_bubbling' => false,
            // If initialized with a \DateTime object, FormType initializes
            // this option to "\DateTime". Since the internal, normalized
            // representation is not \DateTime, but an array, we need to unset
            // this option.
            'data_class' => null,
            'empty_data' => function (Options $options) {
                return $options['compound'] ? [] : '';
            },
            'compound' => $compound,
            'choice_translation_domain' => false,
        ]);

<<<<<<< HEAD
        $resolver->setNormalizer('view_timezone', function (Options $options, $viewTimezone): ?string {
            if (null !== $options['model_timezone'] && $viewTimezone !== $options['model_timezone'] && null === $options['reference_date']) {
                throw new LogicException(sprintf('Using different values for the "model_timezone" and "view_timezone" options without configuring a reference date is not supported.'));
=======
        $resolver->setDeprecated('model_timezone', function (Options $options, $modelTimezone): string {
            if (null !== $modelTimezone && $options['view_timezone'] !== $modelTimezone && null === $options['reference_date']) {
                return 'Using different values for the "model_timezone" and "view_timezone" options without configuring a reference date is deprecated since Symfony 4.4.';
>>>>>>> 426bf964
            }

            return $viewTimezone;
        });

        $resolver->setNormalizer('placeholder', $placeholderNormalizer);
        $resolver->setNormalizer('choice_translation_domain', $choiceTranslationDomainNormalizer);

        $resolver->setAllowedValues('input', [
            'datetime',
            'datetime_immutable',
            'string',
            'timestamp',
            'array',
        ]);
        $resolver->setAllowedValues('widget', [
            'single_text',
            'text',
            'choice',
        ]);

        $resolver->setAllowedTypes('hours', 'array');
        $resolver->setAllowedTypes('minutes', 'array');
        $resolver->setAllowedTypes('seconds', 'array');
        $resolver->setAllowedTypes('input_format', 'string');
        $resolver->setAllowedTypes('model_timezone', ['null', 'string']);
        $resolver->setAllowedTypes('view_timezone', ['null', 'string']);
        $resolver->setAllowedTypes('reference_date', ['null', \DateTimeInterface::class]);
    }

    /**
     * {@inheritdoc}
     */
    public function getBlockPrefix()
    {
        return 'time';
    }
}<|MERGE_RESOLUTION|>--- conflicted
+++ resolved
@@ -338,15 +338,9 @@
             'choice_translation_domain' => false,
         ]);
 
-<<<<<<< HEAD
         $resolver->setNormalizer('view_timezone', function (Options $options, $viewTimezone): ?string {
             if (null !== $options['model_timezone'] && $viewTimezone !== $options['model_timezone'] && null === $options['reference_date']) {
-                throw new LogicException(sprintf('Using different values for the "model_timezone" and "view_timezone" options without configuring a reference date is not supported.'));
-=======
-        $resolver->setDeprecated('model_timezone', function (Options $options, $modelTimezone): string {
-            if (null !== $modelTimezone && $options['view_timezone'] !== $modelTimezone && null === $options['reference_date']) {
-                return 'Using different values for the "model_timezone" and "view_timezone" options without configuring a reference date is deprecated since Symfony 4.4.';
->>>>>>> 426bf964
+                throw new LogicException('Using different values for the "model_timezone" and "view_timezone" options without configuring a reference date is not supported.');
             }
 
             return $viewTimezone;
