--- conflicted
+++ resolved
@@ -41,16 +41,8 @@
     {
         $resolver->setDefaults([
             'choice_loader' => function (Options $options) {
-<<<<<<< HEAD
                 $choiceTranslationLocale = $options['choice_translation_locale'];
                 $alpha3 = $options['alpha3'];
-=======
-                if ($options['choices']) {
-                    @trigger_error(sprintf('Using the "choices" option in %s has been deprecated since Symfony 3.3 and will be ignored in 4.0. Override the "choice_loader" option instead or set it to null.', __CLASS__), \E_USER_DEPRECATED);
-
-                    return null;
-                }
->>>>>>> 4351a706
 
                 return new IntlCallbackChoiceLoader(function () use ($choiceTranslationLocale, $alpha3) {
                     return array_flip($alpha3 ? Languages::getAlpha3Names($choiceTranslationLocale) : Languages::getNames($choiceTranslationLocale));
@@ -88,7 +80,7 @@
      */
     public function loadChoiceList($value = null)
     {
-        @trigger_error(sprintf('The "%s()" method is deprecated since Symfony 4.1, use the "choice_loader" option instead.', __METHOD__), E_USER_DEPRECATED);
+        @trigger_error(sprintf('The "%s()" method is deprecated since Symfony 4.1, use the "choice_loader" option instead.', __METHOD__), \E_USER_DEPRECATED);
 
         if (null !== $this->choiceList) {
             return $this->choiceList;
@@ -104,7 +96,7 @@
      */
     public function loadChoicesForValues(array $values, $value = null)
     {
-        @trigger_error(sprintf('The "%s()" method is deprecated since Symfony 4.1, use the "choice_loader" option instead.', __METHOD__), E_USER_DEPRECATED);
+        @trigger_error(sprintf('The "%s()" method is deprecated since Symfony 4.1, use the "choice_loader" option instead.', __METHOD__), \E_USER_DEPRECATED);
 
         // Optimize
         $values = array_filter($values);
@@ -122,7 +114,7 @@
      */
     public function loadValuesForChoices(array $choices, $value = null)
     {
-        @trigger_error(sprintf('The "%s()" method is deprecated since Symfony 4.1, use the "choice_loader" option instead.', __METHOD__), E_USER_DEPRECATED);
+        @trigger_error(sprintf('The "%s()" method is deprecated since Symfony 4.1, use the "choice_loader" option instead.', __METHOD__), \E_USER_DEPRECATED);
 
         // Optimize
         $choices = array_filter($choices);
