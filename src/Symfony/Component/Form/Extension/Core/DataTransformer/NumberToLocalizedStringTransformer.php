--- conflicted
+++ resolved
@@ -109,9 +109,6 @@
 
         $position = 0;
         $formatter = $this->getNumberFormatter();
-<<<<<<< HEAD
-        $result = $formatter->parse($value, \NumberFormatter::TYPE_DOUBLE, $position);
-=======
         $groupSep = $formatter->getSymbol(\NumberFormatter::GROUPING_SEPARATOR_SYMBOL);
         $decSep = $formatter->getSymbol(\NumberFormatter::DECIMAL_SEPARATOR_SYMBOL);
 
@@ -123,8 +120,7 @@
             $value = str_replace(',', $decSep, $value);
         }
 
-        $value = $formatter->parse($value);
->>>>>>> 2fa9bd0b
+        $result = $formatter->parse($value, \NumberFormatter::TYPE_DOUBLE, $position);
 
         if (intl_is_failure($formatter->getErrorCode())) {
             throw new TransformationFailedException($formatter->getErrorMessage());
