--- conflicted
+++ resolved
@@ -61,61 +61,15 @@
      */
     public function createBuilder($type = 'Symfony\Component\Form\Extension\Core\Type\FormType', $data = null, array $options = array())
     {
-<<<<<<< HEAD
         if (!is_string($type)) {
             throw new UnexpectedTypeException($type, 'string');
         }
 
-        return $this->createNamedBuilder(StringUtil::fqcnToBlockPrefix($type), $type, $data, $options);
-=======
-        $name = null;
-        $typeName = null;
-
-        if ($type instanceof ResolvedFormTypeInterface) {
-            if (method_exists($type, 'getBlockPrefix')) {
-                // As of Symfony 3.0, the block prefix of the type is used as
-                // default name
-                $name = $type->getBlockPrefix();
-            } else {
-                // BC
-                $typeName = $type->getName();
-            }
-        } elseif ($type instanceof FormTypeInterface) {
-            if (method_exists($type, 'getBlockPrefix')) {
-                // As of Symfony 3.0, the block prefix of the type is used as
-                // default name
-                $name = $type->getBlockPrefix();
-            } else {
-                // BC
-                $typeName = $type->getName();
-            }
-        } elseif (is_string($type)) {
-            $resolvedType = $this->registry->getType($type);
-            if (method_exists($resolvedType, 'getBlockPrefix')) {
-                // As of Symfony 3.0, the block prefix of the type is used as
-                // default name
-                $name = $resolvedType->getBlockPrefix();
-            } else {
-                // BC
-                $typeName = $type;
-            }
-        } else {
-            throw new UnexpectedTypeException($type, 'string, Symfony\Component\Form\ResolvedFormTypeInterface or Symfony\Component\Form\FormTypeInterface');
-        }
-
-        // BC when there is no block prefix
-        if (null === $name) {
-            if (false === strpos($typeName, '\\')) {
-                // No FQCN - leave unchanged for BC
-                $name = $typeName;
-            } else {
-                // FQCN
-                $name = StringUtil::fqcnToBlockPrefix($typeName);
-            }
+        if (null === $name = $this->registry->getType($type)->getBlockPrefix()) {
+            $name = StringUtil::fqcnToBlockPrefix($type);
         }
 
         return $this->createNamedBuilder($name, $type, $data, $options);
->>>>>>> b48bbb86
     }
 
     /**
