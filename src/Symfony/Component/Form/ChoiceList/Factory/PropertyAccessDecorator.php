<?php

/*
 * This file is part of the Symfony package.
 *
 * (c) Fabien Potencier <fabien@symfony.com>
 *
 * For the full copyright and license information, please view the LICENSE
 * file that was distributed with this source code.
 */

namespace Symfony\Component\Form\ChoiceList\Factory;

use Symfony\Component\Form\ChoiceList\ChoiceListInterface;
use Symfony\Component\Form\ChoiceList\Loader\ChoiceLoaderInterface;
use Symfony\Component\Form\ChoiceList\View\ChoiceListView;
use Symfony\Component\PropertyAccess\Exception\UnexpectedTypeException;
use Symfony\Component\PropertyAccess\PropertyAccess;
use Symfony\Component\PropertyAccess\PropertyAccessorInterface;
use Symfony\Component\PropertyAccess\PropertyPath;
use Symfony\Component\PropertyAccess\PropertyPathInterface;

/**
 * Adds property path support to a choice list factory.
 *
 * Pass the decorated factory to the constructor:
 *
 *     $decorator = new PropertyAccessDecorator($factory);
 *
 * You can now pass property paths for generating choice values, labels, view
 * indices, HTML attributes and for determining the preferred choices and the
 * choice groups:
 *
 *     // extract values from the $value property
 *     $list = $createListFromChoices($objects, 'value');
 *
 * @author Bernhard Schussek <bschussek@gmail.com>
 */
class PropertyAccessDecorator implements ChoiceListFactoryInterface
{
    private $decoratedFactory;
    private $propertyAccessor;

    public function __construct(ChoiceListFactoryInterface $decoratedFactory, PropertyAccessorInterface $propertyAccessor = null)
    {
        $this->decoratedFactory = $decoratedFactory;
        $this->propertyAccessor = $propertyAccessor ?: PropertyAccess::createPropertyAccessor();
    }

    /**
     * Returns the decorated factory.
     *
     * @return ChoiceListFactoryInterface The decorated factory
     */
    public function getDecoratedFactory()
    {
        return $this->decoratedFactory;
    }

    /**
     * {@inheritdoc}
     *
     * @param mixed $value
     * @param mixed $filter
     *
     * @return ChoiceListInterface
     */
    public function createListFromChoices(iterable $choices, $value = null/*, $filter = null*/)
    {
        $filter = \func_num_args() > 2 ? func_get_arg(2) : null;

        if (\is_string($value)) {
            $value = new PropertyPath($value);
        }

        if ($value instanceof PropertyPathInterface) {
            $accessor = $this->propertyAccessor;
            $value = function ($choice) use ($accessor, $value) {
                // The callable may be invoked with a non-object/array value
                // when such values are passed to
                // ChoiceListInterface::getValuesForChoices(). Handle this case
                // so that the call to getValue() doesn't break.
                return \is_object($choice) || \is_array($choice) ? $accessor->getValue($choice, $value) : null;
            };
        }

        if (\is_string($filter)) {
            $filter = new PropertyPath($filter);
        }

        if ($filter instanceof PropertyPath) {
            $accessor = $this->propertyAccessor;
            $filter = static function ($choice) use ($accessor, $filter) {
                return (\is_object($choice) || \is_array($choice)) && $accessor->getValue($choice, $filter);
            };
        }

        return $this->decoratedFactory->createListFromChoices($choices, $value, $filter);
    }

    /**
     * {@inheritdoc}
     *
     * @param mixed $value
     * @param mixed $filter
     *
     * @return ChoiceListInterface
     */
    public function createListFromLoader(ChoiceLoaderInterface $loader, $value = null/*, $filter = null*/)
    {
        $filter = \func_num_args() > 2 ? func_get_arg(2) : null;

        if (\is_string($value)) {
            $value = new PropertyPath($value);
        }

        if ($value instanceof PropertyPathInterface) {
            $accessor = $this->propertyAccessor;
            $value = function ($choice) use ($accessor, $value) {
                // The callable may be invoked with a non-object/array value
                // when such values are passed to
                // ChoiceListInterface::getValuesForChoices(). Handle this case
                // so that the call to getValue() doesn't break.
                return \is_object($choice) || \is_array($choice) ? $accessor->getValue($choice, $value) : null;
            };
        }

        if (\is_string($filter)) {
            $filter = new PropertyPath($filter);
        }

        if ($filter instanceof PropertyPath) {
            $accessor = $this->propertyAccessor;
            $filter = static function ($choice) use ($accessor, $filter) {
                return (\is_object($choice) || \is_array($choice)) && $accessor->getValue($choice, $filter);
            };
        }

        return $this->decoratedFactory->createListFromLoader($loader, $value, $filter);
    }

    /**
     * {@inheritdoc}
     *
<<<<<<< HEAD
     * @param array|callable|string|PropertyPath|null $preferredChoices           The preferred choices
     * @param callable|string|PropertyPath|null       $label                      The callable or path generating the choice labels
     * @param callable|string|PropertyPath|null       $index                      The callable or path generating the view indices
     * @param callable|string|PropertyPath|null       $groupBy                    The callable or path generating the group names
     * @param array|callable|string|PropertyPath|null $attr                       The callable or path generating the HTML attributes
     * @param array|callable|string|PropertyPath      $labelTranslationParameters The callable or path generating the parameters used to translate the choice labels
=======
     * @param mixed $preferredChoices
     * @param mixed $label
     * @param mixed $index
     * @param mixed $groupBy
     * @param mixed $attr
>>>>>>> e737bd26
     *
     * @return ChoiceListView
     */
    public function createView(ChoiceListInterface $list, $preferredChoices = null, $label = null, $index = null, $groupBy = null, $attr = null/*, $labelTranslationParameters = []*/)
    {
        $labelTranslationParameters = \func_num_args() > 6 ? func_get_arg(6) : [];
        $accessor = $this->propertyAccessor;

        if (\is_string($label)) {
            $label = new PropertyPath($label);
        }

        if ($label instanceof PropertyPathInterface) {
            $label = function ($choice) use ($accessor, $label) {
                return $accessor->getValue($choice, $label);
            };
        }

        if (\is_string($preferredChoices)) {
            $preferredChoices = new PropertyPath($preferredChoices);
        }

        if ($preferredChoices instanceof PropertyPathInterface) {
            $preferredChoices = function ($choice) use ($accessor, $preferredChoices) {
                try {
                    return $accessor->getValue($choice, $preferredChoices);
                } catch (UnexpectedTypeException $e) {
                    // Assume not preferred if not readable
                    return false;
                }
            };
        }

        if (\is_string($index)) {
            $index = new PropertyPath($index);
        }

        if ($index instanceof PropertyPathInterface) {
            $index = function ($choice) use ($accessor, $index) {
                return $accessor->getValue($choice, $index);
            };
        }

        if (\is_string($groupBy)) {
            $groupBy = new PropertyPath($groupBy);
        }

        if ($groupBy instanceof PropertyPathInterface) {
            $groupBy = function ($choice) use ($accessor, $groupBy) {
                try {
                    return $accessor->getValue($choice, $groupBy);
                } catch (UnexpectedTypeException $e) {
                    // Don't group if path is not readable
                    return null;
                }
            };
        }

        if (\is_string($attr)) {
            $attr = new PropertyPath($attr);
        }

        if ($attr instanceof PropertyPathInterface) {
            $attr = function ($choice) use ($accessor, $attr) {
                return $accessor->getValue($choice, $attr);
            };
        }

        if (\is_string($labelTranslationParameters)) {
            $labelTranslationParameters = new PropertyPath($labelTranslationParameters);
        }

        if ($labelTranslationParameters instanceof PropertyPath) {
            $labelTranslationParameters = static function ($choice) use ($accessor, $labelTranslationParameters) {
                return $accessor->getValue($choice, $labelTranslationParameters);
            };
        }

        return $this->decoratedFactory->createView(
            $list,
            $preferredChoices,
            $label,
            $index,
            $groupBy,
            $attr,
            $labelTranslationParameters
        );
    }
}<|MERGE_RESOLUTION|>--- conflicted
+++ resolved
@@ -142,20 +142,12 @@
     /**
      * {@inheritdoc}
      *
-<<<<<<< HEAD
-     * @param array|callable|string|PropertyPath|null $preferredChoices           The preferred choices
-     * @param callable|string|PropertyPath|null       $label                      The callable or path generating the choice labels
-     * @param callable|string|PropertyPath|null       $index                      The callable or path generating the view indices
-     * @param callable|string|PropertyPath|null       $groupBy                    The callable or path generating the group names
-     * @param array|callable|string|PropertyPath|null $attr                       The callable or path generating the HTML attributes
-     * @param array|callable|string|PropertyPath      $labelTranslationParameters The callable or path generating the parameters used to translate the choice labels
-=======
      * @param mixed $preferredChoices
      * @param mixed $label
      * @param mixed $index
      * @param mixed $groupBy
      * @param mixed $attr
->>>>>>> e737bd26
+     * @param mixed $labelTranslationParameters
      *
      * @return ChoiceListView
      */
