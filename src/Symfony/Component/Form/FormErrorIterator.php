<?php

/*
 * This file is part of the Symfony package.
 *
 * (c) Fabien Potencier <fabien@symfony.com>
 *
 * For the full copyright and license information, please view the LICENSE
 * file that was distributed with this source code.
 */

namespace Symfony\Component\Form;

use Symfony\Component\Form\Exception\BadMethodCallException;
use Symfony\Component\Form\Exception\InvalidArgumentException;
use Symfony\Component\Form\Exception\OutOfBoundsException;
use Symfony\Component\Validator\ConstraintViolation;

/**
 * Iterates over the errors of a form.
 *
 * This class supports recursive iteration. In order to iterate recursively,
 * pass a structure of {@link FormError} and {@link FormErrorIterator} objects
 * to the $errors constructor argument.
 *
 * You can also wrap the iterator into a {@link \RecursiveIteratorIterator} to
 * flatten the recursive structure into a flat list of errors.
 *
 * @author Bernhard Schussek <bschussek@gmail.com>
 */
class FormErrorIterator implements \RecursiveIterator, \SeekableIterator, \ArrayAccess, \Countable
{
    /**
     * The prefix used for indenting nested error messages.
     */
    public const INDENTATION = '    ';

    private $form;
    private $errors;

    /**
     * @param FormError[]|self[] $errors An array of form errors and instances
     *                                   of FormErrorIterator
     *
     * @throws InvalidArgumentException If the errors are invalid
     */
    public function __construct(FormInterface $form, array $errors)
    {
        foreach ($errors as $error) {
            if (!($error instanceof FormError || $error instanceof self)) {
                throw new InvalidArgumentException(sprintf('The errors must be instances of "Symfony\Component\Form\FormError" or "%s". Got: "%s".', __CLASS__, get_debug_type($error)));
            }
        }

        $this->form = $form;
        $this->errors = $errors;
    }

    /**
     * Returns all iterated error messages as string.
     */
    public function __toString(): string
    {
        $string = '';

        foreach ($this->errors as $error) {
            if ($error instanceof FormError) {
                $string .= 'ERROR: '.$error->getMessage()."\n";
            } else {
                /* @var self $error */
                $string .= $error->form->getName().":\n";
                $string .= self::indent((string) $error);
            }
        }

        return $string;
    }

    /**
     * Returns the iterated form.
     *
     * @return FormInterface The form whose errors are iterated by this object
     */
    public function getForm()
    {
        return $this->form;
    }

    /**
     * Returns the current element of the iterator.
     *
     * @return FormError|self An error or an iterator containing nested errors
     */
    #[\ReturnTypeWillChange]
    public function current()
    {
        return current($this->errors);
    }

    /**
     * Advances the iterator to the next position.
     */
    #[\ReturnTypeWillChange]
    public function next()
    {
        next($this->errors);
    }

    /**
     * Returns the current position of the iterator.
     *
     * @return int The 0-indexed position
     */
    #[\ReturnTypeWillChange]
    public function key()
    {
        return key($this->errors);
    }

    /**
     * Returns whether the iterator's position is valid.
     *
     * @return bool Whether the iterator is valid
     */
    #[\ReturnTypeWillChange]
    public function valid()
    {
        return null !== key($this->errors);
    }

    /**
     * Sets the iterator's position to the beginning.
     *
     * This method detects if errors have been added to the form since the
     * construction of the iterator.
     */
    #[\ReturnTypeWillChange]
    public function rewind()
    {
        reset($this->errors);
    }

    /**
     * Returns whether a position exists in the iterator.
     *
     * @param int $position The position
     *
     * @return bool Whether that position exists
     */
<<<<<<< HEAD
    public function offsetExists(mixed $position)
=======
    #[\ReturnTypeWillChange]
    public function offsetExists($position)
>>>>>>> a1b6b064
    {
        return isset($this->errors[$position]);
    }

    /**
     * Returns the element at a position in the iterator.
     *
     * @param int $position The position
     *
     * @return FormError|FormErrorIterator The element at the given position
     *
     * @throws OutOfBoundsException If the given position does not exist
     */
<<<<<<< HEAD
    public function offsetGet(mixed $position)
=======
    #[\ReturnTypeWillChange]
    public function offsetGet($position)
>>>>>>> a1b6b064
    {
        if (!isset($this->errors[$position])) {
            throw new OutOfBoundsException('The offset '.$position.' does not exist.');
        }

        return $this->errors[$position];
    }

    /**
     * Unsupported method.
     *
     * @return void
     *
     * @throws BadMethodCallException
     */
<<<<<<< HEAD
    public function offsetSet(mixed $position, mixed $value)
=======
    #[\ReturnTypeWillChange]
    public function offsetSet($position, $value)
>>>>>>> a1b6b064
    {
        throw new BadMethodCallException('The iterator doesn\'t support modification of elements.');
    }

    /**
     * Unsupported method.
     *
     * @return void
     *
     * @throws BadMethodCallException
     */
<<<<<<< HEAD
    public function offsetUnset(mixed $position)
=======
    #[\ReturnTypeWillChange]
    public function offsetUnset($position)
>>>>>>> a1b6b064
    {
        throw new BadMethodCallException('The iterator doesn\'t support modification of elements.');
    }

    /**
     * Returns whether the current element of the iterator can be recursed
     * into.
     *
     * @return bool Whether the current element is an instance of this class
     */
    #[\ReturnTypeWillChange]
    public function hasChildren()
    {
        return current($this->errors) instanceof self;
    }

    /**
     * Alias of {@link current()}.
     *
     * @return self
     */
    #[\ReturnTypeWillChange]
    public function getChildren()
    {
        return current($this->errors);
    }

    /**
     * Returns the number of elements in the iterator.
     *
     * Note that this is not the total number of errors, if the constructor
     * parameter $deep was set to true! In that case, you should wrap the
     * iterator into a {@link \RecursiveIteratorIterator} with the standard mode
     * {@link \RecursiveIteratorIterator::LEAVES_ONLY} and count the result.
     *
     *     $iterator = new \RecursiveIteratorIterator($form->getErrors(true));
     *     $count = count(iterator_to_array($iterator));
     *
     * Alternatively, set the constructor argument $flatten to true as well.
     *
     *     $count = count($form->getErrors(true, true));
     *
     * @return int The number of iterated elements
     */
    #[\ReturnTypeWillChange]
    public function count()
    {
        return \count($this->errors);
    }

    /**
     * Sets the position of the iterator.
     *
     * @return void
     *
     * @throws OutOfBoundsException If the position is invalid
     */
<<<<<<< HEAD
    public function seek(int $position)
=======
    #[\ReturnTypeWillChange]
    public function seek($position)
>>>>>>> a1b6b064
    {
        if (!isset($this->errors[$position])) {
            throw new OutOfBoundsException('The offset '.$position.' does not exist.');
        }

        reset($this->errors);

        while ($position !== key($this->errors)) {
            next($this->errors);
        }
    }

    /**
     * Creates iterator for errors with specific codes.
     *
     * @param string|string[] $codes The codes to find
     *
     * @return static new instance which contains only specific errors
     */
    public function findByCodes(string|array $codes)
    {
        $codes = (array) $codes;
        $errors = [];
        foreach ($this as $error) {
            $cause = $error->getCause();
            if ($cause instanceof ConstraintViolation && \in_array($cause->getCode(), $codes, true)) {
                $errors[] = $error;
            }
        }

        return new static($this->form, $errors);
    }

    /**
     * Utility function for indenting multi-line strings.
     */
    private static function indent(string $string): string
    {
        return rtrim(self::INDENTATION.str_replace("\n", "\n".self::INDENTATION, $string), ' ');
    }
}<|MERGE_RESOLUTION|>--- conflicted
+++ resolved
@@ -147,12 +147,8 @@
      *
      * @return bool Whether that position exists
      */
-<<<<<<< HEAD
+    #[\ReturnTypeWillChange]
     public function offsetExists(mixed $position)
-=======
-    #[\ReturnTypeWillChange]
-    public function offsetExists($position)
->>>>>>> a1b6b064
     {
         return isset($this->errors[$position]);
     }
@@ -166,12 +162,8 @@
      *
      * @throws OutOfBoundsException If the given position does not exist
      */
-<<<<<<< HEAD
+    #[\ReturnTypeWillChange]
     public function offsetGet(mixed $position)
-=======
-    #[\ReturnTypeWillChange]
-    public function offsetGet($position)
->>>>>>> a1b6b064
     {
         if (!isset($this->errors[$position])) {
             throw new OutOfBoundsException('The offset '.$position.' does not exist.');
@@ -187,12 +179,8 @@
      *
      * @throws BadMethodCallException
      */
-<<<<<<< HEAD
+    #[\ReturnTypeWillChange]
     public function offsetSet(mixed $position, mixed $value)
-=======
-    #[\ReturnTypeWillChange]
-    public function offsetSet($position, $value)
->>>>>>> a1b6b064
     {
         throw new BadMethodCallException('The iterator doesn\'t support modification of elements.');
     }
@@ -204,12 +192,8 @@
      *
      * @throws BadMethodCallException
      */
-<<<<<<< HEAD
+    #[\ReturnTypeWillChange]
     public function offsetUnset(mixed $position)
-=======
-    #[\ReturnTypeWillChange]
-    public function offsetUnset($position)
->>>>>>> a1b6b064
     {
         throw new BadMethodCallException('The iterator doesn\'t support modification of elements.');
     }
@@ -267,12 +251,8 @@
      *
      * @throws OutOfBoundsException If the position is invalid
      */
-<<<<<<< HEAD
+    #[\ReturnTypeWillChange]
     public function seek(int $position)
-=======
-    #[\ReturnTypeWillChange]
-    public function seek($position)
->>>>>>> a1b6b064
     {
         if (!isset($this->errors[$position])) {
             throw new OutOfBoundsException('The offset '.$position.' does not exist.');
