{
    "name": "symfony/form",
    "type": "library",
    "description": "Symfony Form Component",
    "keywords": [],
    "homepage": "http://symfony.com",
    "version": "2.1.0",
    "license": "MIT",
    "authors": [
        {
            "name": "Fabien Potencier",
            "email": "fabien@symfony.com"
        },
        {
            "name": "Symfony Community",
            "homepage": "http://symfony.com/contributors"
        }
    ],
    "require": {
        "php": ">=5.3.2",
<<<<<<< HEAD
        "symfony/event-dispatcher": ">=2.1.0-dev",
        "symfony/locale": ">=2.1.0-dev",
        "symfony/validator": ">=2.1.0-dev"
    },
    "suggest": {
        "symfony/http-foundation": ">=2.1.0-dev"
=======
        "symfony/event-dispatcher": "self.version",
        "symfony/locale": "self.version",
        "symfony/validator": "self.version"
    },
    "suggest": {
        "symfony/http-foundation": "self.version"
>>>>>>> 29bc4157
    },
    "autoload": {
        "psr-0": { "Symfony\\Component\\Form": "" }
    },
    "target-dir": "Symfony/Component/Form"
}<|MERGE_RESOLUTION|>--- conflicted
+++ resolved
@@ -18,21 +18,12 @@
     ],
     "require": {
         "php": ">=5.3.2",
-<<<<<<< HEAD
-        "symfony/event-dispatcher": ">=2.1.0-dev",
-        "symfony/locale": ">=2.1.0-dev",
-        "symfony/validator": ">=2.1.0-dev"
-    },
-    "suggest": {
-        "symfony/http-foundation": ">=2.1.0-dev"
-=======
         "symfony/event-dispatcher": "self.version",
         "symfony/locale": "self.version",
         "symfony/validator": "self.version"
     },
     "suggest": {
         "symfony/http-foundation": "self.version"
->>>>>>> 29bc4157
     },
     "autoload": {
         "psr-0": { "Symfony\\Component\\Form": "" }
