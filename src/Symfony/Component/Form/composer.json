--- conflicted
+++ resolved
@@ -22,12 +22,8 @@
         "symfony/options-resolver": "~4.3|^5.0",
         "symfony/polyfill-ctype": "~1.8",
         "symfony/polyfill-mbstring": "~1.0",
-<<<<<<< HEAD
-        "symfony/property-access": "^3.4|^4.0|^5.0"
-=======
-        "symfony/property-access": "~3.4|~4.0",
+        "symfony/property-access": "^3.4|^4.0|^5.0",
         "symfony/service-contracts": "~1.1"
->>>>>>> d90dd8da
     },
     "require-dev": {
         "doctrine/collections": "~1.0",
