{
    "name": "symfony/form",
    "type": "library",
    "description": "Symfony Form Component",
    "keywords": [],
    "homepage": "https://symfony.com",
    "license": "MIT",
    "authors": [
        {
            "name": "Fabien Potencier",
            "email": "fabien@symfony.com"
        },
        {
            "name": "Symfony Community",
            "homepage": "https://symfony.com/contributors"
        }
    ],
    "require": {
<<<<<<< HEAD
        "php": "^7.1.3",
        "symfony/event-dispatcher": "~3.4|~4.0",
        "symfony/intl": "~3.4|~4.0",
=======
        "php": "^5.5.9|>=7.0.8",
        "symfony/event-dispatcher": "~2.8|~3.0|~4.0",
        "symfony/intl": "^2.8.18|^3.2.5|~4.0",
>>>>>>> c708d022
        "symfony/options-resolver": "~3.4|~4.0",
        "symfony/polyfill-mbstring": "~1.0",
        "symfony/property-access": "~3.4|~4.0"
    },
    "require-dev": {
        "doctrine/collections": "~1.0",
<<<<<<< HEAD
        "symfony/validator": "~3.4|~4.0",
        "symfony/dependency-injection": "~3.4|~4.0",
        "symfony/config": "~3.4|~4.0",
        "symfony/http-foundation": "~3.4|~4.0",
        "symfony/http-kernel": "~3.4|~4.0",
        "symfony/security-csrf": "~3.4|~4.0",
        "symfony/translation": "~3.4|~4.0",
        "symfony/var-dumper": "~3.4|~4.0"
=======
        "symfony/validator": "^3.2.5|~4.0",
        "symfony/dependency-injection": "~3.3|~4.0",
        "symfony/config": "~2.7|~3.0|~4.0",
        "symfony/http-foundation": "~2.8|~3.0|~4.0",
        "symfony/http-kernel": "^3.3.5|~4.0",
        "symfony/security-csrf": "~2.8|~3.0|~4.0",
        "symfony/translation": "~2.8|~3.0|~4.0",
        "symfony/var-dumper": "~3.3|~4.0",
        "symfony/console": "~3.4|~4.0"
>>>>>>> c708d022
    },
    "conflict": {
        "phpunit/phpunit": "<4.8.35|<5.4.3,>=5.0",
        "symfony/dependency-injection": "<3.4",
        "symfony/doctrine-bridge": "<3.4",
        "symfony/framework-bundle": "<3.4",
        "symfony/http-kernel": "<3.4",
        "symfony/twig-bridge": "<3.4"
    },
    "suggest": {
        "symfony/validator": "For form validation.",
        "symfony/security-csrf": "For protecting forms against CSRF attacks.",
        "symfony/twig-bridge": "For templating with Twig.",
        "symfony/framework-bundle": "For templating with PHP."
    },
    "autoload": {
        "psr-4": { "Symfony\\Component\\Form\\": "" },
        "exclude-from-classmap": [
            "/Tests/"
        ]
    },
    "minimum-stability": "dev",
    "extra": {
        "branch-alias": {
            "dev-master": "4.0-dev"
        }
    }
}<|MERGE_RESOLUTION|>--- conflicted
+++ resolved
@@ -16,22 +16,15 @@
         }
     ],
     "require": {
-<<<<<<< HEAD
         "php": "^7.1.3",
         "symfony/event-dispatcher": "~3.4|~4.0",
         "symfony/intl": "~3.4|~4.0",
-=======
-        "php": "^5.5.9|>=7.0.8",
-        "symfony/event-dispatcher": "~2.8|~3.0|~4.0",
-        "symfony/intl": "^2.8.18|^3.2.5|~4.0",
->>>>>>> c708d022
         "symfony/options-resolver": "~3.4|~4.0",
         "symfony/polyfill-mbstring": "~1.0",
         "symfony/property-access": "~3.4|~4.0"
     },
     "require-dev": {
         "doctrine/collections": "~1.0",
-<<<<<<< HEAD
         "symfony/validator": "~3.4|~4.0",
         "symfony/dependency-injection": "~3.4|~4.0",
         "symfony/config": "~3.4|~4.0",
@@ -40,17 +33,7 @@
         "symfony/security-csrf": "~3.4|~4.0",
         "symfony/translation": "~3.4|~4.0",
         "symfony/var-dumper": "~3.4|~4.0"
-=======
-        "symfony/validator": "^3.2.5|~4.0",
-        "symfony/dependency-injection": "~3.3|~4.0",
-        "symfony/config": "~2.7|~3.0|~4.0",
-        "symfony/http-foundation": "~2.8|~3.0|~4.0",
-        "symfony/http-kernel": "^3.3.5|~4.0",
-        "symfony/security-csrf": "~2.8|~3.0|~4.0",
-        "symfony/translation": "~2.8|~3.0|~4.0",
-        "symfony/var-dumper": "~3.3|~4.0",
         "symfony/console": "~3.4|~4.0"
->>>>>>> c708d022
     },
     "conflict": {
         "phpunit/phpunit": "<4.8.35|<5.4.3,>=5.0",
