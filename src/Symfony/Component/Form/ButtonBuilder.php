<?php

/*
 * This file is part of the Symfony package.
 *
 * (c) Fabien Potencier <fabien@symfony.com>
 *
 * For the full copyright and license information, please view the LICENSE
 * file that was distributed with this source code.
 */

namespace Symfony\Component\Form;

use Symfony\Component\EventDispatcher\EventDispatcherInterface;
use Symfony\Component\EventDispatcher\EventSubscriberInterface;
use Symfony\Component\Form\Exception\BadMethodCallException;
use Symfony\Component\Form\Exception\InvalidArgumentException;
use Symfony\Component\PropertyAccess\PropertyPathInterface;

/**
 * A builder for {@link Button} instances.
 *
 * @author Bernhard Schussek <bschussek@gmail.com>
 */
class ButtonBuilder implements \IteratorAggregate, FormBuilderInterface
{
    protected $locked = false;

    private bool $disabled = false;
    private ResolvedFormTypeInterface $type;
    private string $name;
    private array $attributes = [];
    private array $options;

    /**
     * @throws InvalidArgumentException if the name is empty
     */
    public function __construct(?string $name, array $options = [])
    {
        if ('' === $name || null === $name) {
            throw new InvalidArgumentException('Buttons cannot have empty names.');
        }

        $this->name = $name;
        $this->options = $options;

        FormConfigBuilder::validateName($name);
    }

    /**
     * Unsupported method.
     *
     * @throws BadMethodCallException
     */
    public function add(string|FormBuilderInterface $child, string $type = null, array $options = []): static
    {
        throw new BadMethodCallException('Buttons cannot have children.');
    }

    /**
     * Unsupported method.
     *
     * @throws BadMethodCallException
     */
    public function create(string $name, string $type = null, array $options = []): FormBuilderInterface
    {
        throw new BadMethodCallException('Buttons cannot have children.');
    }

    /**
     * Unsupported method.
     *
     * @throws BadMethodCallException
     */
    public function get(string $name): FormBuilderInterface
    {
        throw new BadMethodCallException('Buttons cannot have children.');
    }

    /**
     * Unsupported method.
     *
     * @throws BadMethodCallException
     */
    public function remove(string $name): static
    {
        throw new BadMethodCallException('Buttons cannot have children.');
    }

    /**
     * Unsupported method.
     *
     * @return bool
     */
    public function has(string $name): bool
    {
        return false;
    }

    /**
     * Returns the children.
     *
     * @return array
     */
    public function all(): array
    {
        return [];
    }

    /**
     * Creates the button.
     *
     * @return Button
     */
    public function getForm(): Button
    {
        return new Button($this->getFormConfig());
    }

    /**
     * Unsupported method.
     *
     * @throws BadMethodCallException
     */
    public function addEventListener(string $eventName, callable $listener, int $priority = 0): static
    {
        throw new BadMethodCallException('Buttons do not support event listeners.');
    }

    /**
     * Unsupported method.
     *
     * @throws BadMethodCallException
     */
    public function addEventSubscriber(EventSubscriberInterface $subscriber): static
    {
        throw new BadMethodCallException('Buttons do not support event subscribers.');
    }

    /**
     * Unsupported method.
     *
     * @throws BadMethodCallException
     */
    public function addViewTransformer(DataTransformerInterface $viewTransformer, bool $forcePrepend = false): static
    {
        throw new BadMethodCallException('Buttons do not support data transformers.');
    }

    /**
     * Unsupported method.
     *
     * @throws BadMethodCallException
     */
    public function resetViewTransformers(): static
    {
        throw new BadMethodCallException('Buttons do not support data transformers.');
    }

    /**
     * Unsupported method.
     *
     * @throws BadMethodCallException
     */
    public function addModelTransformer(DataTransformerInterface $modelTransformer, bool $forceAppend = false): static
    {
        throw new BadMethodCallException('Buttons do not support data transformers.');
    }

    /**
     * Unsupported method.
     *
     * @throws BadMethodCallException
     */
    public function resetModelTransformers(): static
    {
        throw new BadMethodCallException('Buttons do not support data transformers.');
    }

    /**
     * {@inheritdoc}
     */
    public function setAttribute(string $name, mixed $value): static
    {
        $this->attributes[$name] = $value;

        return $this;
    }

    /**
     * {@inheritdoc}
     */
    public function setAttributes(array $attributes): static
    {
        $this->attributes = $attributes;

        return $this;
    }

    /**
     * Unsupported method.
     *
     * @throws BadMethodCallException
     */
    public function setDataMapper(DataMapperInterface $dataMapper = null): static
    {
        throw new BadMethodCallException('Buttons do not support data mappers.');
    }

    /**
     * Set whether the button is disabled.
     *
     * @return $this
     */
    public function setDisabled(bool $disabled): static
    {
        $this->disabled = $disabled;

        return $this;
    }

    /**
     * Unsupported method.
     *
     * @throws BadMethodCallException
     */
    public function setEmptyData(mixed $emptyData): static
    {
        throw new BadMethodCallException('Buttons do not support empty data.');
    }

    /**
     * Unsupported method.
     *
     * @throws BadMethodCallException
     */
    public function setErrorBubbling(bool $errorBubbling): static
    {
        throw new BadMethodCallException('Buttons do not support error bubbling.');
    }

    /**
     * Unsupported method.
     *
     * @throws BadMethodCallException
     */
    public function setRequired(bool $required): static
    {
        throw new BadMethodCallException('Buttons cannot be required.');
    }

    /**
     * Unsupported method.
     *
     * @throws BadMethodCallException
     */
    public function setPropertyPath(string|PropertyPathInterface|null $propertyPath): static
    {
        throw new BadMethodCallException('Buttons do not support property paths.');
    }

    /**
     * Unsupported method.
     *
     * @throws BadMethodCallException
     */
    public function setMapped(bool $mapped): static
    {
        throw new BadMethodCallException('Buttons do not support data mapping.');
    }

    /**
     * Unsupported method.
     *
     * @throws BadMethodCallException
     */
    public function setByReference(bool $byReference): static
    {
        throw new BadMethodCallException('Buttons do not support data mapping.');
    }

    /**
     * Unsupported method.
     *
     * @throws BadMethodCallException
     */
    public function setCompound(bool $compound): static
    {
        throw new BadMethodCallException('Buttons cannot be compound.');
    }

    /**
     * Sets the type of the button.
     *
     * @return $this
     */
    public function setType(ResolvedFormTypeInterface $type): static
    {
        $this->type = $type;

        return $this;
    }

    /**
     * Unsupported method.
     *
     * @throws BadMethodCallException
     */
    public function setData(mixed $data): static
    {
        throw new BadMethodCallException('Buttons do not support data.');
    }

    /**
     * Unsupported method.
     *
     * @throws BadMethodCallException
     */
    public function setDataLocked(bool $locked): static
    {
        throw new BadMethodCallException('Buttons do not support data locking.');
    }

    /**
     * Unsupported method.
     *
     * @throws BadMethodCallException
     */
    public function setFormFactory(FormFactoryInterface $formFactory)
    {
        throw new BadMethodCallException('Buttons do not support form factories.');
    }

    /**
     * Unsupported method.
     *
     * @throws BadMethodCallException
     */
    public function setAction(string $action): static
    {
        throw new BadMethodCallException('Buttons do not support actions.');
    }

    /**
     * Unsupported method.
     *
     * @throws BadMethodCallException
     */
    public function setMethod(string $method): static
    {
        throw new BadMethodCallException('Buttons do not support methods.');
    }

    /**
     * Unsupported method.
     *
     * @throws BadMethodCallException
     */
    public function setRequestHandler(RequestHandlerInterface $requestHandler): static
    {
        throw new BadMethodCallException('Buttons do not support request handlers.');
    }

    /**
     * Unsupported method.
     *
     * @return $this
     *
     * @throws BadMethodCallException
     */
    public function setAutoInitialize(bool $initialize): static
    {
        if (true === $initialize) {
            throw new BadMethodCallException('Buttons do not support automatic initialization.');
        }

        return $this;
    }

    /**
     * Unsupported method.
     *
     * @throws BadMethodCallException
     */
    public function setInheritData(bool $inheritData): static
    {
        throw new BadMethodCallException('Buttons do not support data inheritance.');
    }

    /**
     * Builds and returns the button configuration.
     */
    public function getFormConfig(): FormConfigInterface
    {
        // This method should be idempotent, so clone the builder
        $config = clone $this;
        $config->locked = true;

        return $config;
    }

    /**
     * Unsupported method.
     *
     * @throws BadMethodCallException
     */
    public function setIsEmptyCallback(?callable $isEmptyCallback): static
    {
        throw new BadMethodCallException('Buttons do not support "is empty" callback.');
    }

    /**
     * Unsupported method.
     *
     * @throws BadMethodCallException
     */
    public function getEventDispatcher(): EventDispatcherInterface
    {
        throw new BadMethodCallException('Buttons do not support event dispatching.');
    }

    /**
     * {@inheritdoc}
     */
    public function getName(): string
    {
        return $this->name;
    }

    /**
     * Unsupported method.
     */
    public function getPropertyPath(): ?PropertyPathInterface
    {
        return null;
    }

    /**
     * Unsupported method.
     *
     * @return bool
     */
    public function getMapped(): bool
    {
        return false;
    }

    /**
     * Unsupported method.
     *
     * @return bool
     */
    public function getByReference(): bool
    {
        return false;
    }

    /**
     * Unsupported method.
     *
     * @return bool
     */
    public function getCompound(): bool
    {
        return false;
    }

    /**
     * Returns the form type used to construct the button.
     *
     * @return ResolvedFormTypeInterface
     */
    public function getType(): ResolvedFormTypeInterface
    {
        return $this->type;
    }

    /**
     * Unsupported method.
     *
     * @return array
     */
    public function getViewTransformers(): array
    {
        return [];
    }

    /**
     * Unsupported method.
     *
     * @return array
     */
    public function getModelTransformers(): array
    {
        return [];
    }

    /**
     * Unsupported method.
     */
    public function getDataMapper(): ?DataMapperInterface
    {
        return null;
    }

    /**
     * Unsupported method.
     *
     * @return bool
     */
    public function getRequired(): bool
    {
        return false;
    }

    /**
     * Returns whether the button is disabled.
     *
     * @return bool
     */
    public function getDisabled(): bool
    {
        return $this->disabled;
    }

    /**
     * Unsupported method.
     *
     * @return bool
     */
    public function getErrorBubbling(): bool
    {
        return false;
    }

    /**
     * Unsupported method.
     */
    public function getEmptyData(): mixed
    {
        return null;
    }

    /**
     * Returns additional attributes of the button.
     *
     * @return array
     */
    public function getAttributes(): array
    {
        return $this->attributes;
    }

    /**
     * Returns whether the attribute with the given name exists.
     *
     * @return bool
     */
    public function hasAttribute(string $name): bool
    {
        return \array_key_exists($name, $this->attributes);
    }

    /**
     * Returns the value of the given attribute.
     *
<<<<<<< HEAD
     * @return mixed The attribute value
=======
     * @param mixed $default The value returned if the attribute does not exist
     *
     * @return mixed
>>>>>>> c91322d6
     */
    public function getAttribute(string $name, mixed $default = null): mixed
    {
        return \array_key_exists($name, $this->attributes) ? $this->attributes[$name] : $default;
    }

    /**
     * Unsupported method.
     */
    public function getData(): mixed
    {
        return null;
    }

    /**
     * Unsupported method.
     */
    public function getDataClass(): ?string
    {
        return null;
    }

    /**
     * Unsupported method.
     *
     * @return bool
     */
    public function getDataLocked(): bool
    {
        return false;
    }

    /**
     * Unsupported method.
     */
    public function getFormFactory(): FormFactoryInterface
    {
        throw new BadMethodCallException('Buttons do not support adding children.');
    }

    /**
     * Unsupported method.
     *
     * @throws BadMethodCallException
     */
    public function getAction(): string
    {
        throw new BadMethodCallException('Buttons do not support actions.');
    }

    /**
     * Unsupported method.
     *
     * @throws BadMethodCallException
     */
    public function getMethod(): string
    {
        throw new BadMethodCallException('Buttons do not support methods.');
    }

    /**
     * Unsupported method.
     *
     * @throws BadMethodCallException
     */
    public function getRequestHandler(): RequestHandlerInterface
    {
        throw new BadMethodCallException('Buttons do not support request handlers.');
    }

    /**
     * Unsupported method.
     *
     * @return bool
     */
    public function getAutoInitialize(): bool
    {
        return false;
    }

    /**
     * Unsupported method.
     *
     * @return bool
     */
    public function getInheritData(): bool
    {
        return false;
    }

    /**
     * Returns all options passed during the construction of the button.
     *
     * @return array
     */
    public function getOptions(): array
    {
        return $this->options;
    }

    /**
     * Returns whether a specific option exists.
     *
     * @return bool
     */
    public function hasOption(string $name): bool
    {
        return \array_key_exists($name, $this->options);
    }

    /**
     * Returns the value of a specific option.
     *
<<<<<<< HEAD
     * @return mixed The option value
=======
     * @param mixed $default The value returned if the option does not exist
     *
     * @return mixed
>>>>>>> c91322d6
     */
    public function getOption(string $name, mixed $default = null): mixed
    {
        return \array_key_exists($name, $this->options) ? $this->options[$name] : $default;
    }

    /**
     * Unsupported method.
     *
     * @throws BadMethodCallException
     */
    public function getIsEmptyCallback(): ?callable
    {
        throw new BadMethodCallException('Buttons do not support "is empty" callback.');
    }

    /**
     * Unsupported method.
     *
     * @return int
     */
    public function count(): int
    {
        return 0;
    }

    /**
     * Unsupported method.
     *
     * @return \EmptyIterator
     */
    public function getIterator(): \EmptyIterator
    {
        return new \EmptyIterator();
    }
}<|MERGE_RESOLUTION|>--- conflicted
+++ resolved
@@ -89,8 +89,6 @@
 
     /**
      * Unsupported method.
-     *
-     * @return bool
      */
     public function has(string $name): bool
     {
@@ -99,8 +97,6 @@
 
     /**
      * Returns the children.
-     *
-     * @return array
      */
     public function all(): array
     {
@@ -109,8 +105,6 @@
 
     /**
      * Creates the button.
-     *
-     * @return Button
      */
     public function getForm(): Button
     {
@@ -437,8 +431,6 @@
 
     /**
      * Unsupported method.
-     *
-     * @return bool
      */
     public function getMapped(): bool
     {
@@ -447,8 +439,6 @@
 
     /**
      * Unsupported method.
-     *
-     * @return bool
      */
     public function getByReference(): bool
     {
@@ -457,8 +447,6 @@
 
     /**
      * Unsupported method.
-     *
-     * @return bool
      */
     public function getCompound(): bool
     {
@@ -467,8 +455,6 @@
 
     /**
      * Returns the form type used to construct the button.
-     *
-     * @return ResolvedFormTypeInterface
      */
     public function getType(): ResolvedFormTypeInterface
     {
@@ -477,8 +463,6 @@
 
     /**
      * Unsupported method.
-     *
-     * @return array
      */
     public function getViewTransformers(): array
     {
@@ -487,8 +471,6 @@
 
     /**
      * Unsupported method.
-     *
-     * @return array
      */
     public function getModelTransformers(): array
     {
@@ -505,8 +487,6 @@
 
     /**
      * Unsupported method.
-     *
-     * @return bool
      */
     public function getRequired(): bool
     {
@@ -515,8 +495,6 @@
 
     /**
      * Returns whether the button is disabled.
-     *
-     * @return bool
      */
     public function getDisabled(): bool
     {
@@ -525,8 +503,6 @@
 
     /**
      * Unsupported method.
-     *
-     * @return bool
      */
     public function getErrorBubbling(): bool
     {
@@ -543,8 +519,6 @@
 
     /**
      * Returns additional attributes of the button.
-     *
-     * @return array
      */
     public function getAttributes(): array
     {
@@ -553,8 +527,6 @@
 
     /**
      * Returns whether the attribute with the given name exists.
-     *
-     * @return bool
      */
     public function hasAttribute(string $name): bool
     {
@@ -563,14 +535,6 @@
 
     /**
      * Returns the value of the given attribute.
-     *
-<<<<<<< HEAD
-     * @return mixed The attribute value
-=======
-     * @param mixed $default The value returned if the attribute does not exist
-     *
-     * @return mixed
->>>>>>> c91322d6
      */
     public function getAttribute(string $name, mixed $default = null): mixed
     {
@@ -595,8 +559,6 @@
 
     /**
      * Unsupported method.
-     *
-     * @return bool
      */
     public function getDataLocked(): bool
     {
@@ -643,8 +605,6 @@
 
     /**
      * Unsupported method.
-     *
-     * @return bool
      */
     public function getAutoInitialize(): bool
     {
@@ -653,8 +613,6 @@
 
     /**
      * Unsupported method.
-     *
-     * @return bool
      */
     public function getInheritData(): bool
     {
@@ -663,8 +621,6 @@
 
     /**
      * Returns all options passed during the construction of the button.
-     *
-     * @return array
      */
     public function getOptions(): array
     {
@@ -673,8 +629,6 @@
 
     /**
      * Returns whether a specific option exists.
-     *
-     * @return bool
      */
     public function hasOption(string $name): bool
     {
@@ -683,14 +637,6 @@
 
     /**
      * Returns the value of a specific option.
-     *
-<<<<<<< HEAD
-     * @return mixed The option value
-=======
-     * @param mixed $default The value returned if the option does not exist
-     *
-     * @return mixed
->>>>>>> c91322d6
      */
     public function getOption(string $name, mixed $default = null): mixed
     {
@@ -709,8 +655,6 @@
 
     /**
      * Unsupported method.
-     *
-     * @return int
      */
     public function count(): int
     {
@@ -719,8 +663,6 @@
 
     /**
      * Unsupported method.
-     *
-     * @return \EmptyIterator
      */
     public function getIterator(): \EmptyIterator
     {
