<?php

/*
 * This file is part of the Symfony package.
 *
 * (c) Fabien Potencier <fabien@symfony.com>
 *
 * For the full copyright and license information, please view the LICENSE
 * file that was distributed with this source code.
 */

namespace Symfony\Component\HttpKernel\Profiler;

use Symfony\Component\HttpKernel\DataCollector\DataCollectorInterface;

/**
 * Profile.
 *
 * @author Fabien Potencier <fabien@symfony.com>
 */
class Profile
{
    private $token;

    /**
     * @var DataCollectorInterface[]
     */
    private $collectors = [];

    private $ip;
    private $method;
    private $url;
    private $time;
    private $statusCode;

    /**
     * @var Profile
     */
    private $parent;

    /**
     * @var Profile[]
     */
    private $children = [];

    public function __construct(string $token)
    {
        $this->token = $token;
    }

    public function setToken(string $token)
    {
        $this->token = $token;
    }

    /**
     * Gets the token.
     *
     * @return string The token
     */
    public function getToken()
    {
        return $this->token;
    }

    /**
     * Sets the parent token.
     */
    public function setParent(self $parent)
    {
        $this->parent = $parent;
    }

    /**
     * Returns the parent profile.
     *
     * @return self
     */
    public function getParent()
    {
        return $this->parent;
    }

    /**
     * Returns the parent token.
     *
     * @return string|null The parent token
     */
    public function getParentToken()
    {
        return $this->parent ? $this->parent->getToken() : null;
    }

    /**
     * Returns the IP.
     *
     * @return string|null The IP
     */
    public function getIp()
    {
        return $this->ip;
    }

    public function setIp(string $ip)
    {
        $this->ip = $ip;
    }

    /**
<<<<<<< HEAD
     * @return string The request method
=======
     * Returns the request method.
     *
     * @return string|null The request method
>>>>>>> 08909704
     */
    public function getMethod()
    {
        return $this->method;
    }

    public function setMethod(string $method)
    {
        $this->method = $method;
    }

    /**
<<<<<<< HEAD
     * @return string The URL
=======
     * Returns the URL.
     *
     * @return string|null The URL
>>>>>>> 08909704
     */
    public function getUrl()
    {
        return $this->url;
    }

<<<<<<< HEAD
    public function setUrl(string $url)
=======
    /**
     * @param string $url
     */
    public function setUrl($url)
>>>>>>> 08909704
    {
        $this->url = $url;
    }

    /**
     * @return int The time
     */
    public function getTime()
    {
        if (null === $this->time) {
            return 0;
        }

        return $this->time;
    }

    public function setTime(int $time)
    {
        $this->time = $time;
    }

    public function setStatusCode(int $statusCode)
    {
        $this->statusCode = $statusCode;
    }

    /**
     * @return int|null
     */
    public function getStatusCode()
    {
        return $this->statusCode;
    }

    /**
     * Finds children profilers.
     *
     * @return self[]
     */
    public function getChildren()
    {
        return $this->children;
    }

    /**
     * Sets children profiler.
     *
     * @param Profile[] $children
     */
    public function setChildren(array $children)
    {
        $this->children = [];
        foreach ($children as $child) {
            $this->addChild($child);
        }
    }

    /**
     * Adds the child token.
     */
    public function addChild(self $child)
    {
        $this->children[] = $child;
        $child->setParent($this);
    }

    public function getChildByToken(string $token): ?self
    {
        foreach ($this->children as $child) {
            if ($token === $child->getToken()) {
                return $child;
            }
        }

        return null;
    }

    /**
     * Gets a Collector by name.
     *
     * @return DataCollectorInterface A DataCollectorInterface instance
     *
     * @throws \InvalidArgumentException if the collector does not exist
     */
    public function getCollector(string $name)
    {
        if (!isset($this->collectors[$name])) {
            throw new \InvalidArgumentException(sprintf('Collector "%s" does not exist.', $name));
        }

        return $this->collectors[$name];
    }

    /**
     * Gets the Collectors associated with this profile.
     *
     * @return DataCollectorInterface[]
     */
    public function getCollectors()
    {
        return $this->collectors;
    }

    /**
     * Sets the Collectors associated with this profile.
     *
     * @param DataCollectorInterface[] $collectors
     */
    public function setCollectors(array $collectors)
    {
        $this->collectors = [];
        foreach ($collectors as $collector) {
            $this->addCollector($collector);
        }
    }

    /**
     * Adds a Collector.
     */
    public function addCollector(DataCollectorInterface $collector)
    {
        $this->collectors[$collector->getName()] = $collector;
    }

    /**
     * @return bool
     */
    public function hasCollector(string $name)
    {
        return isset($this->collectors[$name]);
    }

    /**
     * @return array
     */
    public function __sleep()
    {
        return ['token', 'parent', 'children', 'collectors', 'ip', 'method', 'url', 'time', 'statusCode'];
    }
}<|MERGE_RESOLUTION|>--- conflicted
+++ resolved
@@ -107,13 +107,9 @@
     }
 
     /**
-<<<<<<< HEAD
-     * @return string The request method
-=======
      * Returns the request method.
      *
      * @return string|null The request method
->>>>>>> 08909704
      */
     public function getMethod()
     {
@@ -126,27 +122,16 @@
     }
 
     /**
-<<<<<<< HEAD
-     * @return string The URL
-=======
      * Returns the URL.
      *
      * @return string|null The URL
->>>>>>> 08909704
      */
     public function getUrl()
     {
         return $this->url;
     }
 
-<<<<<<< HEAD
     public function setUrl(string $url)
-=======
-    /**
-     * @param string $url
-     */
-    public function setUrl($url)
->>>>>>> 08909704
     {
         $this->url = $url;
     }
