--- conflicted
+++ resolved
@@ -77,7 +77,7 @@
         $uri = str_replace('&', '&amp;', $uri);
 
         $template = isset($options['default']) ? $options['default'] : $this->globalDefaultTemplate;
-        if (null !== $this->twig && $template && $this->templateExists($template)) {
+        if (null !== $this->twig && $template && $this->twig->getLoader()->exists($template)) {
             $content = $this->twig->render($template);
         } else {
             $content = $template;
@@ -102,43 +102,6 @@
         return new Response(sprintf('<hx:include src="%s"%s>%s</hx:include>', $uri, $renderedAttributes, $content));
     }
 
-    private function templateExists(string $template): bool
-    {
-<<<<<<< HEAD
-        $loader = $this->twig->getLoader();
-        if ($loader instanceof ExistsLoaderInterface || method_exists($loader, 'exists')) {
-            return $loader->exists($template);
-        }
-=======
-        if ($this->templating instanceof EngineInterface) {
-            try {
-                return $this->templating->exists($template);
-            } catch (\Exception $e) {
-                return false;
-            }
-        }
-
-        $loader = $this->templating->getLoader();
->>>>>>> c2111be1
-
-        if (1 === Environment::MAJOR_VERSION && !$loader instanceof ExistsLoaderInterface) {
-            try {
-                if ($loader instanceof SourceContextLoaderInterface) {
-                    $loader->getSourceContext($template);
-                } else {
-                    $loader->getSource($template);
-                }
-
-                return true;
-            } catch (LoaderError $e) {
-            }
-
-            return false;
-        }
-
-        return $loader->exists($template);
-    }
-
     /**
      * {@inheritdoc}
      */
