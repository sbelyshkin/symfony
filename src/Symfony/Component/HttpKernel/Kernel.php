--- conflicted
+++ resolved
@@ -58,19 +58,11 @@
     protected $startTime;
     protected $loadClassCache;
 
-<<<<<<< HEAD
     const VERSION = '3.2.5-DEV';
     const VERSION_ID = 30205;
     const MAJOR_VERSION = 3;
     const MINOR_VERSION = 2;
     const RELEASE_VERSION = 5;
-=======
-    const VERSION = '2.8.19-DEV';
-    const VERSION_ID = 20819;
-    const MAJOR_VERSION = 2;
-    const MINOR_VERSION = 8;
-    const RELEASE_VERSION = 19;
->>>>>>> 2a7e385d
     const EXTRA_VERSION = 'DEV';
 
     const END_OF_MAINTENANCE = '07/2017';
