--- conflicted
+++ resolved
@@ -24,12 +24,8 @@
  */
 class ResponseListener implements EventSubscriberInterface
 {
-<<<<<<< HEAD
     private string $charset;
-=======
-    private $charset;
-    private $addContentLanguageHeader;
->>>>>>> 055b38f7
+    private bool $addContentLanguageHeader;
 
     public function __construct(string $charset, bool $addContentLanguageHeader = false)
     {
