<?php

/*
 * This file is part of the Symfony package.
 *
 * (c) Fabien Potencier <fabien@symfony.com>
 *
 * For the full copyright and license information, please view the LICENSE
 * file that was distributed with this source code.
 */

namespace Symfony\Component\HttpKernel\Tests\Fragment;

use Symfony\Component\HttpKernel\Fragment\FragmentHandler;
use Symfony\Component\HttpFoundation\Request;
use Symfony\Component\HttpFoundation\Response;

/**
 * @group time-sensitive
 */
class FragmentHandlerTest extends \PHPUnit_Framework_TestCase
{
<<<<<<< HEAD
    private $requestStack;

    protected function setUp()
    {
        if (class_exists('Symfony\Bridge\PhpUnit\ClockMock')) {
            ClockMock::register('Symfony\Component\HttpFoundation\Request');
        }
        $this->requestStack = $this->getMockBuilder('Symfony\\Component\\HttpFoundation\\RequestStack')
            ->disableOriginalConstructor()
            ->getMock()
        ;
        $this->requestStack
            ->expects($this->any())
            ->method('getCurrentRequest')
            ->will($this->returnValue(Request::create('/')))
        ;
    }

=======
>>>>>>> 52989407
    /**
     * @expectedException \InvalidArgumentException
     */
    public function testRenderWhenRendererDoesNotExist()
    {
        $handler = new FragmentHandler(array(), null, $this->requestStack);
        $handler->render('/', 'foo');
    }

    /**
     * @expectedException \InvalidArgumentException
     */
    public function testRenderWithUnknownRenderer()
    {
        $handler = $this->getHandler($this->returnValue(new Response('foo')));

        $handler->render('/', 'bar');
    }

    /**
     * @expectedException \RuntimeException
     * @expectedExceptionMessage Error when rendering "http://localhost/" (Status code is 404).
     */
    public function testDeliverWithUnsuccessfulResponse()
    {
        $handler = $this->getHandler($this->returnValue(new Response('foo', 404)));

        $handler->render('/', 'foo');
    }

    public function testRender()
    {
        $handler = $this->getHandler($this->returnValue(new Response('foo')), array('/', Request::create('/'), array('foo' => 'foo', 'ignore_errors' => true)));

        $this->assertEquals('foo', $handler->render('/', 'foo', array('foo' => 'foo')));
    }

    protected function getHandler($returnValue, $arguments = array())
    {
        $renderer = $this->getMock('Symfony\Component\HttpKernel\Fragment\FragmentRendererInterface');
        $renderer
            ->expects($this->any())
            ->method('getName')
            ->will($this->returnValue('foo'))
        ;
        $e = $renderer
            ->expects($this->any())
            ->method('render')
            ->will($returnValue)
        ;

        if ($arguments) {
            call_user_func_array(array($e, 'with'), $arguments);
        }

        $handler = new FragmentHandler(array(), null, $this->requestStack);
        $handler->addRenderer($renderer);

        return $handler;
    }
}<|MERGE_RESOLUTION|>--- conflicted
+++ resolved
@@ -20,14 +20,10 @@
  */
 class FragmentHandlerTest extends \PHPUnit_Framework_TestCase
 {
-<<<<<<< HEAD
     private $requestStack;
 
     protected function setUp()
     {
-        if (class_exists('Symfony\Bridge\PhpUnit\ClockMock')) {
-            ClockMock::register('Symfony\Component\HttpFoundation\Request');
-        }
         $this->requestStack = $this->getMockBuilder('Symfony\\Component\\HttpFoundation\\RequestStack')
             ->disableOriginalConstructor()
             ->getMock()
@@ -39,8 +35,6 @@
         ;
     }
 
-=======
->>>>>>> 52989407
     /**
      * @expectedException \InvalidArgumentException
      */
