--- conflicted
+++ resolved
@@ -165,13 +165,7 @@
         $response->headers->setCookie(new Cookie('bar','foo',new \DateTime('@946684800')));
         $response->headers->setCookie(new Cookie('bazz','foo','2000-12-12'));
 
-<<<<<<< HEAD
         return $response;
-=======
-        return array(
-            array($request, $response),
-        );
->>>>>>> 27e8c654
     }
 
     /**
