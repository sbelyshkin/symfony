<?php

/*
 * This file is part of the Symfony package.
 *
 * (c) Fabien Potencier <fabien@symfony.com>
 *
 * For the full copyright and license information, please view the LICENSE
 * file that was distributed with this source code.
 */

namespace Symfony\Component\HttpKernel\Tests\HttpCache;

use Symfony\Component\HttpKernel\HttpCache\HttpCache;
use Symfony\Component\HttpFoundation\Request;
use Symfony\Component\HttpFoundation\Response;

/**
 * @group time-sensitive
 */
class HttpCacheTest extends HttpCacheTestCase
{
    public function testTerminateDelegatesTerminationOnlyForTerminableInterface()
    {
        $storeMock = $this->getMockBuilder('Symfony\\Component\\HttpKernel\\HttpCache\\StoreInterface')
            ->disableOriginalConstructor()
            ->getMock();

        // does not implement TerminableInterface
        $kernelMock = $this->getMockBuilder('Symfony\\Component\\HttpKernel\\HttpKernelInterface')
            ->disableOriginalConstructor()
            ->getMock();

        $kernelMock->expects($this->never())
            ->method('terminate');

        $kernel = new HttpCache($kernelMock, $storeMock);
        $kernel->terminate(Request::create('/'), new Response());

        // implements TerminableInterface
        $kernelMock = $this->getMockBuilder('Symfony\\Component\\HttpKernel\\Kernel')
            ->disableOriginalConstructor()
            ->setMethods(array('terminate', 'registerBundles', 'registerContainerConfiguration'))
            ->getMock();

        $kernelMock->expects($this->once())
            ->method('terminate');

        $kernel = new HttpCache($kernelMock, $storeMock);
        $kernel->terminate(Request::create('/'), new Response());
    }

    public function testPassesOnNonGetHeadRequests()
    {
        $this->setNextResponse(200);
        $this->request('POST', '/');
        $this->assertHttpKernelIsCalled();
        $this->assertResponseOk();
        $this->assertTraceContains('pass');
        $this->assertFalse($this->response->headers->has('Age'));
    }

    public function testInvalidatesOnPostPutDeleteRequests()
    {
        foreach (array('post', 'put', 'delete') as $method) {
            $this->setNextResponse(200);
            $this->request($method, '/');

            $this->assertHttpKernelIsCalled();
            $this->assertResponseOk();
            $this->assertTraceContains('invalidate');
            $this->assertTraceContains('pass');
        }
    }

    public function testDoesNotCacheWithAuthorizationRequestHeaderAndNonPublicResponse()
    {
        $this->setNextResponse(200, array('ETag' => '"Foo"'));
        $this->request('GET', '/', array('HTTP_AUTHORIZATION' => 'basic foobarbaz'));

        $this->assertHttpKernelIsCalled();
        $this->assertResponseOk();
        $this->assertEquals('private', $this->response->headers->get('Cache-Control'));

        $this->assertTraceContains('miss');
        $this->assertTraceNotContains('store');
        $this->assertFalse($this->response->headers->has('Age'));
    }

    public function testDoesCacheWithAuthorizationRequestHeaderAndPublicResponse()
    {
        $this->setNextResponse(200, array('Cache-Control' => 'public', 'ETag' => '"Foo"'));
        $this->request('GET', '/', array('HTTP_AUTHORIZATION' => 'basic foobarbaz'));

        $this->assertHttpKernelIsCalled();
        $this->assertResponseOk();
        $this->assertTraceContains('miss');
        $this->assertTraceContains('store');
        $this->assertTrue($this->response->headers->has('Age'));
        $this->assertEquals('public', $this->response->headers->get('Cache-Control'));
    }

    public function testDoesNotCacheWithCookieHeaderAndNonPublicResponse()
    {
        $this->setNextResponse(200, array('ETag' => '"Foo"'));
        $this->request('GET', '/', array(), array('foo' => 'bar'));

        $this->assertHttpKernelIsCalled();
        $this->assertResponseOk();
        $this->assertEquals('private', $this->response->headers->get('Cache-Control'));
        $this->assertTraceContains('miss');
        $this->assertTraceNotContains('store');
        $this->assertFalse($this->response->headers->has('Age'));
    }

    public function testDoesNotCacheRequestsWithACookieHeader()
    {
        $this->setNextResponse(200);
        $this->request('GET', '/', array(), array('foo' => 'bar'));

        $this->assertHttpKernelIsCalled();
        $this->assertResponseOk();
        $this->assertEquals('private', $this->response->headers->get('Cache-Control'));
        $this->assertTraceContains('miss');
        $this->assertTraceNotContains('store');
        $this->assertFalse($this->response->headers->has('Age'));
    }

    public function testRespondsWith304WhenIfModifiedSinceMatchesLastModified()
    {
        $time = \DateTime::createFromFormat('U', time());

        $this->setNextResponse(200, array('Cache-Control' => 'public', 'Last-Modified' => $time->format(DATE_RFC2822), 'Content-Type' => 'text/plain'), 'Hello World');
        $this->request('GET', '/', array('HTTP_IF_MODIFIED_SINCE' => $time->format(DATE_RFC2822)));

        $this->assertHttpKernelIsCalled();
        $this->assertEquals(304, $this->response->getStatusCode());
        $this->assertEquals('', $this->response->headers->get('Content-Type'));
        $this->assertEmpty($this->response->getContent());
        $this->assertTraceContains('miss');
        $this->assertTraceContains('store');
    }

    public function testRespondsWith304WhenIfNoneMatchMatchesETag()
    {
        $this->setNextResponse(200, array('Cache-Control' => 'public', 'ETag' => '12345', 'Content-Type' => 'text/plain'), 'Hello World');
        $this->request('GET', '/', array('HTTP_IF_NONE_MATCH' => '12345'));

        $this->assertHttpKernelIsCalled();
        $this->assertEquals(304, $this->response->getStatusCode());
        $this->assertEquals('', $this->response->headers->get('Content-Type'));
        $this->assertTrue($this->response->headers->has('ETag'));
        $this->assertEmpty($this->response->getContent());
        $this->assertTraceContains('miss');
        $this->assertTraceContains('store');
    }

    public function testRespondsWith304OnlyIfIfNoneMatchAndIfModifiedSinceBothMatch()
    {
        $time = \DateTime::createFromFormat('U', time());

        $this->setNextResponse(200, array(), '', function ($request, $response) use ($time) {
            $response->setStatusCode(200);
            $response->headers->set('ETag', '12345');
            $response->headers->set('Last-Modified', $time->format(DATE_RFC2822));
            $response->headers->set('Content-Type', 'text/plain');
            $response->setContent('Hello World');
        });

        // only ETag matches
        $t = \DateTime::createFromFormat('U', time() - 3600);
        $this->request('GET', '/', array('HTTP_IF_NONE_MATCH' => '12345', 'HTTP_IF_MODIFIED_SINCE' => $t->format(DATE_RFC2822)));
        $this->assertHttpKernelIsCalled();
        $this->assertEquals(200, $this->response->getStatusCode());

        // only Last-Modified matches
        $this->request('GET', '/', array('HTTP_IF_NONE_MATCH' => '1234', 'HTTP_IF_MODIFIED_SINCE' => $time->format(DATE_RFC2822)));
        $this->assertHttpKernelIsCalled();
        $this->assertEquals(200, $this->response->getStatusCode());

        // Both matches
        $this->request('GET', '/', array('HTTP_IF_NONE_MATCH' => '12345', 'HTTP_IF_MODIFIED_SINCE' => $time->format(DATE_RFC2822)));
        $this->assertHttpKernelIsCalled();
        $this->assertEquals(304, $this->response->getStatusCode());
    }

    public function testValidatesPrivateResponsesCachedOnTheClient()
    {
        $this->setNextResponse(200, array(), '', function ($request, $response) {
            $etags = preg_split('/\s*,\s*/', $request->headers->get('IF_NONE_MATCH'));
            if ($request->cookies->has('authenticated')) {
                $response->headers->set('Cache-Control', 'private, no-store');
                $response->setETag('"private tag"');
                if (in_array('"private tag"', $etags)) {
                    $response->setStatusCode(304);
                } else {
                    $response->setStatusCode(200);
                    $response->headers->set('Content-Type', 'text/plain');
                    $response->setContent('private data');
                }
            } else {
                $response->headers->set('Cache-Control', 'public');
                $response->setETag('"public tag"');
                if (in_array('"public tag"', $etags)) {
                    $response->setStatusCode(304);
                } else {
                    $response->setStatusCode(200);
                    $response->headers->set('Content-Type', 'text/plain');
                    $response->setContent('public data');
                }
            }
        });

        $this->request('GET', '/');
        $this->assertHttpKernelIsCalled();
        $this->assertEquals(200, $this->response->getStatusCode());
        $this->assertEquals('"public tag"', $this->response->headers->get('ETag'));
        $this->assertEquals('public data', $this->response->getContent());
        $this->assertTraceContains('miss');
        $this->assertTraceContains('store');

        $this->request('GET', '/', array(), array('authenticated' => ''));
        $this->assertHttpKernelIsCalled();
        $this->assertEquals(200, $this->response->getStatusCode());
        $this->assertEquals('"private tag"', $this->response->headers->get('ETag'));
        $this->assertEquals('private data', $this->response->getContent());
        $this->assertTraceContains('stale');
        $this->assertTraceContains('invalid');
        $this->assertTraceNotContains('store');
    }

    public function testStoresResponsesWhenNoCacheRequestDirectivePresent()
    {
        $time = \DateTime::createFromFormat('U', time() + 5);

        $this->setNextResponse(200, array('Cache-Control' => 'public', 'Expires' => $time->format(DATE_RFC2822)));
        $this->request('GET', '/', array('HTTP_CACHE_CONTROL' => 'no-cache'));

        $this->assertHttpKernelIsCalled();
        $this->assertTraceContains('store');
        $this->assertTrue($this->response->headers->has('Age'));
    }

    public function testReloadsResponsesWhenCacheHitsButNoCacheRequestDirectivePresentWhenAllowReloadIsSetTrue()
    {
        $count = 0;

        $this->setNextResponse(200, array('Cache-Control' => 'public, max-age=10000'), '', function ($request, $response) use (&$count) {
            ++$count;
            $response->setContent(1 == $count ? 'Hello World' : 'Goodbye World');
        });

        $this->request('GET', '/');
        $this->assertEquals(200, $this->response->getStatusCode());
        $this->assertEquals('Hello World', $this->response->getContent());
        $this->assertTraceContains('store');

        $this->request('GET', '/');
        $this->assertEquals(200, $this->response->getStatusCode());
        $this->assertEquals('Hello World', $this->response->getContent());
        $this->assertTraceContains('fresh');

        $this->cacheConfig['allow_reload'] = true;
        $this->request('GET', '/', array('HTTP_CACHE_CONTROL' => 'no-cache'));
        $this->assertEquals(200, $this->response->getStatusCode());
        $this->assertEquals('Goodbye World', $this->response->getContent());
        $this->assertTraceContains('reload');
        $this->assertTraceContains('store');
    }

    public function testDoesNotReloadResponsesWhenAllowReloadIsSetFalseDefault()
    {
        $count = 0;

        $this->setNextResponse(200, array('Cache-Control' => 'public, max-age=10000'), '', function ($request, $response) use (&$count) {
            ++$count;
            $response->setContent(1 == $count ? 'Hello World' : 'Goodbye World');
        });

        $this->request('GET', '/');
        $this->assertEquals(200, $this->response->getStatusCode());
        $this->assertEquals('Hello World', $this->response->getContent());
        $this->assertTraceContains('store');

        $this->request('GET', '/');
        $this->assertEquals(200, $this->response->getStatusCode());
        $this->assertEquals('Hello World', $this->response->getContent());
        $this->assertTraceContains('fresh');

        $this->cacheConfig['allow_reload'] = false;
        $this->request('GET', '/', array('HTTP_CACHE_CONTROL' => 'no-cache'));
        $this->assertEquals(200, $this->response->getStatusCode());
        $this->assertEquals('Hello World', $this->response->getContent());
        $this->assertTraceNotContains('reload');

        $this->request('GET', '/', array('HTTP_CACHE_CONTROL' => 'no-cache'));
        $this->assertEquals(200, $this->response->getStatusCode());
        $this->assertEquals('Hello World', $this->response->getContent());
        $this->assertTraceNotContains('reload');
    }

    public function testRevalidatesFreshCacheEntryWhenMaxAgeRequestDirectiveIsExceededWhenAllowRevalidateOptionIsSetTrue()
    {
        $count = 0;

        $this->setNextResponse(200, array(), '', function ($request, $response) use (&$count) {
            ++$count;
            $response->headers->set('Cache-Control', 'public, max-age=10000');
            $response->setETag($count);
            $response->setContent(1 == $count ? 'Hello World' : 'Goodbye World');
        });

        $this->request('GET', '/');
        $this->assertEquals(200, $this->response->getStatusCode());
        $this->assertEquals('Hello World', $this->response->getContent());
        $this->assertTraceContains('store');

        $this->request('GET', '/');
        $this->assertEquals(200, $this->response->getStatusCode());
        $this->assertEquals('Hello World', $this->response->getContent());
        $this->assertTraceContains('fresh');

        $this->cacheConfig['allow_revalidate'] = true;
        $this->request('GET', '/', array('HTTP_CACHE_CONTROL' => 'max-age=0'));
        $this->assertEquals(200, $this->response->getStatusCode());
        $this->assertEquals('Goodbye World', $this->response->getContent());
        $this->assertTraceContains('stale');
        $this->assertTraceContains('invalid');
        $this->assertTraceContains('store');
    }

    public function testDoesNotRevalidateFreshCacheEntryWhenEnableRevalidateOptionIsSetFalseDefault()
    {
        $count = 0;

        $this->setNextResponse(200, array(), '', function ($request, $response) use (&$count) {
            ++$count;
            $response->headers->set('Cache-Control', 'public, max-age=10000');
            $response->setETag($count);
            $response->setContent(1 == $count ? 'Hello World' : 'Goodbye World');
        });

        $this->request('GET', '/');
        $this->assertEquals(200, $this->response->getStatusCode());
        $this->assertEquals('Hello World', $this->response->getContent());
        $this->assertTraceContains('store');

        $this->request('GET', '/');
        $this->assertEquals(200, $this->response->getStatusCode());
        $this->assertEquals('Hello World', $this->response->getContent());
        $this->assertTraceContains('fresh');

        $this->cacheConfig['allow_revalidate'] = false;
        $this->request('GET', '/', array('HTTP_CACHE_CONTROL' => 'max-age=0'));
        $this->assertEquals(200, $this->response->getStatusCode());
        $this->assertEquals('Hello World', $this->response->getContent());
        $this->assertTraceNotContains('stale');
        $this->assertTraceNotContains('invalid');
        $this->assertTraceContains('fresh');

        $this->request('GET', '/', array('HTTP_CACHE_CONTROL' => 'max-age=0'));
        $this->assertEquals(200, $this->response->getStatusCode());
        $this->assertEquals('Hello World', $this->response->getContent());
        $this->assertTraceNotContains('stale');
        $this->assertTraceNotContains('invalid');
        $this->assertTraceContains('fresh');
    }

    public function testFetchesResponseFromBackendWhenCacheMisses()
    {
        $time = \DateTime::createFromFormat('U', time() + 5);
        $this->setNextResponse(200, array('Cache-Control' => 'public', 'Expires' => $time->format(DATE_RFC2822)));

        $this->request('GET', '/');
        $this->assertEquals(200, $this->response->getStatusCode());
        $this->assertTraceContains('miss');
        $this->assertTrue($this->response->headers->has('Age'));
    }

    public function testDoesNotCacheSomeStatusCodeResponses()
    {
        foreach (array_merge(range(201, 202), range(204, 206), range(303, 305), range(400, 403), range(405, 409), range(411, 417), range(500, 505)) as $code) {
            $time = \DateTime::createFromFormat('U', time() + 5);
            $this->setNextResponse($code, array('Expires' => $time->format(DATE_RFC2822)));

            $this->request('GET', '/');
            $this->assertEquals($code, $this->response->getStatusCode());
            $this->assertTraceNotContains('store');
            $this->assertFalse($this->response->headers->has('Age'));
        }
    }

    public function testDoesNotCacheResponsesWithExplicitNoStoreDirective()
    {
        $time = \DateTime::createFromFormat('U', time() + 5);
        $this->setNextResponse(200, array('Expires' => $time->format(DATE_RFC2822), 'Cache-Control' => 'no-store'));

        $this->request('GET', '/');
        $this->assertTraceNotContains('store');
        $this->assertFalse($this->response->headers->has('Age'));
    }

    public function testDoesNotCacheResponsesWithoutFreshnessInformationOrAValidator()
    {
        $this->setNextResponse();

        $this->request('GET', '/');
        $this->assertEquals(200, $this->response->getStatusCode());
        $this->assertTraceNotContains('store');
    }

    public function testCachesResponsesWithExplicitNoCacheDirective()
    {
        $time = \DateTime::createFromFormat('U', time() + 5);
        $this->setNextResponse(200, array('Expires' => $time->format(DATE_RFC2822), 'Cache-Control' => 'public, no-cache'));

        $this->request('GET', '/');
        $this->assertTraceContains('store');
        $this->assertTrue($this->response->headers->has('Age'));
    }

    public function testCachesResponsesWithAnExpirationHeader()
    {
        $time = \DateTime::createFromFormat('U', time() + 5);
        $this->setNextResponse(200, array('Cache-Control' => 'public', 'Expires' => $time->format(DATE_RFC2822)));

        $this->request('GET', '/');
        $this->assertEquals(200, $this->response->getStatusCode());
        $this->assertEquals('Hello World', $this->response->getContent());
        $this->assertNotNull($this->response->headers->get('Date'));
        $this->assertNotNull($this->response->headers->get('X-Content-Digest'));
        $this->assertTraceContains('miss');
        $this->assertTraceContains('store');

        $values = $this->getMetaStorageValues();
        $this->assertCount(1, $values);
    }

    public function testCachesResponsesWithAMaxAgeDirective()
    {
        $this->setNextResponse(200, array('Cache-Control' => 'public, max-age=5'));

        $this->request('GET', '/');
        $this->assertEquals(200, $this->response->getStatusCode());
        $this->assertEquals('Hello World', $this->response->getContent());
        $this->assertNotNull($this->response->headers->get('Date'));
        $this->assertNotNull($this->response->headers->get('X-Content-Digest'));
        $this->assertTraceContains('miss');
        $this->assertTraceContains('store');

        $values = $this->getMetaStorageValues();
        $this->assertCount(1, $values);
    }

    public function testCachesResponsesWithASMaxAgeDirective()
    {
        $this->setNextResponse(200, array('Cache-Control' => 's-maxage=5'));

        $this->request('GET', '/');
        $this->assertEquals(200, $this->response->getStatusCode());
        $this->assertEquals('Hello World', $this->response->getContent());
        $this->assertNotNull($this->response->headers->get('Date'));
        $this->assertNotNull($this->response->headers->get('X-Content-Digest'));
        $this->assertTraceContains('miss');
        $this->assertTraceContains('store');

        $values = $this->getMetaStorageValues();
        $this->assertCount(1, $values);
    }

    public function testCachesResponsesWithALastModifiedValidatorButNoFreshnessInformation()
    {
        $time = \DateTime::createFromFormat('U', time());
        $this->setNextResponse(200, array('Cache-Control' => 'public', 'Last-Modified' => $time->format(DATE_RFC2822)));

        $this->request('GET', '/');
        $this->assertEquals(200, $this->response->getStatusCode());
        $this->assertEquals('Hello World', $this->response->getContent());
        $this->assertTraceContains('miss');
        $this->assertTraceContains('store');
    }

    public function testCachesResponsesWithAnETagValidatorButNoFreshnessInformation()
    {
        $this->setNextResponse(200, array('Cache-Control' => 'public', 'ETag' => '"123456"'));

        $this->request('GET', '/');
        $this->assertEquals(200, $this->response->getStatusCode());
        $this->assertEquals('Hello World', $this->response->getContent());
        $this->assertTraceContains('miss');
        $this->assertTraceContains('store');
    }

    public function testHitsCachedResponsesWithExpiresHeader()
    {
        $time1 = \DateTime::createFromFormat('U', time() - 5);
        $time2 = \DateTime::createFromFormat('U', time() + 5);
        $this->setNextResponse(200, array('Cache-Control' => 'public', 'Date' => $time1->format(DATE_RFC2822), 'Expires' => $time2->format(DATE_RFC2822)));

        $this->request('GET', '/');
        $this->assertHttpKernelIsCalled();
        $this->assertEquals(200, $this->response->getStatusCode());
        $this->assertNotNull($this->response->headers->get('Date'));
        $this->assertTraceContains('miss');
        $this->assertTraceContains('store');
        $this->assertEquals('Hello World', $this->response->getContent());

        $this->request('GET', '/');
        $this->assertHttpKernelIsNotCalled();
        $this->assertEquals(200, $this->response->getStatusCode());
        $this->assertTrue(strtotime($this->responses[0]->headers->get('Date')) - strtotime($this->response->headers->get('Date')) < 2);
        $this->assertTrue($this->response->headers->get('Age') > 0);
        $this->assertNotNull($this->response->headers->get('X-Content-Digest'));
        $this->assertTraceContains('fresh');
        $this->assertTraceNotContains('store');
        $this->assertEquals('Hello World', $this->response->getContent());
    }

    public function testHitsCachedResponseWithMaxAgeDirective()
    {
        $time = \DateTime::createFromFormat('U', time() - 5);
        $this->setNextResponse(200, array('Date' => $time->format(DATE_RFC2822), 'Cache-Control' => 'public, max-age=10'));

        $this->request('GET', '/');
        $this->assertHttpKernelIsCalled();
        $this->assertEquals(200, $this->response->getStatusCode());
        $this->assertNotNull($this->response->headers->get('Date'));
        $this->assertTraceContains('miss');
        $this->assertTraceContains('store');
        $this->assertEquals('Hello World', $this->response->getContent());

        $this->request('GET', '/');
        $this->assertHttpKernelIsNotCalled();
        $this->assertEquals(200, $this->response->getStatusCode());
        $this->assertTrue(strtotime($this->responses[0]->headers->get('Date')) - strtotime($this->response->headers->get('Date')) < 2);
        $this->assertTrue($this->response->headers->get('Age') > 0);
        $this->assertNotNull($this->response->headers->get('X-Content-Digest'));
        $this->assertTraceContains('fresh');
        $this->assertTraceNotContains('store');
        $this->assertEquals('Hello World', $this->response->getContent());
    }

    public function testHitsCachedResponseWithSMaxAgeDirective()
    {
        $time = \DateTime::createFromFormat('U', time() - 5);
        $this->setNextResponse(200, array('Date' => $time->format(DATE_RFC2822), 'Cache-Control' => 's-maxage=10, max-age=0'));

        $this->request('GET', '/');
        $this->assertHttpKernelIsCalled();
        $this->assertEquals(200, $this->response->getStatusCode());
        $this->assertNotNull($this->response->headers->get('Date'));
        $this->assertTraceContains('miss');
        $this->assertTraceContains('store');
        $this->assertEquals('Hello World', $this->response->getContent());

        $this->request('GET', '/');
        $this->assertHttpKernelIsNotCalled();
        $this->assertEquals(200, $this->response->getStatusCode());
        $this->assertTrue(strtotime($this->responses[0]->headers->get('Date')) - strtotime($this->response->headers->get('Date')) < 2);
        $this->assertTrue($this->response->headers->get('Age') > 0);
        $this->assertNotNull($this->response->headers->get('X-Content-Digest'));
        $this->assertTraceContains('fresh');
        $this->assertTraceNotContains('store');
        $this->assertEquals('Hello World', $this->response->getContent());
    }

    public function testAssignsDefaultTtlWhenResponseHasNoFreshnessInformation()
    {
        $this->setNextResponse();

        $this->cacheConfig['default_ttl'] = 10;
        $this->request('GET', '/');
        $this->assertHttpKernelIsCalled();
        $this->assertTraceContains('miss');
        $this->assertTraceContains('store');
        $this->assertEquals('Hello World', $this->response->getContent());
        $this->assertRegExp('/s-maxage=10/', $this->response->headers->get('Cache-Control'));

        $this->cacheConfig['default_ttl'] = 10;
        $this->request('GET', '/');
        $this->assertHttpKernelIsNotCalled();
        $this->assertEquals(200, $this->response->getStatusCode());
        $this->assertTraceContains('fresh');
        $this->assertTraceNotContains('store');
        $this->assertEquals('Hello World', $this->response->getContent());
        $this->assertRegExp('/s-maxage=10/', $this->response->headers->get('Cache-Control'));
    }

    public function testAssignsDefaultTtlWhenResponseHasNoFreshnessInformationAndAfterTtlWasExpired()
    {
        $this->setNextResponse();

        $this->cacheConfig['default_ttl'] = 2;
        $this->request('GET', '/');
        $this->assertHttpKernelIsCalled();
        $this->assertTraceContains('miss');
        $this->assertTraceContains('store');
        $this->assertEquals('Hello World', $this->response->getContent());
        $this->assertRegExp('/s-maxage=2/', $this->response->headers->get('Cache-Control'));

        $this->request('GET', '/');
        $this->assertHttpKernelIsNotCalled();
        $this->assertEquals(200, $this->response->getStatusCode());
        $this->assertTraceContains('fresh');
        $this->assertTraceNotContains('store');
        $this->assertEquals('Hello World', $this->response->getContent());
        $this->assertRegExp('/s-maxage=2/', $this->response->headers->get('Cache-Control'));

        // expires the cache
        $values = $this->getMetaStorageValues();
        $this->assertCount(1, $values);
        $tmp = unserialize($values[0]);
<<<<<<< HEAD
        $tmp[0][1]['date'] = \DateTime::createFromFormat('U', time() - 5)->format(DATE_RFC2822);
=======
        $time = \DateTime::createFromFormat('U', time() - 5);
        $tmp[0][1]['date'] = $time->format(DATE_RFC2822);
>>>>>>> 84f6b301
        $r = new \ReflectionObject($this->store);
        $m = $r->getMethod('save');
        $m->setAccessible(true);
        $m->invoke($this->store, 'md'.hash('sha256', 'http://localhost/'), serialize($tmp));

        $this->request('GET', '/');
        $this->assertHttpKernelIsCalled();
        $this->assertEquals(200, $this->response->getStatusCode());
        $this->assertTraceContains('stale');
        $this->assertTraceContains('invalid');
        $this->assertTraceContains('store');
        $this->assertEquals('Hello World', $this->response->getContent());
        $this->assertRegExp('/s-maxage=2/', $this->response->headers->get('Cache-Control'));

        $this->setNextResponse();

        $this->request('GET', '/');
        $this->assertHttpKernelIsNotCalled();
        $this->assertEquals(200, $this->response->getStatusCode());
        $this->assertTraceContains('fresh');
        $this->assertTraceNotContains('store');
        $this->assertEquals('Hello World', $this->response->getContent());
        $this->assertRegExp('/s-maxage=2/', $this->response->headers->get('Cache-Control'));
    }

    public function testAssignsDefaultTtlWhenResponseHasNoFreshnessInformationAndAfterTtlWasExpiredWithStatus304()
    {
        $this->setNextResponse();

        $this->cacheConfig['default_ttl'] = 2;
        $this->request('GET', '/');
        $this->assertHttpKernelIsCalled();
        $this->assertTraceContains('miss');
        $this->assertTraceContains('store');
        $this->assertEquals('Hello World', $this->response->getContent());
        $this->assertRegExp('/s-maxage=2/', $this->response->headers->get('Cache-Control'));

        $this->request('GET', '/');
        $this->assertHttpKernelIsNotCalled();
        $this->assertEquals(200, $this->response->getStatusCode());
        $this->assertTraceContains('fresh');
        $this->assertTraceNotContains('store');
        $this->assertEquals('Hello World', $this->response->getContent());

        // expires the cache
        $values = $this->getMetaStorageValues();
        $this->assertCount(1, $values);
        $tmp = unserialize($values[0]);
<<<<<<< HEAD
        $tmp[0][1]['date'] = \DateTime::createFromFormat('U', time() - 5)->format(DATE_RFC2822);
=======
        $time = \DateTime::createFromFormat('U', time() - 5);
        $tmp[0][1]['date'] = $time->format(DATE_RFC2822);
>>>>>>> 84f6b301
        $r = new \ReflectionObject($this->store);
        $m = $r->getMethod('save');
        $m->setAccessible(true);
        $m->invoke($this->store, 'md'.hash('sha256', 'http://localhost/'), serialize($tmp));

        $this->request('GET', '/');
        $this->assertHttpKernelIsCalled();
        $this->assertEquals(200, $this->response->getStatusCode());
        $this->assertTraceContains('stale');
        $this->assertTraceContains('valid');
        $this->assertTraceContains('store');
        $this->assertTraceNotContains('miss');
        $this->assertEquals('Hello World', $this->response->getContent());
        $this->assertRegExp('/s-maxage=2/', $this->response->headers->get('Cache-Control'));

        $this->request('GET', '/');
        $this->assertHttpKernelIsNotCalled();
        $this->assertEquals(200, $this->response->getStatusCode());
        $this->assertTraceContains('fresh');
        $this->assertTraceNotContains('store');
        $this->assertEquals('Hello World', $this->response->getContent());
        $this->assertRegExp('/s-maxage=2/', $this->response->headers->get('Cache-Control'));
    }

    public function testDoesNotAssignDefaultTtlWhenResponseHasMustRevalidateDirective()
    {
        $this->setNextResponse(200, array('Cache-Control' => 'must-revalidate'));

        $this->cacheConfig['default_ttl'] = 10;
        $this->request('GET', '/');
        $this->assertHttpKernelIsCalled();
        $this->assertEquals(200, $this->response->getStatusCode());
        $this->assertTraceContains('miss');
        $this->assertTraceNotContains('store');
        $this->assertNotRegExp('/s-maxage/', $this->response->headers->get('Cache-Control'));
        $this->assertEquals('Hello World', $this->response->getContent());
    }

    public function testFetchesFullResponseWhenCacheStaleAndNoValidatorsPresent()
    {
        $time = \DateTime::createFromFormat('U', time() + 5);
        $this->setNextResponse(200, array('Cache-Control' => 'public', 'Expires' => $time->format(DATE_RFC2822)));

        // build initial request
        $this->request('GET', '/');
        $this->assertHttpKernelIsCalled();
        $this->assertEquals(200, $this->response->getStatusCode());
        $this->assertNotNull($this->response->headers->get('Date'));
        $this->assertNotNull($this->response->headers->get('X-Content-Digest'));
        $this->assertNotNull($this->response->headers->get('Age'));
        $this->assertTraceContains('miss');
        $this->assertTraceContains('store');
        $this->assertEquals('Hello World', $this->response->getContent());

        # go in and play around with the cached metadata directly ...
        $values = $this->getMetaStorageValues();
        $this->assertCount(1, $values);
        $tmp = unserialize($values[0]);
        $time = \DateTime::createFromFormat('U', time());
        $tmp[0][1]['expires'] = $time->format(DATE_RFC2822);
        $r = new \ReflectionObject($this->store);
        $m = $r->getMethod('save');
        $m->setAccessible(true);
        $m->invoke($this->store, 'md'.hash('sha256', 'http://localhost/'), serialize($tmp));

        // build subsequent request; should be found but miss due to freshness
        $this->request('GET', '/');
        $this->assertHttpKernelIsCalled();
        $this->assertEquals(200, $this->response->getStatusCode());
        $this->assertTrue($this->response->headers->get('Age') <= 1);
        $this->assertNotNull($this->response->headers->get('X-Content-Digest'));
        $this->assertTraceContains('stale');
        $this->assertTraceNotContains('fresh');
        $this->assertTraceNotContains('miss');
        $this->assertTraceContains('store');
        $this->assertEquals('Hello World', $this->response->getContent());
    }

    public function testValidatesCachedResponsesWithLastModifiedAndNoFreshnessInformation()
    {
        $time = \DateTime::createFromFormat('U', time());
        $this->setNextResponse(200, array(), 'Hello World', function ($request, $response) use ($time) {
            $response->headers->set('Cache-Control', 'public');
            $response->headers->set('Last-Modified', $time->format(DATE_RFC2822));
            if ($time->format(DATE_RFC2822) == $request->headers->get('IF_MODIFIED_SINCE')) {
                $response->setStatusCode(304);
                $response->setContent('');
            }
        });

        // build initial request
        $this->request('GET', '/');
        $this->assertHttpKernelIsCalled();
        $this->assertEquals(200, $this->response->getStatusCode());
        $this->assertNotNull($this->response->headers->get('Last-Modified'));
        $this->assertNotNull($this->response->headers->get('X-Content-Digest'));
        $this->assertEquals('Hello World', $this->response->getContent());
        $this->assertTraceContains('miss');
        $this->assertTraceContains('store');
        $this->assertTraceNotContains('stale');

        // build subsequent request; should be found but miss due to freshness
        $this->request('GET', '/');
        $this->assertHttpKernelIsCalled();
        $this->assertEquals(200, $this->response->getStatusCode());
        $this->assertNotNull($this->response->headers->get('Last-Modified'));
        $this->assertNotNull($this->response->headers->get('X-Content-Digest'));
        $this->assertTrue($this->response->headers->get('Age') <= 1);
        $this->assertEquals('Hello World', $this->response->getContent());
        $this->assertTraceContains('stale');
        $this->assertTraceContains('valid');
        $this->assertTraceContains('store');
        $this->assertTraceNotContains('miss');
    }

    public function testValidatesCachedResponsesWithETagAndNoFreshnessInformation()
    {
        $this->setNextResponse(200, array(), 'Hello World', function ($request, $response) {
            $response->headers->set('Cache-Control', 'public');
            $response->headers->set('ETag', '"12345"');
            if ($response->getETag() == $request->headers->get('IF_NONE_MATCH')) {
                $response->setStatusCode(304);
                $response->setContent('');
            }
        });

        // build initial request
        $this->request('GET', '/');
        $this->assertHttpKernelIsCalled();
        $this->assertEquals(200, $this->response->getStatusCode());
        $this->assertNotNull($this->response->headers->get('ETag'));
        $this->assertNotNull($this->response->headers->get('X-Content-Digest'));
        $this->assertEquals('Hello World', $this->response->getContent());
        $this->assertTraceContains('miss');
        $this->assertTraceContains('store');

        // build subsequent request; should be found but miss due to freshness
        $this->request('GET', '/');
        $this->assertHttpKernelIsCalled();
        $this->assertEquals(200, $this->response->getStatusCode());
        $this->assertNotNull($this->response->headers->get('ETag'));
        $this->assertNotNull($this->response->headers->get('X-Content-Digest'));
        $this->assertTrue($this->response->headers->get('Age') <= 1);
        $this->assertEquals('Hello World', $this->response->getContent());
        $this->assertTraceContains('stale');
        $this->assertTraceContains('valid');
        $this->assertTraceContains('store');
        $this->assertTraceNotContains('miss');
    }

    public function testReplacesCachedResponsesWhenValidationResultsInNon304Response()
    {
        $time = \DateTime::createFromFormat('U', time());
        $count = 0;
        $this->setNextResponse(200, array(), 'Hello World', function ($request, $response) use ($time, &$count) {
            $response->headers->set('Last-Modified', $time->format(DATE_RFC2822));
            $response->headers->set('Cache-Control', 'public');
            switch (++$count) {
                case 1:
                    $response->setContent('first response');
                    break;
                case 2:
                    $response->setContent('second response');
                    break;
                case 3:
                    $response->setContent('');
                    $response->setStatusCode(304);
                    break;
            }
        });

        // first request should fetch from backend and store in cache
        $this->request('GET', '/');
        $this->assertEquals(200, $this->response->getStatusCode());
        $this->assertEquals('first response', $this->response->getContent());

        // second request is validated, is invalid, and replaces cached entry
        $this->request('GET', '/');
        $this->assertEquals(200, $this->response->getStatusCode());
        $this->assertEquals('second response', $this->response->getContent());

        // third response is validated, valid, and returns cached entry
        $this->request('GET', '/');
        $this->assertEquals(200, $this->response->getStatusCode());
        $this->assertEquals('second response', $this->response->getContent());

        $this->assertEquals(3, $count);
    }

    public function testPassesHeadRequestsThroughDirectlyOnPass()
    {
        $that = $this;
        $this->setNextResponse(200, array(), 'Hello World', function ($request, $response) use ($that) {
            $response->setContent('');
            $response->setStatusCode(200);
            $that->assertEquals('HEAD', $request->getMethod());
        });

        $this->request('HEAD', '/', array('HTTP_EXPECT' => 'something ...'));
        $this->assertHttpKernelIsCalled();
        $this->assertEquals('', $this->response->getContent());
    }

    public function testUsesCacheToRespondToHeadRequestsWhenFresh()
    {
        $that = $this;
        $this->setNextResponse(200, array(), 'Hello World', function ($request, $response) use ($that) {
            $response->headers->set('Cache-Control', 'public, max-age=10');
            $response->setContent('Hello World');
            $response->setStatusCode(200);
            $that->assertNotEquals('HEAD', $request->getMethod());
        });

        $this->request('GET', '/');
        $this->assertHttpKernelIsCalled();
        $this->assertEquals('Hello World', $this->response->getContent());

        $this->request('HEAD', '/');
        $this->assertHttpKernelIsNotCalled();
        $this->assertEquals(200, $this->response->getStatusCode());
        $this->assertEquals('', $this->response->getContent());
        $this->assertEquals(strlen('Hello World'), $this->response->headers->get('Content-Length'));
    }

    public function testSendsNoContentWhenFresh()
    {
        $time = \DateTime::createFromFormat('U', time());
        $that = $this;
        $this->setNextResponse(200, array(), 'Hello World', function ($request, $response) use ($that, $time) {
            $response->headers->set('Cache-Control', 'public, max-age=10');
            $response->headers->set('Last-Modified', $time->format(DATE_RFC2822));
        });

        $this->request('GET', '/');
        $this->assertHttpKernelIsCalled();
        $this->assertEquals('Hello World', $this->response->getContent());

        $this->request('GET', '/', array('HTTP_IF_MODIFIED_SINCE' => $time->format(DATE_RFC2822)));
        $this->assertHttpKernelIsNotCalled();
        $this->assertEquals(304, $this->response->getStatusCode());
        $this->assertEquals('', $this->response->getContent());
    }

    public function testInvalidatesCachedResponsesOnPost()
    {
        $this->setNextResponse(200, array(), 'Hello World', function ($request, $response) {
            if ('GET' == $request->getMethod()) {
                $response->setStatusCode(200);
                $response->headers->set('Cache-Control', 'public, max-age=500');
                $response->setContent('Hello World');
            } elseif ('POST' == $request->getMethod()) {
                $response->setStatusCode(303);
                $response->headers->set('Location', '/');
                $response->headers->remove('Cache-Control');
                $response->setContent('');
            }
        });

        // build initial request to enter into the cache
        $this->request('GET', '/');
        $this->assertHttpKernelIsCalled();
        $this->assertEquals(200, $this->response->getStatusCode());
        $this->assertEquals('Hello World', $this->response->getContent());
        $this->assertTraceContains('miss');
        $this->assertTraceContains('store');

        // make sure it is valid
        $this->request('GET', '/');
        $this->assertHttpKernelIsNotCalled();
        $this->assertEquals(200, $this->response->getStatusCode());
        $this->assertEquals('Hello World', $this->response->getContent());
        $this->assertTraceContains('fresh');

        // now POST to same URL
        $this->request('POST', '/helloworld');
        $this->assertHttpKernelIsCalled();
        $this->assertEquals('/', $this->response->headers->get('Location'));
        $this->assertTraceContains('invalidate');
        $this->assertTraceContains('pass');
        $this->assertEquals('', $this->response->getContent());

        // now make sure it was actually invalidated
        $this->request('GET', '/');
        $this->assertHttpKernelIsCalled();
        $this->assertEquals(200, $this->response->getStatusCode());
        $this->assertEquals('Hello World', $this->response->getContent());
        $this->assertTraceContains('stale');
        $this->assertTraceContains('invalid');
        $this->assertTraceContains('store');
    }

    public function testServesFromCacheWhenHeadersMatch()
    {
        $count = 0;
        $this->setNextResponse(200, array('Cache-Control' => 'max-age=10000'), '', function ($request, $response) use (&$count) {
            $response->headers->set('Vary', 'Accept User-Agent Foo');
            $response->headers->set('Cache-Control', 'public, max-age=10');
            $response->headers->set('X-Response-Count', ++$count);
            $response->setContent($request->headers->get('USER_AGENT'));
        });

        $this->request('GET', '/', array('HTTP_ACCEPT' => 'text/html', 'HTTP_USER_AGENT' => 'Bob/1.0'));
        $this->assertEquals(200, $this->response->getStatusCode());
        $this->assertEquals('Bob/1.0', $this->response->getContent());
        $this->assertTraceContains('miss');
        $this->assertTraceContains('store');

        $this->request('GET', '/', array('HTTP_ACCEPT' => 'text/html', 'HTTP_USER_AGENT' => 'Bob/1.0'));
        $this->assertEquals(200, $this->response->getStatusCode());
        $this->assertEquals('Bob/1.0', $this->response->getContent());
        $this->assertTraceContains('fresh');
        $this->assertTraceNotContains('store');
        $this->assertNotNull($this->response->headers->get('X-Content-Digest'));
    }

    public function testStoresMultipleResponsesWhenHeadersDiffer()
    {
        $count = 0;
        $this->setNextResponse(200, array('Cache-Control' => 'max-age=10000'), '', function ($request, $response) use (&$count) {
            $response->headers->set('Vary', 'Accept User-Agent Foo');
            $response->headers->set('Cache-Control', 'public, max-age=10');
            $response->headers->set('X-Response-Count', ++$count);
            $response->setContent($request->headers->get('USER_AGENT'));
        });

        $this->request('GET', '/', array('HTTP_ACCEPT' => 'text/html', 'HTTP_USER_AGENT' => 'Bob/1.0'));
        $this->assertEquals(200, $this->response->getStatusCode());
        $this->assertEquals('Bob/1.0', $this->response->getContent());
        $this->assertEquals(1, $this->response->headers->get('X-Response-Count'));

        $this->request('GET', '/', array('HTTP_ACCEPT' => 'text/html', 'HTTP_USER_AGENT' => 'Bob/2.0'));
        $this->assertEquals(200, $this->response->getStatusCode());
        $this->assertTraceContains('miss');
        $this->assertTraceContains('store');
        $this->assertEquals('Bob/2.0', $this->response->getContent());
        $this->assertEquals(2, $this->response->headers->get('X-Response-Count'));

        $this->request('GET', '/', array('HTTP_ACCEPT' => 'text/html', 'HTTP_USER_AGENT' => 'Bob/1.0'));
        $this->assertTraceContains('fresh');
        $this->assertEquals('Bob/1.0', $this->response->getContent());
        $this->assertEquals(1, $this->response->headers->get('X-Response-Count'));

        $this->request('GET', '/', array('HTTP_ACCEPT' => 'text/html', 'HTTP_USER_AGENT' => 'Bob/2.0'));
        $this->assertTraceContains('fresh');
        $this->assertEquals('Bob/2.0', $this->response->getContent());
        $this->assertEquals(2, $this->response->headers->get('X-Response-Count'));

        $this->request('GET', '/', array('HTTP_USER_AGENT' => 'Bob/2.0'));
        $this->assertTraceContains('miss');
        $this->assertEquals('Bob/2.0', $this->response->getContent());
        $this->assertEquals(3, $this->response->headers->get('X-Response-Count'));
    }

    public function testShouldCatchExceptions()
    {
        $this->catchExceptions();

        $this->setNextResponse();
        $this->request('GET', '/');

        $this->assertExceptionsAreCaught();
    }

    public function testShouldCatchExceptionsWhenReloadingAndNoCacheRequest()
    {
        $this->catchExceptions();

        $this->setNextResponse();
        $this->cacheConfig['allow_reload'] = true;
        $this->request('GET', '/', array(), array(), false, array('Pragma' => 'no-cache'));

        $this->assertExceptionsAreCaught();
    }

    public function testShouldNotCatchExceptions()
    {
        $this->catchExceptions(false);

        $this->setNextResponse();
        $this->request('GET', '/');

        $this->assertExceptionsAreNotCaught();
    }

    public function testEsiCacheSendsTheLowestTtl()
    {
        $responses = array(
            array(
                'status' => 200,
                'body' => '<esi:include src="/foo" /> <esi:include src="/bar" />',
                'headers' => array(
                    'Cache-Control' => 's-maxage=300',
                    'Surrogate-Control' => 'content="ESI/1.0"',
                ),
            ),
            array(
                'status' => 200,
                'body' => 'Hello World!',
                'headers' => array('Cache-Control' => 's-maxage=300'),
            ),
            array(
                'status' => 200,
                'body' => 'My name is Bobby.',
                'headers' => array('Cache-Control' => 's-maxage=100'),
            ),
        );

        $this->setNextResponses($responses);

        $this->request('GET', '/', array(), array(), true);
        $this->assertEquals('Hello World! My name is Bobby.', $this->response->getContent());

        // check for 100 or 99 as the test can be executed after a second change
        $this->assertTrue(in_array($this->response->getTtl(), array(99, 100)));
    }

    public function testEsiCacheForceValidation()
    {
        $responses = array(
            array(
                'status' => 200,
                'body' => '<esi:include src="/foo" /> <esi:include src="/bar" />',
                'headers' => array(
                    'Cache-Control' => 's-maxage=300',
                    'Surrogate-Control' => 'content="ESI/1.0"',
                ),
            ),
            array(
                'status' => 200,
                'body' => 'Hello World!',
                'headers' => array('ETag' => 'foobar'),
            ),
            array(
                'status' => 200,
                'body' => 'My name is Bobby.',
                'headers' => array('Cache-Control' => 's-maxage=100'),
            ),
        );

        $this->setNextResponses($responses);

        $this->request('GET', '/', array(), array(), true);
        $this->assertEquals('Hello World! My name is Bobby.', $this->response->getContent());
        $this->assertNull($this->response->getTtl());
        $this->assertTrue($this->response->mustRevalidate());
        $this->assertTrue($this->response->headers->hasCacheControlDirective('private'));
        $this->assertTrue($this->response->headers->hasCacheControlDirective('no-cache'));
    }

    public function testEsiRecalculateContentLengthHeader()
    {
        $responses = array(
            array(
                'status' => 200,
                'body' => '<esi:include src="/foo" />',
                'headers' => array(
                    'Content-Length' => 26,
                    'Cache-Control' => 's-maxage=300',
                    'Surrogate-Control' => 'content="ESI/1.0"',
                ),
            ),
            array(
                'status' => 200,
                'body' => 'Hello World!',
                'headers' => array(),
            ),
        );

        $this->setNextResponses($responses);

        $this->request('GET', '/', array(), array(), true);
        $this->assertEquals('Hello World!', $this->response->getContent());
        $this->assertEquals(12, $this->response->headers->get('Content-Length'));
    }

    public function testClientIpIsAlwaysLocalhostForForwardedRequests()
    {
        $this->setNextResponse();
        $this->request('GET', '/', array('REMOTE_ADDR' => '10.0.0.1'));

        $this->assertEquals('127.0.0.1', $this->kernel->getBackendRequest()->server->get('REMOTE_ADDR'));
    }

    /**
     * @dataProvider getTrustedProxyData
     */
    public function testHttpCacheIsSetAsATrustedProxy(array $existing, array $expected)
    {
        Request::setTrustedProxies($existing);

        $this->setNextResponse();
        $this->request('GET', '/', array('REMOTE_ADDR' => '10.0.0.1'));

        $this->assertEquals($expected, Request::getTrustedProxies());
    }

    public function getTrustedProxyData()
    {
        return array(
            array(array(), array('127.0.0.1')),
            array(array('10.0.0.2'), array('10.0.0.2', '127.0.0.1')),
            array(array('10.0.0.2', '127.0.0.1'), array('10.0.0.2', '127.0.0.1')),
        );
    }

    /**
     * @dataProvider getXForwardedForData
     */
    public function testXForwarderForHeaderForForwardedRequests($xForwardedFor, $expected)
    {
        $this->setNextResponse();
        $server = array('REMOTE_ADDR' => '10.0.0.1');
        if (false !== $xForwardedFor) {
            $server['HTTP_X_FORWARDED_FOR'] = $xForwardedFor;
        }
        $this->request('GET', '/', $server);

        $this->assertEquals($expected, $this->kernel->getBackendRequest()->headers->get('X-Forwarded-For'));
    }

    public function getXForwardedForData()
    {
        return array(
            array(false, '10.0.0.1'),
            array('10.0.0.2', '10.0.0.2, 10.0.0.1'),
            array('10.0.0.2, 10.0.0.3', '10.0.0.2, 10.0.0.3, 10.0.0.1'),
        );
    }

    public function testXForwarderForHeaderForPassRequests()
    {
        $this->setNextResponse();
        $server = array('REMOTE_ADDR' => '10.0.0.1');
        $this->request('POST', '/', $server);

        $this->assertEquals('10.0.0.1', $this->kernel->getBackendRequest()->headers->get('X-Forwarded-For'));
    }

    public function testEsiCacheRemoveValidationHeadersIfEmbeddedResponses()
    {
        $time = \DateTime::createFromFormat('U', time());

        $responses = array(
            array(
                'status' => 200,
                'body' => '<esi:include src="/hey" />',
                'headers' => array(
                    'Surrogate-Control' => 'content="ESI/1.0"',
                    'ETag' => 'hey',
                    'Last-Modified' => $time->format(DATE_RFC2822),
                ),
            ),
            array(
                'status' => 200,
                'body' => 'Hey!',
                'headers' => array(),
            ),
        );

        $this->setNextResponses($responses);

        $this->request('GET', '/', array(), array(), true);
        $this->assertNull($this->response->getETag());
        $this->assertNull($this->response->getLastModified());
    }
}<|MERGE_RESOLUTION|>--- conflicted
+++ resolved
@@ -610,12 +610,8 @@
         $values = $this->getMetaStorageValues();
         $this->assertCount(1, $values);
         $tmp = unserialize($values[0]);
-<<<<<<< HEAD
-        $tmp[0][1]['date'] = \DateTime::createFromFormat('U', time() - 5)->format(DATE_RFC2822);
-=======
         $time = \DateTime::createFromFormat('U', time() - 5);
         $tmp[0][1]['date'] = $time->format(DATE_RFC2822);
->>>>>>> 84f6b301
         $r = new \ReflectionObject($this->store);
         $m = $r->getMethod('save');
         $m->setAccessible(true);
@@ -664,12 +660,8 @@
         $values = $this->getMetaStorageValues();
         $this->assertCount(1, $values);
         $tmp = unserialize($values[0]);
-<<<<<<< HEAD
-        $tmp[0][1]['date'] = \DateTime::createFromFormat('U', time() - 5)->format(DATE_RFC2822);
-=======
         $time = \DateTime::createFromFormat('U', time() - 5);
         $tmp[0][1]['date'] = $time->format(DATE_RFC2822);
->>>>>>> 84f6b301
         $r = new \ReflectionObject($this->store);
         $m = $r->getMethod('save');
         $m->setAccessible(true);
