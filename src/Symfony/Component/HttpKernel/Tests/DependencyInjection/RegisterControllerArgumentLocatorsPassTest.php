<?php

/*
 * This file is part of the Symfony package.
 *
 * (c) Fabien Potencier <fabien@symfony.com>
 *
 * For the full copyright and license information, please view the LICENSE
 * file that was distributed with this source code.
 */

namespace Symfony\Component\HttpKernel\Tests\DependencyInjection;

use PHPUnit\Framework\TestCase;
use Symfony\Component\DependencyInjection\Argument\ServiceClosureArgument;
use Symfony\Component\DependencyInjection\Attribute\Target;
use Symfony\Component\DependencyInjection\ChildDefinition;
use Symfony\Component\DependencyInjection\ContainerAwareInterface;
use Symfony\Component\DependencyInjection\ContainerAwareTrait;
use Symfony\Component\DependencyInjection\ContainerBuilder;
use Symfony\Component\DependencyInjection\ContainerInterface;
use Symfony\Component\DependencyInjection\Exception\InvalidArgumentException;
use Symfony\Component\DependencyInjection\Reference;
use Symfony\Component\DependencyInjection\ServiceLocator;
use Symfony\Component\DependencyInjection\TypedReference;
use Symfony\Component\HttpKernel\DependencyInjection\RegisterControllerArgumentLocatorsPass;

class RegisterControllerArgumentLocatorsPassTest extends TestCase
{
    public function testInvalidClass()
    {
        $this->expectException(InvalidArgumentException::class);
        $this->expectExceptionMessage('Class "Symfony\Component\HttpKernel\Tests\DependencyInjection\NotFound" used for service "foo" cannot be found.');
        $container = new ContainerBuilder();
        $container->register('argument_resolver.service')->addArgument([]);

        $container->register('foo', NotFound::class)
            ->addTag('controller.service_arguments')
        ;

        $pass = new RegisterControllerArgumentLocatorsPass();
        $pass->process($container);
    }

    public function testNoAction()
    {
        $this->expectException(InvalidArgumentException::class);
        $this->expectExceptionMessage('Missing "action" attribute on tag "controller.service_arguments" {"argument":"bar"} for service "foo".');
        $container = new ContainerBuilder();
        $container->register('argument_resolver.service')->addArgument([]);

        $container->register('foo', RegisterTestController::class)
            ->addTag('controller.service_arguments', ['argument' => 'bar'])
        ;

        $pass = new RegisterControllerArgumentLocatorsPass();
        $pass->process($container);
    }

    public function testNoArgument()
    {
        $this->expectException(InvalidArgumentException::class);
        $this->expectExceptionMessage('Missing "argument" attribute on tag "controller.service_arguments" {"action":"fooAction"} for service "foo".');
        $container = new ContainerBuilder();
        $container->register('argument_resolver.service')->addArgument([]);

        $container->register('foo', RegisterTestController::class)
            ->addTag('controller.service_arguments', ['action' => 'fooAction'])
        ;

        $pass = new RegisterControllerArgumentLocatorsPass();
        $pass->process($container);
    }

    public function testNoService()
    {
        $this->expectException(InvalidArgumentException::class);
        $this->expectExceptionMessage('Missing "id" attribute on tag "controller.service_arguments" {"action":"fooAction","argument":"bar"} for service "foo".');
        $container = new ContainerBuilder();
        $container->register('argument_resolver.service')->addArgument([]);

        $container->register('foo', RegisterTestController::class)
            ->addTag('controller.service_arguments', ['action' => 'fooAction', 'argument' => 'bar'])
        ;

        $pass = new RegisterControllerArgumentLocatorsPass();
        $pass->process($container);
    }

    public function testInvalidMethod()
    {
        $this->expectException(InvalidArgumentException::class);
        $this->expectExceptionMessage('Invalid "action" attribute on tag "controller.service_arguments" for service "foo": no public "barAction()" method found on class "Symfony\Component\HttpKernel\Tests\DependencyInjection\RegisterTestController".');
        $container = new ContainerBuilder();
        $container->register('argument_resolver.service')->addArgument([]);

        $container->register('foo', RegisterTestController::class)
            ->addTag('controller.service_arguments', ['action' => 'barAction', 'argument' => 'bar', 'id' => 'bar_service'])
        ;

        $pass = new RegisterControllerArgumentLocatorsPass();
        $pass->process($container);
    }

    public function testInvalidArgument()
    {
        $this->expectException(InvalidArgumentException::class);
        $this->expectExceptionMessage('Invalid "controller.service_arguments" tag for service "foo": method "fooAction()" has no "baz" argument on class "Symfony\Component\HttpKernel\Tests\DependencyInjection\RegisterTestController".');
        $container = new ContainerBuilder();
        $container->register('argument_resolver.service')->addArgument([]);

        $container->register('foo', RegisterTestController::class)
            ->addTag('controller.service_arguments', ['action' => 'fooAction', 'argument' => 'baz', 'id' => 'bar'])
        ;

        $pass = new RegisterControllerArgumentLocatorsPass();
        $pass->process($container);
    }

    public function testAllActions()
    {
        $container = new ContainerBuilder();
        $resolver = $container->register('argument_resolver.service')->addArgument([]);

        $container->register('foo', RegisterTestController::class)
            ->addTag('controller.service_arguments')
        ;

        $pass = new RegisterControllerArgumentLocatorsPass();
        $pass->process($container);

        $locator = $container->getDefinition((string) $resolver->getArgument(0))->getArgument(0);

        $this->assertEquals(['foo::fooAction'], array_keys($locator));
        $this->assertInstanceof(ServiceClosureArgument::class, $locator['foo::fooAction']);

        $locator = $container->getDefinition((string) $locator['foo::fooAction']->getValues()[0]);

        $this->assertSame(ServiceLocator::class, $locator->getClass());
        $this->assertFalse($locator->isPublic());

        $expected = ['bar' => new ServiceClosureArgument(new TypedReference(ControllerDummy::class, ControllerDummy::class, ContainerInterface::RUNTIME_EXCEPTION_ON_INVALID_REFERENCE, 'bar'))];
        $this->assertEquals($expected, $locator->getArgument(0));
    }

    public function testExplicitArgument()
    {
        $container = new ContainerBuilder();
        $resolver = $container->register('argument_resolver.service')->addArgument([]);

        $container->register('foo', RegisterTestController::class)
            ->addTag('controller.service_arguments', ['action' => 'fooAction', 'argument' => 'bar', 'id' => 'bar'])
            ->addTag('controller.service_arguments', ['action' => 'fooAction', 'argument' => 'bar', 'id' => 'baz']) // should be ignored, the first wins
        ;

        $pass = new RegisterControllerArgumentLocatorsPass();
        $pass->process($container);

        $locator = $container->getDefinition((string) $resolver->getArgument(0))->getArgument(0);
        $locator = $container->getDefinition((string) $locator['foo::fooAction']->getValues()[0]);

        $expected = ['bar' => new ServiceClosureArgument(new TypedReference('bar', ControllerDummy::class, ContainerInterface::RUNTIME_EXCEPTION_ON_INVALID_REFERENCE))];
        $this->assertEquals($expected, $locator->getArgument(0));
    }

    public function testOptionalArgument()
    {
        $container = new ContainerBuilder();
        $resolver = $container->register('argument_resolver.service')->addArgument([]);

        $container->register('foo', RegisterTestController::class)
            ->addTag('controller.service_arguments', ['action' => 'fooAction', 'argument' => 'bar', 'id' => '?bar'])
        ;

        $pass = new RegisterControllerArgumentLocatorsPass();
        $pass->process($container);

        $locator = $container->getDefinition((string) $resolver->getArgument(0))->getArgument(0);
        $locator = $container->getDefinition((string) $locator['foo::fooAction']->getValues()[0]);

        $expected = ['bar' => new ServiceClosureArgument(new TypedReference('bar', ControllerDummy::class, ContainerInterface::IGNORE_ON_INVALID_REFERENCE))];
        $this->assertEquals($expected, $locator->getArgument(0));
    }

    public function testSkipSetContainer()
    {
        $container = new ContainerBuilder();
        $resolver = $container->register('argument_resolver.service')->addArgument([]);

        $container->register('foo', ContainerAwareRegisterTestController::class)
            ->addTag('controller.service_arguments');

        $pass = new RegisterControllerArgumentLocatorsPass();
        $pass->process($container);

        $locator = $container->getDefinition((string) $resolver->getArgument(0))->getArgument(0);
        $this->assertSame(['foo::fooAction'], array_keys($locator));
    }

    public function testExceptionOnNonExistentTypeHint()
    {
        $this->expectException(\RuntimeException::class);
        $this->expectExceptionMessage('Cannot determine controller argument for "Symfony\Component\HttpKernel\Tests\DependencyInjection\NonExistentClassController::fooAction()": the $nonExistent argument is type-hinted with the non-existent class or interface: "Symfony\Component\HttpKernel\Tests\DependencyInjection\NonExistentClass". Did you forget to add a use statement?');
        $container = new ContainerBuilder();
        $container->register('argument_resolver.service')->addArgument([]);

        $container->register('foo', NonExistentClassController::class)
            ->addTag('controller.service_arguments');

        $pass = new RegisterControllerArgumentLocatorsPass();
        $pass->process($container);

        $error = $container->getDefinition('argument_resolver.service')->getArgument(0);
        $error = $container->getDefinition($error)->getArgument(0)['foo::fooAction']->getValues()[0];
        $error = $container->getDefinition($error)->getArgument(0)['nonExistent']->getValues()[0];

        $container->get($error);
    }

    public function testExceptionOnNonExistentTypeHintDifferentNamespace()
    {
        $this->expectException(\RuntimeException::class);
        $this->expectExceptionMessage('Cannot determine controller argument for "Symfony\Component\HttpKernel\Tests\DependencyInjection\NonExistentClassDifferentNamespaceController::fooAction()": the $nonExistent argument is type-hinted with the non-existent class or interface: "Acme\NonExistentClass".');
        $container = new ContainerBuilder();
        $container->register('argument_resolver.service')->addArgument([]);

        $container->register('foo', NonExistentClassDifferentNamespaceController::class)
            ->addTag('controller.service_arguments');

        $pass = new RegisterControllerArgumentLocatorsPass();
        $pass->process($container);

        $error = $container->getDefinition('argument_resolver.service')->getArgument(0);
        $error = $container->getDefinition($error)->getArgument(0)['foo::fooAction']->getValues()[0];
        $error = $container->getDefinition($error)->getArgument(0)['nonExistent']->getValues()[0];

        $container->get($error);
    }

    public function testNoExceptionOnNonExistentTypeHintOptionalArg()
    {
        $container = new ContainerBuilder();
        $resolver = $container->register('argument_resolver.service')->addArgument([]);

        $container->register('foo', NonExistentClassOptionalController::class)
            ->addTag('controller.service_arguments');

        $pass = new RegisterControllerArgumentLocatorsPass();
        $pass->process($container);

        $locator = $container->getDefinition((string) $resolver->getArgument(0))->getArgument(0);

        $this->assertEqualsCanonicalizing(['foo::barAction', 'foo::fooAction'], array_keys($locator));
    }

    public function testArgumentWithNoTypeHintIsOk()
    {
        $container = new ContainerBuilder();
        $resolver = $container->register('argument_resolver.service')->addArgument([]);

        $container->register('foo', ArgumentWithoutTypeController::class)
            ->addTag('controller.service_arguments');

        $pass = new RegisterControllerArgumentLocatorsPass();
        $pass->process($container);

        $locator = $container->getDefinition((string) $resolver->getArgument(0))->getArgument(0);
        $this->assertEmpty(array_keys($locator));
    }

    public function testControllersAreMadePublic()
    {
        $container = new ContainerBuilder();
        $container->register('argument_resolver.service')->addArgument([]);

        $container->register('foo', ArgumentWithoutTypeController::class)
            ->setPublic(false)
            ->addTag('controller.service_arguments');

        $pass = new RegisterControllerArgumentLocatorsPass();
        $pass->process($container);

        $this->assertTrue($container->getDefinition('foo')->isPublic());
    }

    /**
     * @dataProvider provideBindings
     */
    public function testBindings($bindingName)
    {
        $container = new ContainerBuilder();
        $resolver = $container->register('argument_resolver.service')->addArgument([]);

        $container->register('foo', RegisterTestController::class)
            ->setBindings([$bindingName => new Reference('foo')])
            ->addTag('controller.service_arguments');

        $pass = new RegisterControllerArgumentLocatorsPass();
        $pass->process($container);

        $locator = $container->getDefinition((string) $resolver->getArgument(0))->getArgument(0);

        $locator = $container->getDefinition((string) $locator['foo::fooAction']->getValues()[0]);

        $expected = ['bar' => new ServiceClosureArgument(new Reference('foo'))];
        $this->assertEquals($expected, $locator->getArgument(0));
    }

    public function provideBindings()
    {
        return [
            [ControllerDummy::class.'$bar'],
            [ControllerDummy::class],
            ['$bar'],
        ];
    }

    /**
     * @dataProvider provideBindScalarValueToControllerArgument
     */
    public function testBindScalarValueToControllerArgument($bindingKey)
    {
        $container = new ContainerBuilder();
        $resolver = $container->register('argument_resolver.service', 'stdClass')->addArgument([]);

        $container->register('foo', ArgumentWithoutTypeController::class)
            ->setBindings([$bindingKey => '%foo%'])
            ->addTag('controller.service_arguments');

        $container->setParameter('foo', 'foo_val');

        $pass = new RegisterControllerArgumentLocatorsPass();
        $pass->process($container);

        $locatorId = (string) $resolver->getArgument(0);
        $container->getDefinition($locatorId)->setPublic(true);

        $container->compile();

        $locator = $container->get($locatorId);
        $this->assertSame('foo_val', $locator->get('foo::fooAction')->get('someArg'));
    }

    public function provideBindScalarValueToControllerArgument()
    {
        yield ['$someArg'];
        yield ['string $someArg'];
    }

    public function testBindingsOnChildDefinitions()
    {
        $container = new ContainerBuilder();
        $resolver = $container->register('argument_resolver.service')->addArgument([]);

        $container->register('parent', ArgumentWithoutTypeController::class);

        $container->setDefinition('child', (new ChildDefinition('parent'))
            ->setBindings(['$someArg' => new Reference('parent')])
            ->addTag('controller.service_arguments')
        );

        $pass = new RegisterControllerArgumentLocatorsPass();
        $pass->process($container);

        $locator = $container->getDefinition((string) $resolver->getArgument(0))->getArgument(0);
        $this->assertInstanceOf(ServiceClosureArgument::class, $locator['child::fooAction']);

        $locator = $container->getDefinition((string) $locator['child::fooAction']->getValues()[0])->getArgument(0);
        $this->assertInstanceOf(ServiceClosureArgument::class, $locator['someArg']);
        $this->assertEquals(new Reference('parent'), $locator['someArg']->getValues()[0]);
    }

    public function testNotTaggedControllerServiceReceivesLocatorArgument()
    {
        $container = new ContainerBuilder();
        $container->register('argument_resolver.not_tagged_controller')->addArgument([]);

        $pass = new RegisterControllerArgumentLocatorsPass();
        $pass->process($container);

        $locatorArgument = $container->getDefinition('argument_resolver.not_tagged_controller')->getArgument(0);

        $this->assertInstanceOf(Reference::class, $locatorArgument);
    }

    public function testAlias()
    {
        $container = new ContainerBuilder();
        $resolver = $container->register('argument_resolver.service')->addArgument([]);

        $container->register('foo', RegisterTestController::class)
            ->addTag('controller.service_arguments');

        $container->setAlias(RegisterTestController::class, 'foo')->setPublic(true);

        $pass = new RegisterControllerArgumentLocatorsPass();
        $pass->process($container);

        $locator = $container->getDefinition((string) $resolver->getArgument(0))->getArgument(0);
<<<<<<< HEAD

        $services = array_keys($locator);
        sort($services);
        $this->assertSame([RegisterTestController::class.'::fooAction', 'foo::fooAction'], $services);
=======
        $this->assertEqualsCanonicalizing([RegisterTestController::class.'::fooAction', 'foo::fooAction'], array_keys($locator));
>>>>>>> 05842954
    }

    /**
     * @requires PHP 8
     */
    public function testBindWithTarget()
    {
        $container = new ContainerBuilder();
        $resolver = $container->register('argument_resolver.service')->addArgument([]);

        $container->register('foo', WithTarget::class)
            ->setBindings(['string $someApiKey' => new Reference('the_api_key')])
            ->addTag('controller.service_arguments');

        (new RegisterControllerArgumentLocatorsPass())->process($container);

        $locator = $container->getDefinition((string) $resolver->getArgument(0))->getArgument(0);
        $locator = $container->getDefinition((string) $locator['foo::fooAction']->getValues()[0]);

        $expected = ['apiKey' => new ServiceClosureArgument(new Reference('the_api_key'))];
        $this->assertEquals($expected, $locator->getArgument(0));
    }
}

class RegisterTestController
{
    public function __construct(ControllerDummy $bar)
    {
    }

    public function fooAction(ControllerDummy $bar)
    {
    }

    protected function barAction(ControllerDummy $bar)
    {
    }
}

class ContainerAwareRegisterTestController implements ContainerAwareInterface
{
    use ContainerAwareTrait;

    public function fooAction(ControllerDummy $bar)
    {
    }
}

class ControllerDummy
{
}

class NonExistentClassController
{
    public function fooAction(NonExistentClass $nonExistent)
    {
    }
}

class NonExistentClassDifferentNamespaceController
{
    public function fooAction(\Acme\NonExistentClass $nonExistent)
    {
    }
}

class NonExistentClassOptionalController
{
    public function fooAction(NonExistentClass $nonExistent = null)
    {
    }

    public function barAction(NonExistentClass $nonExistent = null, $bar)
    {
    }
}

class ArgumentWithoutTypeController
{
    public function fooAction(string $someArg)
    {
    }
}

class WithTarget
{
    public function fooAction(
        #[Target('some.api.key')]
        string $apiKey
    ) {
    }
}<|MERGE_RESOLUTION|>--- conflicted
+++ resolved
@@ -397,14 +397,7 @@
         $pass->process($container);
 
         $locator = $container->getDefinition((string) $resolver->getArgument(0))->getArgument(0);
-<<<<<<< HEAD
-
-        $services = array_keys($locator);
-        sort($services);
-        $this->assertSame([RegisterTestController::class.'::fooAction', 'foo::fooAction'], $services);
-=======
         $this->assertEqualsCanonicalizing([RegisterTestController::class.'::fooAction', 'foo::fooAction'], array_keys($locator));
->>>>>>> 05842954
     }
 
     /**
