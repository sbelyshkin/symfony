--- conflicted
+++ resolved
@@ -49,7 +49,6 @@
         $this->assertSame($expected, $actual, '->handle() returns the response');
     }
 
-<<<<<<< HEAD
     /**
      * @dataProvider getProviderTypes
      */
@@ -57,10 +56,7 @@
     {
         $request = new Request();
         $expected = new Response();
-        $controller = function() use ($expected) {
-=======
         $controller = function () use ($expected) {
->>>>>>> ec9c6e05
             return $expected;
         };
 
@@ -97,26 +93,9 @@
 
         $dispatcher = new EventDispatcher();
         $resolver = $this->getMock('Symfony\\Component\\HttpKernel\\Controller\\ControllerResolverInterface');
-<<<<<<< HEAD
         $resolver = $this->getResolverMockFor($controller, $request);
         $stack = new RequestStack();
         $kernel = new ContainerAwareHttpKernel($dispatcher, $container, $resolver, $stack);
-=======
-        $kernel = new ContainerAwareHttpKernel($dispatcher, $container, $resolver);
-
-        $controller = function () use ($expected) {
-            throw $expected;
-        };
-
-        $resolver->expects($this->once())
-            ->method('getController')
-            ->with($request)
-            ->will($this->returnValue($controller));
-        $resolver->expects($this->once())
-            ->method('getArguments')
-            ->with($request, $controller)
-            ->will($this->returnValue(array()));
->>>>>>> ec9c6e05
 
         try {
             $kernel->handle($request, $type);
