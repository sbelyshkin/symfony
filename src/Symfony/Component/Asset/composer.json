{
    "name": "symfony/asset",
    "type": "library",
    "description": "Symfony Asset Component",
    "keywords": [],
    "homepage": "https://symfony.com",
    "license": "MIT",
    "authors": [
        {
            "name": "Fabien Potencier",
            "email": "fabien@symfony.com"
        },
        {
            "name": "Symfony Community",
            "homepage": "https://symfony.com/contributors"
        }
    ],
    "require": {
        "php": ">=5.3.3"
    },
    "suggest": {
        "symfony/http-foundation": ""
    },
    "require-dev": {
<<<<<<< HEAD
        "symfony/phpunit-bridge": "~2.7|~3.0.0",
=======
>>>>>>> 52dbc3b7
        "symfony/http-foundation": "~2.4"
    },
    "autoload": {
        "psr-4": { "Symfony\\Component\\Asset\\": "" }
    },
    "minimum-stability": "dev",
    "extra": {
        "branch-alias": {
            "dev-master": "2.8-dev"
        }
    }
}<|MERGE_RESOLUTION|>--- conflicted
+++ resolved
@@ -22,10 +22,6 @@
         "symfony/http-foundation": ""
     },
     "require-dev": {
-<<<<<<< HEAD
-        "symfony/phpunit-bridge": "~2.7|~3.0.0",
-=======
->>>>>>> 52dbc3b7
         "symfony/http-foundation": "~2.4"
     },
     "autoload": {
