<?php

/*
 * This file is part of the Symfony package.
 *
 * (c) Fabien Potencier <fabien@symfony.com>
 *
 * For the full copyright and license information, please view the LICENSE
 * file that was distributed with this source code.
 */

namespace Symfony\Component\Routing;

/**
 * RouteCompiler compiles Route instances to CompiledRoute instances.
 *
 * @author Fabien Potencier <fabien@symfony.com>
 * @author Tobias Schultze <http://tobion.de>
 */
class RouteCompiler implements RouteCompilerInterface
{
    const REGEX_DELIMITER = '#';

    /**
     * This string defines the characters that are automatically considered separators in front of
     * optional placeholders (with default and no static text following). Such a single separator
     * can be left out together with the optional placeholder from matching and generating URLs.
     */
    const SEPARATORS = '/,;.:-_~+*=@|';

    /**
     * The maximum supported length of a PCRE subpattern name
     * http://pcre.org/current/doc/html/pcre2pattern.html#SEC16.
     *
     * @internal
     */
    const VARIABLE_MAXIMUM_LENGTH = 32;

    /**
     * {@inheritdoc}
     *
     * @throws \InvalidArgumentException if a path variable is named _fragment
     * @throws \LogicException           if a variable is referenced more than once
     * @throws \DomainException          if a variable name starts with a digit or if it is too long to be successfully used as
     *                                   a PCRE subpattern
     */
    public static function compile(Route $route)
    {
        $hostVariables = array();
        $variables = array();
        $hostRegex = null;
        $hostTokens = array();

        if ('' !== $host = $route->getHost()) {
            $result = self::compilePattern($route, $host, true);

            $hostVariables = $result['variables'];
            $variables = $hostVariables;

            $hostTokens = $result['tokens'];
            $hostRegex = $result['regex'];
        }

        $path = $route->getPath();

        $result = self::compilePattern($route, $path, false);

        $staticPrefix = $result['staticPrefix'];

        $pathVariables = $result['variables'];

        foreach ($pathVariables as $pathParam) {
            if ('_fragment' === $pathParam) {
                throw new \InvalidArgumentException(sprintf('Route pattern "%s" cannot contain "_fragment" as a path parameter.', $route->getPath()));
            }
        }

        $variables = array_merge($variables, $pathVariables);

        $tokens = $result['tokens'];
        $regex = $result['regex'];

        return new CompiledRoute(
            $staticPrefix,
            $regex,
            $tokens,
            $pathVariables,
            $hostRegex,
            $hostTokens,
            $hostVariables,
            array_unique($variables)
        );
    }

    private static function compilePattern(Route $route, $pattern, $isHost)
    {
        $tokens = array();
        $variables = array();
        $matches = array();
        $pos = 0;
        $defaultSeparator = $isHost ? '.' : '/';
        $useUtf8 = preg_match('//u', $pattern);
        $needsUtf8 = $route->getOption('utf8');

        if (!$needsUtf8 && $useUtf8 && preg_match('/[\x80-\xFF]/', $pattern)) {
            $needsUtf8 = true;
            @trigger_error(sprintf('Using UTF-8 route patterns without setting the "utf8" option is deprecated since Symfony 3.2 and will throw a LogicException in 4.0. Turn on the "utf8" route option for pattern "%s".', $pattern), E_USER_DEPRECATED);
        }
        if (!$useUtf8 && $needsUtf8) {
            throw new \LogicException(sprintf('Cannot mix UTF-8 requirements with non-UTF-8 pattern "%s".', $pattern));
        }

        // Match all variables enclosed in "{}" and iterate over them. But we only want to match the innermost variable
        // in case of nested "{}", e.g. {foo{bar}}. This in ensured because \w does not match "{" or "}" itself.
        preg_match_all('#\{\w+\}#', $pattern, $matches, PREG_OFFSET_CAPTURE | PREG_SET_ORDER);
        foreach ($matches as $match) {
            $varName = substr($match[0][0], 1, -1);
            // get all static text preceding the current variable
            $precedingText = substr($pattern, $pos, $match[0][1] - $pos);
            $pos = $match[0][1] + strlen($match[0][0]);

            if (!strlen($precedingText)) {
                $precedingChar = '';
            } elseif ($useUtf8) {
                preg_match('/.$/u', $precedingText, $precedingChar);
                $precedingChar = $precedingChar[0];
            } else {
                $precedingChar = substr($precedingText, -1);
            }
            $isSeparator = '' !== $precedingChar && false !== strpos(static::SEPARATORS, $precedingChar);

            // A PCRE subpattern name must start with a non-digit. Also a PHP variable cannot start with a digit so the
            // variable would not be usable as a Controller action argument.
            if (preg_match('/^\d/', $varName)) {
                throw new \DomainException(sprintf('Variable name "%s" cannot start with a digit in route pattern "%s". Please use a different name.', $varName, $pattern));
            }
            if (in_array($varName, $variables)) {
                throw new \LogicException(sprintf('Route pattern "%s" cannot reference variable name "%s" more than once.', $pattern, $varName));
            }

            if (strlen($varName) > self::VARIABLE_MAXIMUM_LENGTH) {
                throw new \DomainException(sprintf('Variable name "%s" cannot be longer than %s characters in route pattern "%s". Please use a shorter name.', $varName, self::VARIABLE_MAXIMUM_LENGTH, $pattern));
            }

            if ($isSeparator && $precedingText !== $precedingChar) {
                $tokens[] = array('text', substr($precedingText, 0, -strlen($precedingChar)));
            } elseif (!$isSeparator && strlen($precedingText) > 0) {
                $tokens[] = array('text', $precedingText);
            }

            $regexp = $route->getRequirement($varName);
            if (null === $regexp) {
                $followingPattern = (string) substr($pattern, $pos);
                // Find the next static character after the variable that functions as a separator. By default, this separator and '/'
                // are disallowed for the variable. This default requirement makes sure that optional variables can be matched at all
                // and that the generating-matching-combination of URLs unambiguous, i.e. the params used for generating the URL are
                // the same that will be matched. Example: new Route('/{page}.{_format}', array('_format' => 'html'))
                // If {page} would also match the separating dot, {_format} would never match as {page} will eagerly consume everything.
                // Also even if {_format} was not optional the requirement prevents that {page} matches something that was originally
                // part of {_format} when generating the URL, e.g. _format = 'mobile.html'.
                $nextSeparator = self::findNextSeparator($followingPattern, $useUtf8);
                $regexp = sprintf(
                    '[^%s%s]+',
                    preg_quote($defaultSeparator, self::REGEX_DELIMITER),
                    $defaultSeparator !== $nextSeparator && '' !== $nextSeparator ? preg_quote($nextSeparator, self::REGEX_DELIMITER) : ''
                );
                if (('' !== $nextSeparator && !preg_match('#^\{\w+\}#', $followingPattern)) || '' === $followingPattern) {
                    // When we have a separator, which is disallowed for the variable, we can optimize the regex with a possessive
                    // quantifier. This prevents useless backtracking of PCRE and improves performance by 20% for matching those patterns.
                    // Given the above example, there is no point in backtracking into {page} (that forbids the dot) when a dot must follow
                    // after it. This optimization cannot be applied when the next char is no real separator or when the next variable is
                    // directly adjacent, e.g. '/{x}{y}'.
                    $regexp .= '+';
                }
            } else {
                if (!preg_match('//u', $regexp)) {
                    $useUtf8 = false;
                } elseif (!$needsUtf8 && preg_match('/[\x80-\xFF]|(?<!\\\\)\\\\(?:\\\\\\\\)*+(?-i:X|[pP][\{CLMNPSZ]|x\{[A-Fa-f0-9]{3})/', $regexp)) {
                    $needsUtf8 = true;
                    @trigger_error(sprintf('Using UTF-8 route requirements without setting the "utf8" option is deprecated since Symfony 3.2 and will throw a LogicException in 4.0. Turn on the "utf8" route option for variable "%s" in pattern "%s".', $varName, $pattern), E_USER_DEPRECATED);
                }
                if (!$useUtf8 && $needsUtf8) {
                    throw new \LogicException(sprintf('Cannot mix UTF-8 requirement with non-UTF-8 charset for variable "%s" in pattern "%s".', $varName, $pattern));
                }
            }

            $tokens[] = array('variable', $isSeparator ? $precedingChar : '', $regexp, $varName);
            $variables[] = $varName;
        }

        if ($pos < strlen($pattern)) {
            $tokens[] = array('text', substr($pattern, $pos));
        }

        // find the first optional token
        $firstOptional = PHP_INT_MAX;
        if (!$isHost) {
            for ($i = count($tokens) - 1; $i >= 0; --$i) {
                $token = $tokens[$i];
                if ('variable' === $token[0] && $route->hasDefault($token[3])) {
                    $firstOptional = $i;
                } else {
                    break;
                }
            }
        }

        // compute the matching regexp
        $regexp = '';
        for ($i = 0, $nbToken = count($tokens); $i < $nbToken; ++$i) {
            $regexp .= self::computeRegexp($tokens, $i, $firstOptional);
        }
        $regexp = self::REGEX_DELIMITER.'^'.$regexp.'$'.self::REGEX_DELIMITER.'s'.($isHost ? 'i' : '');

        // enable Utf8 matching if really required
        if ($needsUtf8) {
            $regexp .= 'u';
            for ($i = 0, $nbToken = count($tokens); $i < $nbToken; ++$i) {
                if ('variable' === $tokens[$i][0]) {
                    $tokens[$i][] = true;
                }
            }
        }

        return array(
<<<<<<< HEAD
            'staticPrefix' => self::determineStaticPrefix($route, $tokens),
            'regex' => $regexp,
=======
            'staticPrefix' => 'text' === $tokens[0][0] ? $tokens[0][1] : '',
            'regex' => self::REGEX_DELIMITER.'^'.$regexp.'$'.self::REGEX_DELIMITER.'sD'.($isHost ? 'i' : ''),
>>>>>>> c337bf68
            'tokens' => array_reverse($tokens),
            'variables' => $variables,
        );
    }

    /**
     * Determines the longest static prefix possible for a route.
     *
     * @return string The leading static part of a route's path
     */
    private static function determineStaticPrefix(Route $route, array $tokens)
    {
        if ('text' !== $tokens[0][0]) {
            return ($route->hasDefault($tokens[0][3]) || '/' === $tokens[0][1]) ? '' : $tokens[0][1];
        }

        $prefix = $tokens[0][1];

        if (isset($tokens[1][1]) && '/' !== $tokens[1][1] && false === $route->hasDefault($tokens[1][3])) {
            $prefix .= $tokens[1][1];
        }

        return $prefix;
    }

    /**
     * Returns the next static character in the Route pattern that will serve as a separator.
     *
     * @param string $pattern The route pattern
     * @param bool   $useUtf8 Whether the character is encoded in UTF-8 or not
     *
     * @return string The next static character that functions as separator (or empty string when none available)
     */
    private static function findNextSeparator($pattern, $useUtf8)
    {
        if ('' == $pattern) {
            // return empty string if pattern is empty or false (false which can be returned by substr)
            return '';
        }
        // first remove all placeholders from the pattern so we can find the next real static character
        if ('' === $pattern = preg_replace('#\{\w+\}#', '', $pattern)) {
            return '';
        }
        if ($useUtf8) {
            preg_match('/^./u', $pattern, $pattern);
        }

        return false !== strpos(static::SEPARATORS, $pattern[0]) ? $pattern[0] : '';
    }

    /**
     * Computes the regexp used to match a specific token. It can be static text or a subpattern.
     *
     * @param array $tokens        The route tokens
     * @param int   $index         The index of the current token
     * @param int   $firstOptional The index of the first optional token
     *
     * @return string The regexp pattern for a single token
     */
    private static function computeRegexp(array $tokens, $index, $firstOptional)
    {
        $token = $tokens[$index];
        if ('text' === $token[0]) {
            // Text tokens
            return preg_quote($token[1], self::REGEX_DELIMITER);
        } else {
            // Variable tokens
            if (0 === $index && 0 === $firstOptional) {
                // When the only token is an optional variable token, the separator is required
                return sprintf('%s(?P<%s>%s)?', preg_quote($token[1], self::REGEX_DELIMITER), $token[3], $token[2]);
            } else {
                $regexp = sprintf('%s(?P<%s>%s)', preg_quote($token[1], self::REGEX_DELIMITER), $token[3], $token[2]);
                if ($index >= $firstOptional) {
                    // Enclose each optional token in a subpattern to make it optional.
                    // "?:" means it is non-capturing, i.e. the portion of the subject string that
                    // matched the optional subpattern is not passed back.
                    $regexp = "(?:$regexp";
                    $nbTokens = count($tokens);
                    if ($nbTokens - 1 == $index) {
                        // Close the optional subpatterns
                        $regexp .= str_repeat(')?', $nbTokens - $firstOptional - (0 === $firstOptional ? 1 : 0));
                    }
                }

                return $regexp;
            }
        }
    }
}<|MERGE_RESOLUTION|>--- conflicted
+++ resolved
@@ -210,7 +210,7 @@
         for ($i = 0, $nbToken = count($tokens); $i < $nbToken; ++$i) {
             $regexp .= self::computeRegexp($tokens, $i, $firstOptional);
         }
-        $regexp = self::REGEX_DELIMITER.'^'.$regexp.'$'.self::REGEX_DELIMITER.'s'.($isHost ? 'i' : '');
+        $regexp = self::REGEX_DELIMITER.'^'.$regexp.'$'.self::REGEX_DELIMITER.'sD'.($isHost ? 'i' : '');
 
         // enable Utf8 matching if really required
         if ($needsUtf8) {
@@ -223,13 +223,8 @@
         }
 
         return array(
-<<<<<<< HEAD
             'staticPrefix' => self::determineStaticPrefix($route, $tokens),
             'regex' => $regexp,
-=======
-            'staticPrefix' => 'text' === $tokens[0][0] ? $tokens[0][1] : '',
-            'regex' => self::REGEX_DELIMITER.'^'.$regexp.'$'.self::REGEX_DELIMITER.'sD'.($isHost ? 'i' : ''),
->>>>>>> c337bf68
             'tokens' => array_reverse($tokens),
             'variables' => $variables,
         );
