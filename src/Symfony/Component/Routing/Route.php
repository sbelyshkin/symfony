<?php

/*
 * This file is part of the Symfony package.
 *
 * (c) Fabien Potencier <fabien@symfony.com>
 *
 * For the full copyright and license information, please view the LICENSE
 * file that was distributed with this source code.
 */

namespace Symfony\Component\Routing;

/**
 * A Route describes a route and its parameters.
 *
 * @author Fabien Potencier <fabien@symfony.com>
 * @author Tobias Schultze <http://tobion.de>
 */
class Route implements \Serializable
{
    /**
     * @var string
     */
    private $path = '/';

    /**
     * @var string
     */
    private $host = '';

    /**
     * @var array
     */
    private $schemes = array();

    /**
     * @var array
     */
    private $methods = array();

    /**
     * @var array
     */
    private $defaults = array();

    /**
     * @var array
     */
    private $requirements = array();

    /**
     * @var array
     */
    private $options = array();

    /**
     * @var null|CompiledRoute
     */
    private $compiled;

    /**
     * @var string
     */
    private $condition = '';

    /**
     * Constructor.
     *
     * Available options:
     *
     *  * compiler_class: A class name able to compile this route instance (RouteCompiler by default)
     *
     * @param string       $path         The path pattern to match
     * @param array        $defaults     An array of default parameter values
     * @param array        $requirements An array of requirements for parameters (regexes)
     * @param array        $options      An array of options
     * @param string       $host         The host pattern to match
     * @param string|array $schemes      A required URI scheme or an array of restricted schemes
     * @param string|array $methods      A required HTTP method or an array of restricted methods
     * @param string       $condition    A condition that should evaluate to true for the route to match
     */
    public function __construct($path, array $defaults = array(), array $requirements = array(), array $options = array(), $host = '', $schemes = array(), $methods = array(), $condition = '')
    {
        $this->setPath($path);
        $this->setDefaults($defaults);
        $this->setRequirements($requirements);
        $this->setOptions($options);
        $this->setHost($host);
        $this->setSchemes($schemes);
        $this->setMethods($methods);
        $this->setCondition($condition);
    }

    /**
     * {@inheritdoc}
     */
    public function serialize()
    {
        return serialize(array(
            'path' => $this->path,
            'host' => $this->host,
            'defaults' => $this->defaults,
            'requirements' => $this->requirements,
            'options' => $this->options,
            'schemes' => $this->schemes,
            'methods' => $this->methods,
            'condition' => $this->condition,
            'compiled' => $this->compiled,
        ));
    }

    /**
     * {@inheritdoc}
     */
    public function unserialize($serialized)
    {
        $data = unserialize($serialized);
        $this->path = $data['path'];
        $this->host = $data['host'];
        $this->defaults = $data['defaults'];
        $this->requirements = $data['requirements'];
        $this->options = $data['options'];
        $this->schemes = $data['schemes'];
        $this->methods = $data['methods'];

        if (isset($data['condition'])) {
            $this->condition = $data['condition'];
        }
        if (isset($data['compiled'])) {
            $this->compiled = $data['compiled'];
        }
    }

    /**
     * Returns the pattern for the path.
     *
<<<<<<< HEAD
=======
     * @return string The pattern
     *
     * @deprecated since version 2.2, to be removed in 3.0. Use getPath instead.
     */
    public function getPattern()
    {
        @trigger_error('The '.__METHOD__.' method is deprecated since version 2.2 and will be removed in 3.0. Use the getPath() method instead.', E_USER_DEPRECATED);

        return $this->path;
    }

    /**
     * Sets the pattern for the path.
     *
     * This method implements a fluent interface.
     *
     * @param string $pattern The path pattern
     *
     * @return $this
     *
     * @deprecated since version 2.2, to be removed in 3.0. Use setPath instead.
     */
    public function setPattern($pattern)
    {
        @trigger_error('The '.__METHOD__.' method is deprecated since version 2.2 and will be removed in 3.0. Use the setPath() method instead.', E_USER_DEPRECATED);

        return $this->setPath($pattern);
    }

    /**
     * Returns the pattern for the path.
     *
>>>>>>> 9a64d834
     * @return string The path pattern
     */
    public function getPath()
    {
        return $this->path;
    }

    /**
     * Sets the pattern for the path.
     *
     * This method implements a fluent interface.
     *
     * @param string $pattern The path pattern
     *
     * @return $this
     */
    public function setPath($pattern)
    {
        // A pattern must start with a slash and must not have multiple slashes at the beginning because the
        // generated path for this route would be confused with a network path, e.g. '//domain.com/path'.
        $this->path = '/'.ltrim(trim($pattern), '/');
        $this->compiled = null;

        return $this;
    }

    /**
     * Returns the pattern for the host.
     *
     * @return string The host pattern
     */
    public function getHost()
    {
        return $this->host;
    }

    /**
     * Sets the pattern for the host.
     *
     * This method implements a fluent interface.
     *
     * @param string $pattern The host pattern
     *
     * @return $this
     */
    public function setHost($pattern)
    {
        $this->host = (string) $pattern;
        $this->compiled = null;

        return $this;
    }

    /**
     * Returns the lowercased schemes this route is restricted to.
     * So an empty array means that any scheme is allowed.
     *
     * @return array The schemes
     */
    public function getSchemes()
    {
        return $this->schemes;
    }

    /**
     * Sets the schemes (e.g. 'https') this route is restricted to.
     * So an empty array means that any scheme is allowed.
     *
     * This method implements a fluent interface.
     *
     * @param string|array $schemes The scheme or an array of schemes
     *
     * @return $this
     */
    public function setSchemes($schemes)
    {
        $this->schemes = array_map('strtolower', (array) $schemes);
        $this->compiled = null;

        return $this;
    }

    /**
     * Checks if a scheme requirement has been set.
     *
     * @param string $scheme
     *
     * @return bool true if the scheme requirement exists, otherwise false
     */
    public function hasScheme($scheme)
    {
        return in_array(strtolower($scheme), $this->schemes, true);
    }

    /**
     * Returns the uppercased HTTP methods this route is restricted to.
     * So an empty array means that any method is allowed.
     *
     * @return array The methods
     */
    public function getMethods()
    {
        return $this->methods;
    }

    /**
     * Sets the HTTP methods (e.g. 'POST') this route is restricted to.
     * So an empty array means that any method is allowed.
     *
     * This method implements a fluent interface.
     *
     * @param string|array $methods The method or an array of methods
     *
     * @return $this
     */
    public function setMethods($methods)
    {
        $this->methods = array_map('strtoupper', (array) $methods);
        $this->compiled = null;

        return $this;
    }

    /**
     * Returns the options.
     *
     * @return array The options
     */
    public function getOptions()
    {
        return $this->options;
    }

    /**
     * Sets the options.
     *
     * This method implements a fluent interface.
     *
     * @param array $options The options
     *
     * @return $this
     */
    public function setOptions(array $options)
    {
        $this->options = array(
            'compiler_class' => 'Symfony\\Component\\Routing\\RouteCompiler',
        );

        return $this->addOptions($options);
    }

    /**
     * Adds options.
     *
     * This method implements a fluent interface.
     *
     * @param array $options The options
     *
     * @return $this
     */
    public function addOptions(array $options)
    {
        foreach ($options as $name => $option) {
            $this->options[$name] = $option;
        }
        $this->compiled = null;

        return $this;
    }

    /**
     * Sets an option value.
     *
     * This method implements a fluent interface.
     *
     * @param string $name  An option name
     * @param mixed  $value The option value
     *
     * @return $this
     */
    public function setOption($name, $value)
    {
        $this->options[$name] = $value;
        $this->compiled = null;

        return $this;
    }

    /**
     * Get an option value.
     *
     * @param string $name An option name
     *
     * @return mixed The option value or null when not given
     */
    public function getOption($name)
    {
        return isset($this->options[$name]) ? $this->options[$name] : null;
    }

    /**
     * Checks if an option has been set.
     *
     * @param string $name An option name
     *
     * @return bool true if the option is set, false otherwise
     */
    public function hasOption($name)
    {
        return array_key_exists($name, $this->options);
    }

    /**
     * Returns the defaults.
     *
     * @return array The defaults
     */
    public function getDefaults()
    {
        return $this->defaults;
    }

    /**
     * Sets the defaults.
     *
     * This method implements a fluent interface.
     *
     * @param array $defaults The defaults
     *
     * @return $this
     */
    public function setDefaults(array $defaults)
    {
        $this->defaults = array();

        return $this->addDefaults($defaults);
    }

    /**
     * Adds defaults.
     *
     * This method implements a fluent interface.
     *
     * @param array $defaults The defaults
     *
     * @return $this
     */
    public function addDefaults(array $defaults)
    {
        foreach ($defaults as $name => $default) {
            $this->defaults[$name] = $default;
        }
        $this->compiled = null;

        return $this;
    }

    /**
     * Gets a default value.
     *
     * @param string $name A variable name
     *
     * @return mixed The default value or null when not given
     */
    public function getDefault($name)
    {
        return isset($this->defaults[$name]) ? $this->defaults[$name] : null;
    }

    /**
     * Checks if a default value is set for the given variable.
     *
     * @param string $name A variable name
     *
     * @return bool true if the default value is set, false otherwise
     */
    public function hasDefault($name)
    {
        return array_key_exists($name, $this->defaults);
    }

    /**
     * Sets a default value.
     *
     * @param string $name    A variable name
     * @param mixed  $default The default value
     *
     * @return $this
     */
    public function setDefault($name, $default)
    {
        $this->defaults[$name] = $default;
        $this->compiled = null;

        return $this;
    }

    /**
     * Returns the requirements.
     *
     * @return array The requirements
     */
    public function getRequirements()
    {
        return $this->requirements;
    }

    /**
     * Sets the requirements.
     *
     * This method implements a fluent interface.
     *
     * @param array $requirements The requirements
     *
     * @return $this
     */
    public function setRequirements(array $requirements)
    {
        $this->requirements = array();

        return $this->addRequirements($requirements);
    }

    /**
     * Adds requirements.
     *
     * This method implements a fluent interface.
     *
     * @param array $requirements The requirements
     *
     * @return $this
     */
    public function addRequirements(array $requirements)
    {
        foreach ($requirements as $key => $regex) {
            $this->requirements[$key] = $this->sanitizeRequirement($key, $regex);
        }
        $this->compiled = null;

        return $this;
    }

    /**
     * Returns the requirement for the given key.
     *
     * @param string $key The key
     *
     * @return string|null The regex or null when not given
     */
    public function getRequirement($key)
    {
        return isset($this->requirements[$key]) ? $this->requirements[$key] : null;
    }

    /**
     * Checks if a requirement is set for the given key.
     *
     * @param string $key A variable name
     *
     * @return bool true if a requirement is specified, false otherwise
     */
    public function hasRequirement($key)
    {
        return array_key_exists($key, $this->requirements);
    }

    /**
     * Sets a requirement for the given key.
     *
     * @param string $key   The key
     * @param string $regex The regex
     *
     * @return $this
     */
    public function setRequirement($key, $regex)
    {
        $this->requirements[$key] = $this->sanitizeRequirement($key, $regex);
        $this->compiled = null;

        return $this;
    }

    /**
     * Returns the condition.
     *
     * @return string The condition
     */
    public function getCondition()
    {
        return $this->condition;
    }

    /**
     * Sets the condition.
     *
     * This method implements a fluent interface.
     *
     * @param string $condition The condition
     *
     * @return $this
     */
    public function setCondition($condition)
    {
        $this->condition = (string) $condition;
        $this->compiled = null;

        return $this;
    }

    /**
     * Compiles the route.
     *
     * @return CompiledRoute A CompiledRoute instance
     *
     * @throws \LogicException If the Route cannot be compiled because the
     *                         path or host pattern is invalid
     *
     * @see RouteCompiler which is responsible for the compilation process
     */
    public function compile()
    {
        if (null !== $this->compiled) {
            return $this->compiled;
        }

        $class = $this->getOption('compiler_class');

        return $this->compiled = $class::compile($this);
    }

    private function sanitizeRequirement($key, $regex)
    {
        if (!is_string($regex)) {
            throw new \InvalidArgumentException(sprintf('Routing requirement for "%s" must be a string.', $key));
        }

        if ('' !== $regex && '^' === $regex[0]) {
            $regex = (string) substr($regex, 1); // returns false for a single character
        }

        if ('$' === substr($regex, -1)) {
            $regex = substr($regex, 0, -1);
        }

        if ('' === $regex) {
            throw new \InvalidArgumentException(sprintf('Routing requirement for "%s" cannot be empty.', $key));
        }

        return $regex;
    }
}<|MERGE_RESOLUTION|>--- conflicted
+++ resolved
@@ -135,41 +135,6 @@
     /**
      * Returns the pattern for the path.
      *
-<<<<<<< HEAD
-=======
-     * @return string The pattern
-     *
-     * @deprecated since version 2.2, to be removed in 3.0. Use getPath instead.
-     */
-    public function getPattern()
-    {
-        @trigger_error('The '.__METHOD__.' method is deprecated since version 2.2 and will be removed in 3.0. Use the getPath() method instead.', E_USER_DEPRECATED);
-
-        return $this->path;
-    }
-
-    /**
-     * Sets the pattern for the path.
-     *
-     * This method implements a fluent interface.
-     *
-     * @param string $pattern The path pattern
-     *
-     * @return $this
-     *
-     * @deprecated since version 2.2, to be removed in 3.0. Use setPath instead.
-     */
-    public function setPattern($pattern)
-    {
-        @trigger_error('The '.__METHOD__.' method is deprecated since version 2.2 and will be removed in 3.0. Use the setPath() method instead.', E_USER_DEPRECATED);
-
-        return $this->setPath($pattern);
-    }
-
-    /**
-     * Returns the pattern for the path.
-     *
->>>>>>> 9a64d834
      * @return string The path pattern
      */
     public function getPath()
