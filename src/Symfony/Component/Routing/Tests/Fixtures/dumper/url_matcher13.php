<?php

use Symfony\Component\Routing\Matcher\Dumper\PhpMatcherTrait;
use Symfony\Component\Routing\RequestContext;

/**
 * This class has been auto-generated
 * by the Symfony Routing Component.
 */
class ProjectUrlMatcher extends Symfony\Component\Routing\Matcher\UrlMatcher
{
    use PhpMatcherTrait;

    public function __construct(RequestContext $context)
    {
        $this->context = $context;
<<<<<<< HEAD
        $this->matchHost = true;
        $this->regexpList = array(
=======
    }

    public function match($pathinfo)
    {
        $allow = $allowSchemes = array();
        $pathinfo = rawurldecode($pathinfo) ?: '/';
        $trimmedPathinfo = rtrim($pathinfo, '/') ?: '/';
        $context = $this->context;
        $requestMethod = $canonicalMethod = $context->getMethod();
        $host = strtolower($context->getHost());

        if ('HEAD' === $requestMethod) {
            $canonicalMethod = 'GET';
        }

        $matchedPathinfo = $host.'.'.$pathinfo;
        $regexList = array(
>>>>>>> 40a79f75
            0 => '{^(?'
                .'|(?i:([^\\.]++)\\.exampple\\.com)\\.(?'
                    .'|/abc([^/]++)(?'
                        .'|(*:56)'
                    .')'
                .')'
                .')/?$}sD',
        );
<<<<<<< HEAD
        $this->dynamicRoutes = array(
            56 => array(
                array(array('_route' => 'r1'), array('foo', 'foo'), null, null, false, null),
                array(array('_route' => 'r2'), array('foo', 'foo'), null, null, false, null),
            ),
        );
=======

        foreach ($regexList as $offset => $regex) {
            while (preg_match($regex, $matchedPathinfo, $matches)) {
                switch ($m = (int) $matches['MARK']) {
                    case 56:
                        // r1
                        if ($trimmedPathinfo === $pathinfo) {
                            // no-op
                        } elseif (preg_match($regex, $trimmedPathinfo, $n) && $m === (int) $n['MARK']) {
                            $matches = $n;
                        } elseif ('/' !== $pathinfo) {
                            goto not_r1;
                        }

                        $matches = array('foo' => $matches[1] ?? null, 'foo' => $matches[2] ?? null);

                        return $this->mergeDefaults(array('_route' => 'r1') + $matches, array());
                        not_r1:

                        // r2
                        if ($trimmedPathinfo === $pathinfo) {
                            // no-op
                        } elseif (preg_match($regex, $trimmedPathinfo, $n) && $m === (int) $n['MARK']) {
                            $matches = $n;
                        } elseif ('/' !== $pathinfo) {
                            goto not_r2;
                        }

                        return $this->mergeDefaults(array('_route' => 'r2') + $matches, array());
                        not_r2:

                        break;
                }

                if (56 === $m) {
                    break;
                }
                $regex = substr_replace($regex, 'F', $m - $offset, 1 + strlen($m));
                $offset += strlen($m);
            }
        }
        if ('/' === $pathinfo && !$allow && !$allowSchemes) {
            throw new Symfony\Component\Routing\Exception\NoConfigurationException();
        }

        throw $allow ? new MethodNotAllowedException(array_keys($allow)) : new ResourceNotFoundException();
>>>>>>> 40a79f75
    }
}<|MERGE_RESOLUTION|>--- conflicted
+++ resolved
@@ -14,28 +14,8 @@
     public function __construct(RequestContext $context)
     {
         $this->context = $context;
-<<<<<<< HEAD
         $this->matchHost = true;
         $this->regexpList = array(
-=======
-    }
-
-    public function match($pathinfo)
-    {
-        $allow = $allowSchemes = array();
-        $pathinfo = rawurldecode($pathinfo) ?: '/';
-        $trimmedPathinfo = rtrim($pathinfo, '/') ?: '/';
-        $context = $this->context;
-        $requestMethod = $canonicalMethod = $context->getMethod();
-        $host = strtolower($context->getHost());
-
-        if ('HEAD' === $requestMethod) {
-            $canonicalMethod = 'GET';
-        }
-
-        $matchedPathinfo = $host.'.'.$pathinfo;
-        $regexList = array(
->>>>>>> 40a79f75
             0 => '{^(?'
                 .'|(?i:([^\\.]++)\\.exampple\\.com)\\.(?'
                     .'|/abc([^/]++)(?'
@@ -44,60 +24,11 @@
                 .')'
                 .')/?$}sD',
         );
-<<<<<<< HEAD
         $this->dynamicRoutes = array(
             56 => array(
-                array(array('_route' => 'r1'), array('foo', 'foo'), null, null, false, null),
-                array(array('_route' => 'r2'), array('foo', 'foo'), null, null, false, null),
+                array(array('_route' => 'r1'), array('foo', 'foo'), null, null, false, true, null),
+                array(array('_route' => 'r2'), array('foo', 'foo'), null, null, false, true, null),
             ),
         );
-=======
-
-        foreach ($regexList as $offset => $regex) {
-            while (preg_match($regex, $matchedPathinfo, $matches)) {
-                switch ($m = (int) $matches['MARK']) {
-                    case 56:
-                        // r1
-                        if ($trimmedPathinfo === $pathinfo) {
-                            // no-op
-                        } elseif (preg_match($regex, $trimmedPathinfo, $n) && $m === (int) $n['MARK']) {
-                            $matches = $n;
-                        } elseif ('/' !== $pathinfo) {
-                            goto not_r1;
-                        }
-
-                        $matches = array('foo' => $matches[1] ?? null, 'foo' => $matches[2] ?? null);
-
-                        return $this->mergeDefaults(array('_route' => 'r1') + $matches, array());
-                        not_r1:
-
-                        // r2
-                        if ($trimmedPathinfo === $pathinfo) {
-                            // no-op
-                        } elseif (preg_match($regex, $trimmedPathinfo, $n) && $m === (int) $n['MARK']) {
-                            $matches = $n;
-                        } elseif ('/' !== $pathinfo) {
-                            goto not_r2;
-                        }
-
-                        return $this->mergeDefaults(array('_route' => 'r2') + $matches, array());
-                        not_r2:
-
-                        break;
-                }
-
-                if (56 === $m) {
-                    break;
-                }
-                $regex = substr_replace($regex, 'F', $m - $offset, 1 + strlen($m));
-                $offset += strlen($m);
-            }
-        }
-        if ('/' === $pathinfo && !$allow && !$allowSchemes) {
-            throw new Symfony\Component\Routing\Exception\NoConfigurationException();
-        }
-
-        throw $allow ? new MethodNotAllowedException(array_keys($allow)) : new ResourceNotFoundException();
->>>>>>> 40a79f75
     }
 }