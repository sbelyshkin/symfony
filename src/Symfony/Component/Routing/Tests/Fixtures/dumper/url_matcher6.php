--- conflicted
+++ resolved
@@ -14,72 +14,17 @@
     public function __construct(RequestContext $context)
     {
         $this->context = $context;
-<<<<<<< HEAD
         $this->staticRoutes = array(
-            '/trailing/simple/no-methods' => array(array(array('_route' => 'simple_trailing_slash_no_methods'), null, null, null, true, null)),
-            '/trailing/simple/get-method' => array(array(array('_route' => 'simple_trailing_slash_GET_method'), null, array('GET' => 0), null, true, null)),
-            '/trailing/simple/head-method' => array(array(array('_route' => 'simple_trailing_slash_HEAD_method'), null, array('HEAD' => 0), null, true, null)),
-            '/trailing/simple/post-method' => array(array(array('_route' => 'simple_trailing_slash_POST_method'), null, array('POST' => 0), null, true, null)),
-            '/not-trailing/simple/no-methods' => array(array(array('_route' => 'simple_not_trailing_slash_no_methods'), null, null, null, false, null)),
-            '/not-trailing/simple/get-method' => array(array(array('_route' => 'simple_not_trailing_slash_GET_method'), null, array('GET' => 0), null, false, null)),
-            '/not-trailing/simple/head-method' => array(array(array('_route' => 'simple_not_trailing_slash_HEAD_method'), null, array('HEAD' => 0), null, false, null)),
-            '/not-trailing/simple/post-method' => array(array(array('_route' => 'simple_not_trailing_slash_POST_method'), null, array('POST' => 0), null, false, null)),
+            '/trailing/simple/no-methods' => array(array(array('_route' => 'simple_trailing_slash_no_methods'), null, null, null, true, false, null)),
+            '/trailing/simple/get-method' => array(array(array('_route' => 'simple_trailing_slash_GET_method'), null, array('GET' => 0), null, true, false, null)),
+            '/trailing/simple/head-method' => array(array(array('_route' => 'simple_trailing_slash_HEAD_method'), null, array('HEAD' => 0), null, true, false, null)),
+            '/trailing/simple/post-method' => array(array(array('_route' => 'simple_trailing_slash_POST_method'), null, array('POST' => 0), null, true, false, null)),
+            '/not-trailing/simple/no-methods' => array(array(array('_route' => 'simple_not_trailing_slash_no_methods'), null, null, null, false, false, null)),
+            '/not-trailing/simple/get-method' => array(array(array('_route' => 'simple_not_trailing_slash_GET_method'), null, array('GET' => 0), null, false, false, null)),
+            '/not-trailing/simple/head-method' => array(array(array('_route' => 'simple_not_trailing_slash_HEAD_method'), null, array('HEAD' => 0), null, false, false, null)),
+            '/not-trailing/simple/post-method' => array(array(array('_route' => 'simple_not_trailing_slash_POST_method'), null, array('POST' => 0), null, false, false, null)),
         );
         $this->regexpList = array(
-=======
-    }
-
-    public function match($pathinfo)
-    {
-        $allow = $allowSchemes = array();
-        $pathinfo = rawurldecode($pathinfo) ?: '/';
-        $trimmedPathinfo = rtrim($pathinfo, '/') ?: '/';
-        $context = $this->context;
-        $requestMethod = $canonicalMethod = $context->getMethod();
-
-        if ('HEAD' === $requestMethod) {
-            $canonicalMethod = 'GET';
-        }
-
-        switch ($trimmedPathinfo) {
-            default:
-                $routes = array(
-                    '/trailing/simple/no-methods' => array(array('_route' => 'simple_trailing_slash_no_methods'), null, null, null, true),
-                    '/trailing/simple/get-method' => array(array('_route' => 'simple_trailing_slash_GET_method'), null, array('GET' => 0), null, true),
-                    '/trailing/simple/head-method' => array(array('_route' => 'simple_trailing_slash_HEAD_method'), null, array('HEAD' => 0), null, true),
-                    '/trailing/simple/post-method' => array(array('_route' => 'simple_trailing_slash_POST_method'), null, array('POST' => 0), null, true),
-                    '/not-trailing/simple/no-methods' => array(array('_route' => 'simple_not_trailing_slash_no_methods'), null, null, null, false),
-                    '/not-trailing/simple/get-method' => array(array('_route' => 'simple_not_trailing_slash_GET_method'), null, array('GET' => 0), null, false),
-                    '/not-trailing/simple/head-method' => array(array('_route' => 'simple_not_trailing_slash_HEAD_method'), null, array('HEAD' => 0), null, false),
-                    '/not-trailing/simple/post-method' => array(array('_route' => 'simple_not_trailing_slash_POST_method'), null, array('POST' => 0), null, false),
-                );
-
-                if (!isset($routes[$trimmedPathinfo])) {
-                    break;
-                }
-                list($ret, $requiredHost, $requiredMethods, $requiredSchemes, $hasTrailingSlash) = $routes[$trimmedPathinfo];
-                if ('/' !== $pathinfo && $hasTrailingSlash === ($trimmedPathinfo === $pathinfo)) {
-                    break;
-                }
-
-                $hasRequiredScheme = !$requiredSchemes || isset($requiredSchemes[$context->getScheme()]);
-                if ($requiredMethods && !isset($requiredMethods[$canonicalMethod]) && !isset($requiredMethods[$requestMethod])) {
-                    if ($hasRequiredScheme) {
-                        $allow += $requiredMethods;
-                    }
-                    break;
-                }
-                if (!$hasRequiredScheme) {
-                    $allowSchemes += $requiredSchemes;
-                    break;
-                }
-
-                return $ret;
-        }
-
-        $matchedPathinfo = $pathinfo;
-        $regexList = array(
->>>>>>> 40a79f75
             0 => '{^(?'
                     .'|/trailing/regex/(?'
                         .'|no\\-methods/([^/]++)(*:46)'
@@ -95,82 +40,15 @@
                     .')'
                 .')/?$}sD',
         );
-<<<<<<< HEAD
         $this->dynamicRoutes = array(
-            46 => array(array(array('_route' => 'regex_trailing_slash_no_methods'), array('param'), null, null, true, null)),
-            73 => array(array(array('_route' => 'regex_trailing_slash_GET_method'), array('param'), array('GET' => 0), null, true, null)),
-            101 => array(array(array('_route' => 'regex_trailing_slash_HEAD_method'), array('param'), array('HEAD' => 0), null, true, null)),
-            130 => array(array(array('_route' => 'regex_trailing_slash_POST_method'), array('param'), array('POST' => 0), null, true, null)),
-            183 => array(array(array('_route' => 'regex_not_trailing_slash_no_methods'), array('param'), null, null, false, null)),
-            211 => array(array(array('_route' => 'regex_not_trailing_slash_GET_method'), array('param'), array('GET' => 0), null, false, null)),
-            240 => array(array(array('_route' => 'regex_not_trailing_slash_HEAD_method'), array('param'), array('HEAD' => 0), null, false, null)),
-            269 => array(array(array('_route' => 'regex_not_trailing_slash_POST_method'), array('param'), array('POST' => 0), null, false, null)),
+            46 => array(array(array('_route' => 'regex_trailing_slash_no_methods'), array('param'), null, null, true, true, null)),
+            73 => array(array(array('_route' => 'regex_trailing_slash_GET_method'), array('param'), array('GET' => 0), null, true, true, null)),
+            101 => array(array(array('_route' => 'regex_trailing_slash_HEAD_method'), array('param'), array('HEAD' => 0), null, true, true, null)),
+            130 => array(array(array('_route' => 'regex_trailing_slash_POST_method'), array('param'), array('POST' => 0), null, true, true, null)),
+            183 => array(array(array('_route' => 'regex_not_trailing_slash_no_methods'), array('param'), null, null, false, true, null)),
+            211 => array(array(array('_route' => 'regex_not_trailing_slash_GET_method'), array('param'), array('GET' => 0), null, false, true, null)),
+            240 => array(array(array('_route' => 'regex_not_trailing_slash_HEAD_method'), array('param'), array('HEAD' => 0), null, false, true, null)),
+            269 => array(array(array('_route' => 'regex_not_trailing_slash_POST_method'), array('param'), array('POST' => 0), null, false, true, null)),
         );
-=======
-
-        foreach ($regexList as $offset => $regex) {
-            while (preg_match($regex, $matchedPathinfo, $matches)) {
-                switch ($m = (int) $matches['MARK']) {
-                    default:
-                        $routes = array(
-                            46 => array(array('_route' => 'regex_trailing_slash_no_methods'), array('param'), null, null, true, true),
-                            73 => array(array('_route' => 'regex_trailing_slash_GET_method'), array('param'), array('GET' => 0), null, true, true),
-                            101 => array(array('_route' => 'regex_trailing_slash_HEAD_method'), array('param'), array('HEAD' => 0), null, true, true),
-                            130 => array(array('_route' => 'regex_trailing_slash_POST_method'), array('param'), array('POST' => 0), null, true, true),
-                            183 => array(array('_route' => 'regex_not_trailing_slash_no_methods'), array('param'), null, null, false, true),
-                            211 => array(array('_route' => 'regex_not_trailing_slash_GET_method'), array('param'), array('GET' => 0), null, false, true),
-                            240 => array(array('_route' => 'regex_not_trailing_slash_HEAD_method'), array('param'), array('HEAD' => 0), null, false, true),
-                            269 => array(array('_route' => 'regex_not_trailing_slash_POST_method'), array('param'), array('POST' => 0), null, false, true),
-                        );
-
-                        list($ret, $vars, $requiredMethods, $requiredSchemes, $hasTrailingSlash, $hasTrailingVar) = $routes[$m];
-
-                        if ($trimmedPathinfo === $pathinfo || !$hasTrailingVar) {
-                            // no-op
-                        } elseif (preg_match($regex, $trimmedPathinfo, $n) && $m === (int) $n['MARK']) {
-                            $matches = $n;
-                        } else {
-                            $hasTrailingSlash = true;
-                        }
-                        if ('/' !== $pathinfo && $hasTrailingSlash === ($trimmedPathinfo === $pathinfo)) {
-                            if ($trimmedPathinfo === $pathinfo || !$hasTrailingVar) {
-                                break;
-                            }
-                        }
-
-                        foreach ($vars as $i => $v) {
-                            if (isset($matches[1 + $i])) {
-                                $ret[$v] = $matches[1 + $i];
-                            }
-                        }
-
-                        $hasRequiredScheme = !$requiredSchemes || isset($requiredSchemes[$context->getScheme()]);
-                        if ($requiredMethods && !isset($requiredMethods[$canonicalMethod]) && !isset($requiredMethods[$requestMethod])) {
-                            if ($hasRequiredScheme) {
-                                $allow += $requiredMethods;
-                            }
-                            break;
-                        }
-                        if (!$hasRequiredScheme) {
-                            $allowSchemes += $requiredSchemes;
-                            break;
-                        }
-
-                        return $ret;
-                }
-
-                if (269 === $m) {
-                    break;
-                }
-                $regex = substr_replace($regex, 'F', $m - $offset, 1 + strlen($m));
-                $offset += strlen($m);
-            }
-        }
-        if ('/' === $pathinfo && !$allow && !$allowSchemes) {
-            throw new Symfony\Component\Routing\Exception\NoConfigurationException();
-        }
-
-        throw $allow ? new MethodNotAllowedException(array_keys($allow)) : new ResourceNotFoundException();
->>>>>>> 40a79f75
     }
 }