--- conflicted
+++ resolved
@@ -135,7 +135,6 @@
             $options['utf8'] = $config['utf8'];
         }
 
-<<<<<<< HEAD
         $route = $this->createLocalizedRoute($collection, $name, $config['path']);
         $route->addDefaults($defaults);
         $route->addRequirements($requirements);
@@ -144,23 +143,6 @@
         $route->setSchemes($config['schemes'] ?? []);
         $route->setMethods($config['methods'] ?? []);
         $route->setCondition($config['condition'] ?? null);
-=======
-        if (\is_array($config['path'])) {
-            $route = new Route('', $defaults, $requirements, $options, $host, $schemes, $methods, $condition);
-
-            foreach ($config['path'] as $locale => $path) {
-                $localizedRoute = clone $route;
-                $localizedRoute->setDefault('_locale', $locale);
-                $localizedRoute->setRequirement('_locale', preg_quote($locale, RouteCompiler::REGEX_DELIMITER));
-                $localizedRoute->setDefault('_canonical_route', $name);
-                $localizedRoute->setPath($path);
-                $collection->add($name.'.'.$locale, $localizedRoute);
-            }
-        } else {
-            $route = new Route($config['path'], $defaults, $requirements, $options, $host, $schemes, $methods, $condition);
-            $collection->add($name, $route);
-        }
->>>>>>> 08a233bc
     }
 
     /**
