{
    "name": "symfony/routing",
    "type": "library",
    "description": "Maps an HTTP request to a set of configuration variables",
    "keywords": ["routing", "router", "URL", "URI"],
    "homepage": "https://symfony.com",
    "license": "MIT",
    "authors": [
        {
            "name": "Fabien Potencier",
            "email": "fabien@symfony.com"
        },
        {
            "name": "Symfony Community",
            "homepage": "https://symfony.com/contributors"
        }
    ],
    "require": {
        "php": ">=7.2.5",
        "symfony/deprecation-contracts": "^2.1",
        "symfony/polyfill-php80": "^1.15"
    },
    "require-dev": {
        "symfony/config": "^5.0",
        "symfony/http-foundation": "^4.4|^5.0",
        "symfony/yaml": "^4.4|^5.0",
        "symfony/expression-language": "^4.4|^5.0",
        "symfony/dependency-injection": "^4.4|^5.0",
<<<<<<< HEAD
        "doctrine/annotations": "^1.7",
=======
        "doctrine/annotations": "^1.10.4",
>>>>>>> 07431bbb
        "psr/log": "~1.0"
    },
    "conflict": {
        "symfony/config": "<5.0",
        "symfony/dependency-injection": "<4.4",
        "symfony/yaml": "<4.4"
    },
    "suggest": {
        "symfony/http-foundation": "For using a Symfony Request object",
        "symfony/config": "For using the all-in-one router or any loader",
        "symfony/yaml": "For using the YAML loader",
        "symfony/expression-language": "For using expression matching",
        "doctrine/annotations": "For using the annotation loader"
    },
    "autoload": {
        "psr-4": { "Symfony\\Component\\Routing\\": "" },
        "exclude-from-classmap": [
            "/Tests/"
        ]
    },
    "minimum-stability": "dev"
}<|MERGE_RESOLUTION|>--- conflicted
+++ resolved
@@ -26,11 +26,7 @@
         "symfony/yaml": "^4.4|^5.0",
         "symfony/expression-language": "^4.4|^5.0",
         "symfony/dependency-injection": "^4.4|^5.0",
-<<<<<<< HEAD
-        "doctrine/annotations": "^1.7",
-=======
         "doctrine/annotations": "^1.10.4",
->>>>>>> 07431bbb
         "psr/log": "~1.0"
     },
     "conflict": {
