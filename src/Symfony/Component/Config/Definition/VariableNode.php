<?php

/*
 * This file is part of the Symfony package.
 *
 * (c) Fabien Potencier <fabien@symfony.com>
 *
 * For the full copyright and license information, please view the LICENSE
 * file that was distributed with this source code.
 */

namespace Symfony\Component\Config\Definition;

use Symfony\Component\Config\Definition\Exception\InvalidConfigurationException;

/**
 * This node represents a value of variable type in the config tree.
 *
 * This node is intended for values of arbitrary type.
 * Any PHP type is accepted as a value.
 *
 * @author Jeremy Mikola <jmikola@gmail.com>
 */
class VariableNode extends BaseNode implements PrototypeNodeInterface
{
    protected $defaultValueSet = false;
    protected $defaultValue;
    protected $allowEmptyValue = true;

    public function setDefaultValue($value)
    {
        $this->defaultValueSet = true;
        $this->defaultValue = $value;
    }

    /**
     * {@inheritdoc}
     */
    public function hasDefaultValue()
    {
        return $this->defaultValueSet;
    }

    /**
     * {@inheritdoc}
     */
    public function getDefaultValue()
    {
        $v = $this->defaultValue;

        return $v instanceof \Closure ? $v() : $v;
    }

    /**
     * Sets if this node is allowed to have an empty value.
     *
     * @param bool $boolean True if this entity will accept empty values
     */
    public function setAllowEmptyValue(bool $boolean)
    {
        $this->allowEmptyValue = $boolean;
    }

    /**
     * {@inheritdoc}
     */
    public function setName(string $name)
    {
        $this->name = $name;
    }

    /**
     * {@inheritdoc}
     */
    protected function validateType($value)
    {
    }

    /**
     * {@inheritdoc}
     */
    protected function finalizeValue($value)
    {
        // deny environment variables only when using custom validators
        // this avoids ever passing an empty value to final validation closures
        if (!$this->allowEmptyValue && $this->isHandlingPlaceholder() && $this->finalValidationClosures) {
<<<<<<< HEAD
            $e = new InvalidConfigurationException(sprintf('The path "%s" cannot contain an environment variable when empty values are not allowed by definition and are validated.', $this->getPath(), json_encode($value)));
            if ($hint = $this->getInfo()) {
                $e->addHint($hint);
            }
            $e->setPath($this->getPath());

            throw $e;
=======
            @trigger_error(sprintf('Setting path "%s" to an environment variable is deprecated since Symfony 4.3. Remove "cannotBeEmpty()", "validate()" or include a prefix/suffix value instead.', $this->getPath()), E_USER_DEPRECATED);
//            $e = new InvalidConfigurationException(sprintf('The path "%s" cannot contain an environment variable when empty values are not allowed by definition and are validated.', $this->getPath()));
//            if ($hint = $this->getInfo()) {
//                $e->addHint($hint);
//            }
//            $e->setPath($this->getPath());
//
//            throw $e;
>>>>>>> 475967cb
        }

        if (!$this->allowEmptyValue && $this->isValueEmpty($value)) {
            $ex = new InvalidConfigurationException(sprintf('The path "%s" cannot contain an empty value, but got %s.', $this->getPath(), json_encode($value)));
            if ($hint = $this->getInfo()) {
                $ex->addHint($hint);
            }
            $ex->setPath($this->getPath());

            throw $ex;
        }

        return $value;
    }

    /**
     * {@inheritdoc}
     */
    protected function normalizeValue($value)
    {
        return $value;
    }

    /**
     * {@inheritdoc}
     */
    protected function mergeValues($leftSide, $rightSide)
    {
        return $rightSide;
    }

    /**
     * Evaluates if the given value is to be treated as empty.
     *
     * By default, PHP's empty() function is used to test for emptiness. This
     * method may be overridden by subtypes to better match their understanding
     * of empty data.
     *
     * @param mixed $value
     *
     * @return bool
     *
     * @see finalizeValue()
     */
    protected function isValueEmpty($value)
    {
        return empty($value);
    }
}<|MERGE_RESOLUTION|>--- conflicted
+++ resolved
@@ -84,24 +84,13 @@
         // deny environment variables only when using custom validators
         // this avoids ever passing an empty value to final validation closures
         if (!$this->allowEmptyValue && $this->isHandlingPlaceholder() && $this->finalValidationClosures) {
-<<<<<<< HEAD
-            $e = new InvalidConfigurationException(sprintf('The path "%s" cannot contain an environment variable when empty values are not allowed by definition and are validated.', $this->getPath(), json_encode($value)));
+            $e = new InvalidConfigurationException(sprintf('The path "%s" cannot contain an environment variable when empty values are not allowed by definition and are validated.', $this->getPath()));
             if ($hint = $this->getInfo()) {
                 $e->addHint($hint);
             }
             $e->setPath($this->getPath());
 
             throw $e;
-=======
-            @trigger_error(sprintf('Setting path "%s" to an environment variable is deprecated since Symfony 4.3. Remove "cannotBeEmpty()", "validate()" or include a prefix/suffix value instead.', $this->getPath()), E_USER_DEPRECATED);
-//            $e = new InvalidConfigurationException(sprintf('The path "%s" cannot contain an environment variable when empty values are not allowed by definition and are validated.', $this->getPath()));
-//            if ($hint = $this->getInfo()) {
-//                $e->addHint($hint);
-//            }
-//            $e->setPath($this->getPath());
-//
-//            throw $e;
->>>>>>> 475967cb
         }
 
         if (!$this->allowEmptyValue && $this->isValueEmpty($value)) {
