<?php

/*
 * This file is part of the Symfony package.
 *
 * (c) Fabien Potencier <fabien@symfony.com>
 *
 * For the full copyright and license information, please view the LICENSE
 * file that was distributed with this source code.
 */

namespace Symfony\Component\Config\Definition\Dumper;

use Symfony\Component\Config\Definition\ArrayNode;
use Symfony\Component\Config\Definition\BaseNode;
use Symfony\Component\Config\Definition\ConfigurationInterface;
use Symfony\Component\Config\Definition\EnumNode;
use Symfony\Component\Config\Definition\NodeInterface;
use Symfony\Component\Config\Definition\PrototypedArrayNode;
use Symfony\Component\Config\Definition\ScalarNode;
use Symfony\Component\Config\Definition\VariableNode;
use Symfony\Component\Yaml\Inline;

/**
 * Dumps a Yaml reference configuration for the given configuration/node instance.
 *
 * @author Kevin Bond <kevinbond@gmail.com>
 */
class YamlReferenceDumper
{
    private $reference;

    public function dump(ConfigurationInterface $configuration)
    {
        return $this->dumpNode($configuration->getConfigTreeBuilder()->buildTree());
    }

    public function dumpAtPath(ConfigurationInterface $configuration, string $path)
    {
        $rootNode = $node = $configuration->getConfigTreeBuilder()->buildTree();

        foreach (explode('.', $path) as $step) {
            if (!$node instanceof ArrayNode) {
                throw new \UnexpectedValueException(sprintf('Unable to find node at path "%s.%s".', $rootNode->getName(), $path));
            }

            /** @var NodeInterface[] $children */
            $children = $node instanceof PrototypedArrayNode ? $this->getPrototypeChildren($node) : $node->getChildren();

            foreach ($children as $child) {
                if ($child->getName() === $step) {
                    $node = $child;

                    continue 2;
                }
            }

            throw new \UnexpectedValueException(sprintf('Unable to find node at path "%s.%s".', $rootNode->getName(), $path));
        }

        return $this->dumpNode($node);
    }

    public function dumpNode(NodeInterface $node)
    {
        $this->reference = '';
        $this->writeNode($node);
        $ref = $this->reference;
        $this->reference = null;

        return $ref;
    }

    private function writeNode(NodeInterface $node, NodeInterface $parentNode = null, int $depth = 0, bool $prototypedArray = false)
    {
        $comments = [];
        $default = '';
        $defaultArray = null;
        $children = null;
        $example = null;
        if ($node instanceof BaseNode) {
            $example = $node->getExample();
        }

        // defaults
        if ($node instanceof ArrayNode) {
            $children = $node->getChildren();

            if ($node instanceof PrototypedArrayNode) {
                $children = $this->getPrototypeChildren($node);
            }

            if (!$children) {
                if ($node->hasDefaultValue() && \count($defaultArray = $node->getDefaultValue())) {
                    $default = '';
                } elseif (!\is_array($example)) {
                    $default = '[]';
                }
            }
        } elseif ($node instanceof EnumNode) {
            $comments[] = 'One of '.implode('; ', array_map('json_encode', $node->getValues()));
            $default = $node->hasDefaultValue() ? Inline::dump($node->getDefaultValue()) : '~';
        } elseif (VariableNode::class === \get_class($node) && \is_array($example)) {
            // If there is an array example, we are sure we dont need to print a default value
            $default = '';
        } else {
            $default = '~';

            if ($node->hasDefaultValue()) {
                $default = $node->getDefaultValue();

                if (\is_array($default)) {
                    if (\count($defaultArray = $node->getDefaultValue())) {
                        $default = '';
                    } elseif (!\is_array($example)) {
                        $default = '[]';
                    }
                } else {
                    $default = Inline::dump($default);
                }
            }
        }

        // required?
        if ($node->isRequired()) {
            $comments[] = 'Required';
        }

        // deprecated?
<<<<<<< HEAD
        if ($node->isDeprecated()) {
            $deprecation = $node->getDeprecation($node->getName(), $parentNode ? $parentNode->getPath() : $node->getPath());
            $comments[] = sprintf('Deprecated (%s)', ($deprecation['package'] || $deprecation['version'] ? "Since {$deprecation['package']} {$deprecation['version']}: " : '').$deprecation['message']);
=======
        if ($node instanceof BaseNode && $node->isDeprecated()) {
            $comments[] = sprintf('Deprecated (%s)', $node->getDeprecationMessage($node->getName(), $parentNode ? $parentNode->getPath() : $node->getPath()));
>>>>>>> 4e4cdf54
        }

        // example
        if ($example && !\is_array($example)) {
            $comments[] = 'Example: '.Inline::dump($example);
        }

        $default = '' != (string) $default ? ' '.$default : '';
        $comments = \count($comments) ? '# '.implode(', ', $comments) : '';

        $key = $prototypedArray ? '-' : $node->getName().':';
        $text = rtrim(sprintf('%-21s%s %s', $key, $default, $comments), ' ');

        if ($node instanceof BaseNode && $info = $node->getInfo()) {
            $this->writeLine('');
            // indenting multi-line info
            $info = str_replace("\n", sprintf("\n%".($depth * 4).'s# ', ' '), $info);
            $this->writeLine('# '.$info, $depth * 4);
        }

        $this->writeLine($text, $depth * 4);

        // output defaults
        if ($defaultArray) {
            $this->writeLine('');

            $message = \count($defaultArray) > 1 ? 'Defaults' : 'Default';

            $this->writeLine('# '.$message.':', $depth * 4 + 4);

            $this->writeArray($defaultArray, $depth + 1);
        }

        if (\is_array($example)) {
            $this->writeLine('');

            $message = \count($example) > 1 ? 'Examples' : 'Example';

            $this->writeLine('# '.$message.':', $depth * 4 + 4);

            $this->writeArray(array_map([Inline::class, 'dump'], $example), $depth + 1);
        }

        if ($children) {
            foreach ($children as $childNode) {
                $this->writeNode($childNode, $node, $depth + 1, $node instanceof PrototypedArrayNode && !$node->getKeyAttribute());
            }
        }
    }

    /**
     * Outputs a single config reference line.
     */
    private function writeLine(string $text, int $indent = 0)
    {
        $indent = \strlen($text) + $indent;
        $format = '%'.$indent.'s';

        $this->reference .= sprintf($format, $text)."\n";
    }

    private function writeArray(array $array, int $depth)
    {
        $isIndexed = array_values($array) === $array;

        foreach ($array as $key => $value) {
            if (\is_array($value)) {
                $val = '';
            } else {
                $val = $value;
            }

            if ($isIndexed) {
                $this->writeLine('- '.$val, $depth * 4);
            } else {
                $this->writeLine(sprintf('%-20s %s', $key.':', $val), $depth * 4);
            }

            if (\is_array($value)) {
                $this->writeArray($value, $depth + 1);
            }
        }
    }

    private function getPrototypeChildren(PrototypedArrayNode $node): array
    {
        $prototype = $node->getPrototype();
        $key = $node->getKeyAttribute();

        // Do not expand prototype if it isn't an array node nor uses attribute as key
        if (!$key && !$prototype instanceof ArrayNode) {
            return $node->getChildren();
        }

        if ($prototype instanceof ArrayNode) {
            $keyNode = new ArrayNode($key, $node);
            $children = $prototype->getChildren();

            if ($prototype instanceof PrototypedArrayNode && $prototype->getKeyAttribute()) {
                $children = $this->getPrototypeChildren($prototype);
            }

            // add children
            foreach ($children as $childNode) {
                $keyNode->addChild($childNode);
            }
        } else {
            $keyNode = new ScalarNode($key, $node);
        }

        $info = 'Prototype';
        if (null !== $prototype->getInfo()) {
            $info .= ': '.$prototype->getInfo();
        }
        $keyNode->setInfo($info);

        return [$key => $keyNode];
    }
}<|MERGE_RESOLUTION|>--- conflicted
+++ resolved
@@ -127,14 +127,9 @@
         }
 
         // deprecated?
-<<<<<<< HEAD
-        if ($node->isDeprecated()) {
+        if ($node instanceof BaseNode && $node->isDeprecated()) {
             $deprecation = $node->getDeprecation($node->getName(), $parentNode ? $parentNode->getPath() : $node->getPath());
             $comments[] = sprintf('Deprecated (%s)', ($deprecation['package'] || $deprecation['version'] ? "Since {$deprecation['package']} {$deprecation['version']}: " : '').$deprecation['message']);
-=======
-        if ($node instanceof BaseNode && $node->isDeprecated()) {
-            $comments[] = sprintf('Deprecated (%s)', $node->getDeprecationMessage($node->getName(), $parentNode ? $parentNode->getPath() : $node->getPath()));
->>>>>>> 4e4cdf54
         }
 
         // example
