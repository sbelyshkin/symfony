<?php

/*
 * This file is part of the Symfony package.
 *
 * (c) Fabien Potencier <fabien@symfony.com>
 *
 * For the full copyright and license information, please view the LICENSE
 * file that was distributed with this source code.
 */

namespace Symfony\Component\Config\Definition\Dumper;

use Symfony\Component\Config\Definition\ConfigurationInterface;
use Symfony\Component\Config\Definition\NodeInterface;
use Symfony\Component\Config\Definition\ArrayNode;
use Symfony\Component\Config\Definition\EnumNode;
use Symfony\Component\Config\Definition\PrototypedArrayNode;
use Symfony\Component\Config\Definition\ScalarNode;
use Symfony\Component\Yaml\Inline;

/**
 * Dumps a Yaml reference configuration for the given configuration/node instance.
 *
 * @author Kevin Bond <kevinbond@gmail.com>
 */
class YamlReferenceDumper
{
    private $reference;

    public function dump(ConfigurationInterface $configuration)
    {
        return $this->dumpNode($configuration->getConfigTreeBuilder()->buildTree());
    }

    public function dumpNode(NodeInterface $node)
    {
        $this->reference = '';
        $this->writeNode($node);
        $ref = $this->reference;
        $this->reference = null;

        return $ref;
    }

    /**
     * @param NodeInterface $node
     * @param int           $depth
     * @param bool          $prototypedArray
     */
    private function writeNode(NodeInterface $node, $depth = 0, $prototypedArray = false)
    {
        $comments = array();
        $default = '';
        $defaultArray = null;
        $children = null;
        $example = $node->getExample();

        // defaults
        if ($node instanceof ArrayNode) {
            $children = $node->getChildren();

            if ($node instanceof PrototypedArrayNode) {
                $children = $this->getPrototypeChildren($node);
            }

            if (!$children) {
                if ($node->hasDefaultValue() && count($defaultArray = $node->getDefaultValue())) {
                    $default = '';
                } elseif (!is_array($example)) {
                    $default = '[]';
                }
            }
        } elseif ($node instanceof EnumNode) {
            $comments[] = 'One of '.implode('; ', array_map('json_encode', $node->getValues()));
            $default = $node->hasDefaultValue() ? Inline::dump($node->getDefaultValue()) : '~';
        } else {
            $default = '~';

            if ($node->hasDefaultValue()) {
                $default = $node->getDefaultValue();

                if (is_array($default)) {
                    if (count($defaultArray = $node->getDefaultValue())) {
                        $default = '';
                    } elseif (!is_array($example)) {
                        $default = '[]';
                    }
                } else {
                    $default = Inline::dump($default);
                }
            }
        }

        // required?
        if ($node->isRequired()) {
            $comments[] = 'Required';
        }

        // example
        if ($example && !is_array($example)) {
            $comments[] = 'Example: '.$example;
        }

        $default = (string) $default != '' ? ' '.$default : '';
        $comments = count($comments) ? '# '.implode(', ', $comments) : '';

<<<<<<< HEAD
        $key = $prototypedArray ? '-' : $node->getName().':';
        $text = rtrim(sprintf('%-20s %s %s', $key, $default, $comments), ' ');
=======
        $text = rtrim(sprintf('%-21s%s %s', $node->getName().':', $default, $comments), ' ');
>>>>>>> 9369b4df

        if ($info = $node->getInfo()) {
            $this->writeLine('');
            // indenting multi-line info
            $info = str_replace("\n", sprintf("\n%".($depth * 4).'s# ', ' '), $info);
            $this->writeLine('# '.$info, $depth * 4);
        }

        $this->writeLine($text, $depth * 4);

        // output defaults
        if ($defaultArray) {
            $this->writeLine('');

            $message = count($defaultArray) > 1 ? 'Defaults' : 'Default';

            $this->writeLine('# '.$message.':', $depth * 4 + 4);

            $this->writeArray($defaultArray, $depth + 1);
        }

        if (is_array($example)) {
            $this->writeLine('');

            $message = count($example) > 1 ? 'Examples' : 'Example';

            $this->writeLine('# '.$message.':', $depth * 4 + 4);

            $this->writeArray($example, $depth + 1);
        }

        if ($children) {
            foreach ($children as $childNode) {
                $this->writeNode($childNode, $depth + 1, $node instanceof PrototypedArrayNode && !$node->getKeyAttribute());
            }
        }
    }

    /**
     * Outputs a single config reference line.
     *
     * @param string $text
     * @param int    $indent
     */
    private function writeLine($text, $indent = 0)
    {
        $indent = strlen($text) + $indent;
        $format = '%'.$indent.'s';

        $this->reference .= sprintf($format, $text)."\n";
    }

    private function writeArray(array $array, $depth)
    {
        $isIndexed = array_values($array) === $array;

        foreach ($array as $key => $value) {
            if (is_array($value)) {
                $val = '';
            } else {
                $val = $value;
            }

            if ($isIndexed) {
                $this->writeLine('- '.$val, $depth * 4);
            } else {
                $this->writeLine(sprintf('%-20s %s', $key.':', $val), $depth * 4);
            }

            if (is_array($value)) {
                $this->writeArray($value, $depth + 1);
            }
        }
    }

    /**
     * @param PrototypedArrayNode $node
     *
     * @return array
     */
    private function getPrototypeChildren(PrototypedArrayNode $node)
    {
        $prototype = $node->getPrototype();
        $key = $node->getKeyAttribute();

        // Do not expand prototype if it isn't an array node nor uses attribute as key
        if (!$key && !$prototype instanceof ArrayNode) {
            return $node->getChildren();
        }

        if ($prototype instanceof ArrayNode) {
            $keyNode = new ArrayNode($key, $node);
            $children = $prototype->getChildren();

            if ($prototype instanceof PrototypedArrayNode && $prototype->getKeyAttribute()) {
                $children = $this->getPrototypeChildren($prototype);
            }

            // add children
            foreach ($children as $childNode) {
                $keyNode->addChild($childNode);
            }
        } else {
            $keyNode = new ScalarNode($key, $node);
        }

        $info = 'Prototype';
        if (null !== $prototype->getInfo()) {
            $info .= ': '.$prototype->getInfo();
        }
        $keyNode->setInfo($info);

        return array($key => $keyNode);
    }
}<|MERGE_RESOLUTION|>--- conflicted
+++ resolved
@@ -105,12 +105,8 @@
         $default = (string) $default != '' ? ' '.$default : '';
         $comments = count($comments) ? '# '.implode(', ', $comments) : '';
 
-<<<<<<< HEAD
         $key = $prototypedArray ? '-' : $node->getName().':';
-        $text = rtrim(sprintf('%-20s %s %s', $key, $default, $comments), ' ');
-=======
-        $text = rtrim(sprintf('%-21s%s %s', $node->getName().':', $default, $comments), ' ');
->>>>>>> 9369b4df
+        $text = rtrim(sprintf('%-21s%s %s', $key, $default, $comments), ' ');
 
         if ($info = $node->getInfo()) {
             $this->writeLine('');
