<?php

/*
 * This file is part of the Symfony package.
 *
 * (c) Fabien Potencier <fabien@symfony.com>
 *
 * For the full copyright and license information, please view the LICENSE
 * file that was distributed with this source code.
 */

namespace Symfony\Component\Config\Definition;

use Symfony\Component\Config\Definition\Exception\Exception;
use Symfony\Component\Config\Definition\Exception\ForbiddenOverwriteException;
use Symfony\Component\Config\Definition\Exception\InvalidConfigurationException;
use Symfony\Component\Config\Definition\Exception\InvalidTypeException;

/**
 * The base node class.
 *
 * @author Johannes M. Schmitt <schmittjoh@gmail.com>
 */
abstract class BaseNode implements NodeInterface
{
    protected $name;
    protected $parent;
    protected $normalizationClosures = array();
    protected $finalValidationClosures = array();
    protected $allowOverwrite = true;
    protected $required = false;
    protected $deprecationMessage = null;
    protected $equivalentValues = array();
    protected $attributes = array();

    /**
     * @param string|null        $name   The name of the node
     * @param NodeInterface|null $parent The parent of this node
     *
     * @throws \InvalidArgumentException if the name contains a period
     */
    public function __construct($name, NodeInterface $parent = null)
    {
        if (false !== strpos($name = (string) $name, '.')) {
            throw new \InvalidArgumentException('The name must not contain ".".');
        }

        $this->name = $name;
        $this->parent = $parent;
    }

    public function setAttribute($key, $value)
    {
        $this->attributes[$key] = $value;
    }

    public function getAttribute($key, $default = null)
    {
        return isset($this->attributes[$key]) ? $this->attributes[$key] : $default;
    }

    public function hasAttribute($key)
    {
        return isset($this->attributes[$key]);
    }

    public function getAttributes()
    {
        return $this->attributes;
    }

    public function setAttributes(array $attributes)
    {
        $this->attributes = $attributes;
    }

    public function removeAttribute($key)
    {
        unset($this->attributes[$key]);
    }

    /**
     * Sets an info message.
     *
     * @param string $info
     */
    public function setInfo($info)
    {
        $this->setAttribute('info', $info);
    }

    /**
     * Returns info message.
     *
     * @return string The info text
     */
    public function getInfo()
    {
        return $this->getAttribute('info');
    }

    /**
     * Sets the example configuration for this node.
     *
     * @param string|array $example
     */
    public function setExample($example)
    {
        $this->setAttribute('example', $example);
    }

    /**
     * Retrieves the example configuration for this node.
     *
     * @return string|array The example
     */
    public function getExample()
    {
        return $this->getAttribute('example');
    }

    /**
     * Adds an equivalent value.
     *
     * @param mixed $originalValue
     * @param mixed $equivalentValue
     */
    public function addEquivalentValue($originalValue, $equivalentValue)
    {
        $this->equivalentValues[] = array($originalValue, $equivalentValue);
    }

    /**
     * Set this node as required.
     *
     * @param bool $boolean Required node
     */
    public function setRequired($boolean)
    {
        $this->required = (bool) $boolean;
    }

    /**
     * Sets this node as deprecated.
     *
     * You can use %node% and %path% placeholders in your message to display,
     * respectively, the node name and its complete path.
     *
     * @param string|null $message Deprecated message
     */
    public function setDeprecated($message)
    {
        $this->deprecationMessage = $message;
    }

    /**
     * Sets if this node can be overridden.
     *
     * @param bool $allow
     */
    public function setAllowOverwrite($allow)
    {
        $this->allowOverwrite = (bool) $allow;
    }

    /**
     * Sets the closures used for normalization.
     *
     * @param \Closure[] $closures An array of Closures used for normalization
     */
    public function setNormalizationClosures(array $closures)
    {
        $this->normalizationClosures = $closures;
    }

    /**
     * Sets the closures used for final validation.
     *
     * @param \Closure[] $closures An array of Closures used for final validation
     */
    public function setFinalValidationClosures(array $closures)
    {
        $this->finalValidationClosures = $closures;
    }

    /**
     * {@inheritdoc}
     */
    public function isRequired()
    {
        return $this->required;
    }

    /**
<<<<<<< HEAD
     * Checks if this node is deprecated.
     *
     * @return bool
     */
    public function isDeprecated()
    {
        return null !== $this->deprecationMessage;
    }

    /**
     * Returns the deprecated message.
     *
     * @param string $node the configuration node name
     * @param string $path the path of the node
     *
     * @return string
     */
    public function getDeprecationMessage($node, $path)
    {
        return strtr($this->deprecationMessage, array('%node%' => $node, '%path%' => $path));
    }

    /**
     * Returns the name of this node.
     *
     * @return string The Node's name
=======
     * {@inheritdoc}
>>>>>>> 677d9aa8
     */
    public function getName()
    {
        return $this->name;
    }

    /**
     * {@inheritdoc}
     */
    public function getPath()
    {
        $path = $this->name;

        if (null !== $this->parent) {
            $path = $this->parent->getPath().'.'.$path;
        }

        return $path;
    }

    /**
     * {@inheritdoc}
     */
    final public function merge($leftSide, $rightSide)
    {
        if (!$this->allowOverwrite) {
            throw new ForbiddenOverwriteException(sprintf(
                'Configuration path "%s" cannot be overwritten. You have to '
               .'define all options for this path, and any of its sub-paths in '
               .'one configuration section.',
                $this->getPath()
            ));
        }

        $this->validateType($leftSide);
        $this->validateType($rightSide);

        return $this->mergeValues($leftSide, $rightSide);
    }

    /**
     * {@inheritdoc}
     */
    final public function normalize($value)
    {
        $value = $this->preNormalize($value);

        // run custom normalization closures
        foreach ($this->normalizationClosures as $closure) {
            $value = $closure($value);
        }

        // replace value with their equivalent
        foreach ($this->equivalentValues as $data) {
            if ($data[0] === $value) {
                $value = $data[1];
            }
        }

        // validate type
        $this->validateType($value);

        // normalize value
        return $this->normalizeValue($value);
    }

    /**
     * Normalizes the value before any other normalization is applied.
     *
     * @param $value
     *
     * @return $value The normalized array value
     */
    protected function preNormalize($value)
    {
        return $value;
    }

    /**
     * Returns parent node for this node.
     *
     * @return NodeInterface|null
     */
    public function getParent()
    {
        return $this->parent;
    }

    /**
     * {@inheritdoc}
     */
    final public function finalize($value)
    {
        $this->validateType($value);

        $value = $this->finalizeValue($value);

        // Perform validation on the final value if a closure has been set.
        // The closure is also allowed to return another value.
        foreach ($this->finalValidationClosures as $closure) {
            try {
                $value = $closure($value);
            } catch (Exception $e) {
                throw $e;
            } catch (\Exception $e) {
                throw new InvalidConfigurationException(sprintf('Invalid configuration for path "%s": %s', $this->getPath(), $e->getMessage()), $e->getCode(), $e);
            }
        }

        return $value;
    }

    /**
     * Validates the type of a Node.
     *
     * @param mixed $value The value to validate
     *
     * @throws InvalidTypeException when the value is invalid
     */
    abstract protected function validateType($value);

    /**
     * Normalizes the value.
     *
     * @param mixed $value The value to normalize
     *
     * @return mixed The normalized value
     */
    abstract protected function normalizeValue($value);

    /**
     * Merges two values together.
     *
     * @param mixed $leftSide
     * @param mixed $rightSide
     *
     * @return mixed The merged value
     */
    abstract protected function mergeValues($leftSide, $rightSide);

    /**
     * Finalizes a value.
     *
     * @param mixed $value The value to finalize
     *
     * @return mixed The finalized value
     */
    abstract protected function finalizeValue($value);
}<|MERGE_RESOLUTION|>--- conflicted
+++ resolved
@@ -192,7 +192,6 @@
     }
 
     /**
-<<<<<<< HEAD
      * Checks if this node is deprecated.
      *
      * @return bool
@@ -216,12 +215,7 @@
     }
 
     /**
-     * Returns the name of this node.
-     *
-     * @return string The Node's name
-=======
-     * {@inheritdoc}
->>>>>>> 677d9aa8
+     * {@inheritdoc}
      */
     public function getName()
     {
