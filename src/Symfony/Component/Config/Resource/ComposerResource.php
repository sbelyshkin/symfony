--- conflicted
+++ resolved
@@ -35,14 +35,7 @@
         return array_keys($this->vendors);
     }
 
-<<<<<<< HEAD
-    /**
-     * {@inheritdoc}
-     */
     public function __toString(): string
-=======
-    public function __toString()
->>>>>>> cf0f3c98
     {
         return __CLASS__;
     }
