--- conflicted
+++ resolved
@@ -59,15 +59,9 @@
         $loader->load('foo');
     }
 
-<<<<<<< HEAD
-    /**
-     * @expectedException \Symfony\Component\Config\Exception\LoaderLoadException
-     */
-=======
->>>>>>> 8173dafd
     public function testLoadThrowsAnExceptionIfTheResourceCannotBeLoaded()
     {
-        $this->expectException('Symfony\Component\Config\Exception\FileLoaderLoadException');
+        $this->expectException('Symfony\Component\Config\Exception\LoaderLoadException');
         $loader = $this->getMockBuilder('Symfony\Component\Config\Loader\LoaderInterface')->getMock();
         $loader->expects($this->once())->method('supports')->willReturn(false);
         $resolver = new LoaderResolver([$loader]);
