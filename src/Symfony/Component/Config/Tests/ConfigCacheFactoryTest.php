<?php

/*
 * This file is part of the Symfony package.
 *
 * (c) Fabien Potencier <fabien@symfony.com>
 *
 * For the full copyright and license information, please view the LICENSE
 * file that was distributed with this source code.
 */

namespace Symfony\Component\Config\Tests;

use PHPUnit\Framework\TestCase;
use Symfony\Bridge\PhpUnit\ForwardCompatTestTrait;
use Symfony\Component\Config\ConfigCacheFactory;

class ConfigCacheFactoryTest extends TestCase
{
<<<<<<< HEAD
    /**
     * @expectedException \TypeError
     */
=======
    use ForwardCompatTestTrait;

>>>>>>> daa4e402
    public function testCacheWithInvalidCallback()
    {
        $this->expectException('InvalidArgumentException');
        $this->expectExceptionMessage('Invalid type for callback argument. Expected callable, but got "object".');
        $cacheFactory = new ConfigCacheFactory(true);

        $cacheFactory->cache('file', new \stdClass());
    }
}<|MERGE_RESOLUTION|>--- conflicted
+++ resolved
@@ -12,23 +12,13 @@
 namespace Symfony\Component\Config\Tests;
 
 use PHPUnit\Framework\TestCase;
-use Symfony\Bridge\PhpUnit\ForwardCompatTestTrait;
 use Symfony\Component\Config\ConfigCacheFactory;
 
 class ConfigCacheFactoryTest extends TestCase
 {
-<<<<<<< HEAD
-    /**
-     * @expectedException \TypeError
-     */
-=======
-    use ForwardCompatTestTrait;
-
->>>>>>> daa4e402
     public function testCacheWithInvalidCallback()
     {
-        $this->expectException('InvalidArgumentException');
-        $this->expectExceptionMessage('Invalid type for callback argument. Expected callable, but got "object".');
+        $this->expectException('TypeError');
         $cacheFactory = new ConfigCacheFactory(true);
 
         $cacheFactory->cache('file', new \stdClass());
