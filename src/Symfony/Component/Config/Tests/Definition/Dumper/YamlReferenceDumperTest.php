<?php

/*
 * This file is part of the Symfony package.
 *
 * (c) Fabien Potencier <fabien@symfony.com>
 *
 * For the full copyright and license information, please view the LICENSE
 * file that was distributed with this source code.
 */

namespace Symfony\Component\Config\Tests\Definition\Dumper;

use Symfony\Component\Config\Definition\Dumper\YamlReferenceDumper;
use Symfony\Component\Config\Tests\Fixtures\Configuration\ExampleConfiguration;

class YamlReferenceDumperTest extends \PHPUnit_Framework_TestCase
{
    public function testDumper()
    {
        $configuration = new ExampleConfiguration();

        $dumper = new YamlReferenceDumper();

<<<<<<< HEAD
        $this->assertEquals($this->getConfigurationAsString(), $dumper->dump($configuration));
=======
        $this->assertContains($this->getConfigurationAsString(), $dumper->dump($configuration));
        $this->markTestIncomplete('The Yaml Dumper currently does not support prototyped arrays');
>>>>>>> 9369b4df
    }

    private function getConfigurationAsString()
    {
        return <<<'EOL'
acme_root:
    boolean:              true
    scalar_empty:         ~
    scalar_null:          null
    scalar_true:          true
    scalar_false:         false
    scalar_default:       default
    scalar_array_empty:   []
    scalar_array_defaults:

        # Defaults:
        - elem1
        - elem2
    scalar_required:      ~ # Required
    node_with_a_looong_name: ~
    enum_with_default:    this # One of "this"; "that"
    enum:                 ~ # One of "this"; "that"

    # some info
    array:
        child1:               ~
        child2:               ~

        # this is a long
        # multi-line info text
        # which should be indented
        child3:               ~ # Example: example setting
    scalar_prototyped:    []
    parameters:

        # Prototype: Parameter name
        name:                 ~
<<<<<<< HEAD
    connections:

        # Prototype
        -
            user:                 ~
            pass:                 ~
    cms_pages:

        # Prototype
        page:

            # Prototype
            locale:
                title:                ~ # Required
                path:                 ~ # Required
    pipou:

        # Prototype
        name:                 []

=======
>>>>>>> 9369b4df
EOL;
    }
}<|MERGE_RESOLUTION|>--- conflicted
+++ resolved
@@ -22,12 +22,7 @@
 
         $dumper = new YamlReferenceDumper();
 
-<<<<<<< HEAD
         $this->assertEquals($this->getConfigurationAsString(), $dumper->dump($configuration));
-=======
-        $this->assertContains($this->getConfigurationAsString(), $dumper->dump($configuration));
-        $this->markTestIncomplete('The Yaml Dumper currently does not support prototyped arrays');
->>>>>>> 9369b4df
     }
 
     private function getConfigurationAsString()
@@ -65,7 +60,6 @@
 
         # Prototype: Parameter name
         name:                 ~
-<<<<<<< HEAD
     connections:
 
         # Prototype
@@ -86,8 +80,6 @@
         # Prototype
         name:                 []
 
-=======
->>>>>>> 9369b4df
 EOL;
     }
 }