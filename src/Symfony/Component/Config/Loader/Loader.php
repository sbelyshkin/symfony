<?php

/*
 * This file is part of the Symfony package.
 *
 * (c) Fabien Potencier <fabien@symfony.com>
 *
 * For the full copyright and license information, please view the LICENSE
 * file that was distributed with this source code.
 */

namespace Symfony\Component\Config\Loader;

use Symfony\Component\Config\Exception\LoaderLoadException;

/**
 * Loader is the abstract class used by all built-in loaders.
 *
 * @author Fabien Potencier <fabien@symfony.com>
 */
abstract class Loader implements LoaderInterface
{
    protected $resolver;
    protected $env;

    public function __construct(string $env = null)
    {
        $this->env = $env;
    }

    /**
     * {@inheritdoc}
     */
    public function getResolver(): LoaderResolverInterface
    {
        return $this->resolver;
    }

    /**
     * {@inheritdoc}
     */
    public function setResolver(LoaderResolverInterface $resolver)
    {
        $this->resolver = $resolver;
    }

    /**
     * Imports a resource.
     *
     * @return mixed
     */
    public function import(mixed $resource, string $type = null)
    {
        return $this->resolve($resource, $type)->load($resource, $type);
    }

    /**
     * Finds a loader able to load an imported resource.
     *
<<<<<<< HEAD
     * @return $this|LoaderInterface
=======
     * @param mixed       $resource A resource
     * @param string|null $type     The resource type or null if unknown
     *
     * @return LoaderInterface
>>>>>>> 46d5468d
     *
     * @throws LoaderLoadException If no loader is found
     */
    public function resolve(mixed $resource, string $type = null): static|LoaderInterface
    {
        if ($this->supports($resource, $type)) {
            return $this;
        }

        $loader = null === $this->resolver ? false : $this->resolver->resolve($resource, $type);

        if (false === $loader) {
            throw new LoaderLoadException($resource, null, 0, null, $type);
        }

        return $loader;
    }
}<|MERGE_RESOLUTION|>--- conflicted
+++ resolved
@@ -57,18 +57,9 @@
     /**
      * Finds a loader able to load an imported resource.
      *
-<<<<<<< HEAD
-     * @return $this|LoaderInterface
-=======
-     * @param mixed       $resource A resource
-     * @param string|null $type     The resource type or null if unknown
-     *
-     * @return LoaderInterface
->>>>>>> 46d5468d
-     *
      * @throws LoaderLoadException If no loader is found
      */
-    public function resolve(mixed $resource, string $type = null): static|LoaderInterface
+    public function resolve(mixed $resource, string $type = null): LoaderInterface
     {
         if ($this->supports($resource, $type)) {
             return $this;
