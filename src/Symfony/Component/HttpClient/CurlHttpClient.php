--- conflicted
+++ resolved
@@ -90,14 +90,11 @@
         $scheme = $url['scheme'];
         $authority = $url['authority'];
         $host = parse_url($authority, \PHP_URL_HOST);
-<<<<<<< HEAD
         $port = parse_url($authority, \PHP_URL_PORT) ?: ('http:' === $scheme ? 80 : 443);
-=======
         $proxy = $options['proxy']
             ?? ('https:' === $url['scheme'] ? $_SERVER['https_proxy'] ?? $_SERVER['HTTPS_PROXY'] ?? null : null)
             // Ignore HTTP_PROXY except on the CLI to work around httpoxy set of vulnerabilities
             ?? $_SERVER['http_proxy'] ?? (\in_array(\PHP_SAPI, ['cli', 'phpdbg'], true) ? $_SERVER['HTTP_PROXY'] ?? null : null) ?? $_SERVER['all_proxy'] ?? $_SERVER['ALL_PROXY'] ?? null;
->>>>>>> 480ab47d
         $url = implode('', $url);
 
         if (!isset($options['normalized_headers']['user-agent'])) {
