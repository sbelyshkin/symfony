--- conflicted
+++ resolved
@@ -23,18 +23,11 @@
  */
 final class CurlClientState extends ClientState
 {
-<<<<<<< HEAD
-    /** @var array<\CurlMultiHandle> */
-    public array $handles = [];
-=======
-    /** @var \CurlMultiHandle|resource */
-    public $handle;
-    /** @var \CurlShareHandle|resource */
-    public $share;
->>>>>>> a4d5fb87
+    public \CurlMultiHandle $handle;
+    public \CurlShareHandle $share;
     /** @var PushedResponse[] */
     public array $pushedResponses = [];
-    public $dnsCache;
+    public DnsCache $dnsCache;
     /** @var float[] */
     public array $pauseExpiries = [];
     public int $execCounter = \PHP_INT_MIN;
@@ -42,12 +35,6 @@
 
     public static array $curlVersion;
 
-<<<<<<< HEAD
-    private int $maxHostConnections;
-    private int $maxPendingPushes;
-
-=======
->>>>>>> a4d5fb87
     public function __construct(int $maxHostConnections, int $maxPendingPushes)
     {
         self::$curlVersion = self::$curlVersion ?? curl_version();
