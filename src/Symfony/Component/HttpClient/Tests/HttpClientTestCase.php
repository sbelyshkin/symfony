--- conflicted
+++ resolved
@@ -30,9 +30,8 @@
 
 abstract class HttpClientTestCase extends BaseHttpClientTestCase
 {
-<<<<<<< HEAD
     private static $vulcainStarted = false;
-=======
+
     public function testTimeoutOnDestruct()
     {
         if (!method_exists(parent::class, 'testTimeoutOnDestruct')) {
@@ -41,7 +40,6 @@
 
         parent::testTimeoutOnDestruct();
     }
->>>>>>> 3bf2d147
 
     public function testAcceptHeader()
     {
