--- conflicted
+++ resolved
@@ -29,7 +29,7 @@
  */
 trait TransportResponseTrait
 {
-    private $canary;
+    private Canary $canary;
     private array $headers = [];
     private array $info = [
         'response_headers' => [],
@@ -44,12 +44,7 @@
     private ?float $timeout = 0;
     private \InflateContext|bool|null $inflate = null;
     private ?array $finalInfo = null;
-<<<<<<< HEAD
-    private Canary $canary;
     private ?LoggerInterface $logger = null;
-=======
-    private $logger = null;
->>>>>>> 89bd2367
 
     /**
      * {@inheritdoc}
