--- conflicted
+++ resolved
@@ -67,16 +67,17 @@
             return null === $response->remaining;
         };
 
-<<<<<<< HEAD
         $pauseExpiry = &$this->pauseExpiry;
         $info['pause_handler'] = static function (float $duration) use (&$pauseExpiry) {
             $pauseExpiry = 0 < $duration ? microtime(true) + $duration : 0;
         };
-=======
+
         $this->canary = new Canary(static function () use ($multi, $id) {
+            if (null !== ($host = $multi->openHandles[$id][6] ?? null) && 0 >= --$multi->hosts[$host]) {
+                unset($multi->hosts[$host]);
+            }
             unset($multi->openHandles[$id], $multi->handlesActivity[$id]);
         });
->>>>>>> b9e76b2b
     }
 
     /**
@@ -204,16 +205,8 @@
      */
     private function close(): void
     {
-<<<<<<< HEAD
-        if (null !== ($host = $this->multi->openHandles[$this->id][6] ?? null) && 0 >= --$this->multi->hosts[$host]) {
-            unset($this->multi->hosts[$host]);
-        }
-        unset($this->multi->openHandles[$this->id], $this->multi->handlesActivity[$this->id]);
-        $this->handle = $this->buffer = $this->onProgress = null;
-=======
         $this->canary->cancel();
         $this->handle = $this->buffer = $this->inflate = $this->onProgress = null;
->>>>>>> b9e76b2b
     }
 
     /**
