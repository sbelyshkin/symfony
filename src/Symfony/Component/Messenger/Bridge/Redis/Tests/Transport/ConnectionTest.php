--- conflicted
+++ resolved
@@ -208,11 +208,7 @@
             ->with('symfony', 'consumer', ['queue' => '0'], 1, null)
             ->willReturn(['queue' => [['message' => '{"body":"1","headers":[]}']]]);
 
-<<<<<<< HEAD
-        $connection = Connection::fromDsn('redis://localhost/queue', [], $redis);
-        $connection->get();
-=======
-        $connection = Connection::fromDsn('redis://localhost/queue', ['delete_after_ack' => true], $redis);
+        $connection = Connection::fromDsn('redis://localhost/queue', [], $redis);
         $message = $connection->get();
 
         $this->assertSame([
@@ -224,7 +220,6 @@
                 ]),
             ],
         ], $message);
->>>>>>> 24680199
     }
 
     public function testClaimAbandonedMessageWithRaceCondition()
