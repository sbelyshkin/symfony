--- conflicted
+++ resolved
@@ -25,7 +25,7 @@
 class StopWorkersCommand extends Command
 {
     protected static $defaultName = 'messenger:stop-workers';
-    protected static $defaultDescription = 'Stops workers after their current message';
+    protected static $defaultDescription = 'Stop workers after their current message';
 
     private $restartSignalCachePool;
 
@@ -43,11 +43,7 @@
     {
         $this
             ->setDefinition([])
-<<<<<<< HEAD
             ->setDescription(self::$defaultDescription)
-=======
-            ->setDescription('Stop workers after their current message')
->>>>>>> 7ed3d36f
             ->setHelp(<<<'EOF'
 The <info>%command.name%</info> command sends a signal to stop any <info>messenger:consume</info> processes that are running.
 
