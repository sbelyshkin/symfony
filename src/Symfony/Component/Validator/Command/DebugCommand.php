--- conflicted
+++ resolved
@@ -33,7 +33,7 @@
 class DebugCommand extends Command
 {
     protected static $defaultName = 'debug:validator';
-    protected static $defaultDescription = 'Displays validation constraints for classes';
+    protected static $defaultDescription = 'Display validation constraints for classes';
 
     private $validator;
 
@@ -49,11 +49,7 @@
         $this
             ->addArgument('class', InputArgument::REQUIRED, 'A fully qualified class name or a path')
             ->addOption('show-all', null, InputOption::VALUE_NONE, 'Show all classes even if they have no validation constraints')
-<<<<<<< HEAD
             ->setDescription(self::$defaultDescription)
-=======
-            ->setDescription('Display validation constraints for classes')
->>>>>>> 436f697d
             ->setHelp(<<<'EOF'
 The <info>%command.name% 'App\Entity\Dummy'</info> command dumps the validators for the dummy class.
 
