--- conflicted
+++ resolved
@@ -45,16 +45,10 @@
         "egulias/email-validator": "^2.1.10|^3"
     },
     "conflict": {
-<<<<<<< HEAD
-        "doctrine/lexer": "<1.0.2",
+        "doctrine/lexer": "<1.1",
         "phpunit/phpunit": "<5.4.3",
         "symfony/dependency-injection": "<4.4",
         "symfony/expression-language": "<5.1",
-=======
-        "doctrine/lexer": "<1.1",
-        "phpunit/phpunit": "<4.8.35|<5.4.3,>=5.0",
-        "symfony/dependency-injection": "<3.4",
->>>>>>> e0cadfbc
         "symfony/http-kernel": "<4.4",
         "symfony/intl": "<4.4",
         "symfony/property-info": "<5.3",
