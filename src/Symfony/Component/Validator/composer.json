--- conflicted
+++ resolved
@@ -28,7 +28,6 @@
         "symfony/var-dumper": "~3.4|~4.0",
         "symfony/intl": "^4.3",
         "symfony/yaml": "~3.4|~4.0",
-<<<<<<< HEAD
         "symfony/config": "~3.4|~4.0",
         "symfony/dependency-injection": "~3.4|~4.0",
         "symfony/expression-language": "~3.4|~4.0",
@@ -36,15 +35,7 @@
         "symfony/property-access": "~3.4|~4.0",
         "symfony/property-info": "~3.4|~4.0",
         "symfony/translation": "~4.2",
-        "doctrine/annotations": "~1.0",
-=======
-        "symfony/config": "~2.8|~3.0|~4.0",
-        "symfony/dependency-injection": "~3.3|~4.0",
-        "symfony/expression-language": "~2.8|~3.0|~4.0",
-        "symfony/cache": "~3.1|~4.0",
-        "symfony/property-access": "~2.8|~3.0|~4.0",
         "doctrine/annotations": "~1.7",
->>>>>>> 26be947a
         "doctrine/cache": "~1.0",
         "egulias/email-validator": "^2.1.10"
     },
