<?php

/*
 * This file is part of the Symfony package.
 *
 * (c) Fabien Potencier <fabien@symfony.com>
 *
 * For the full copyright and license information, please view the LICENSE
 * file that was distributed with this source code.
 */

namespace Symfony\Component\Validator\Tests\Constraints;

use Symfony\Component\Validator\Constraints\Locale;
use Symfony\Component\Validator\Constraints\LocaleValidator;
use Symfony\Component\Validator\Exception\UnexpectedTypeException;
use Symfony\Component\Validator\Exception\UnexpectedValueException;
use Symfony\Component\Validator\Test\ConstraintValidatorTestCase;

class LocaleValidatorTest extends ConstraintValidatorTestCase
{
    protected function createValidator()
    {
        return new LocaleValidator();
    }

    public function testNullIsValid()
    {
        $this->validator->validate(null, new Locale());

        $this->assertNoViolation();
    }

    public function testEmptyStringIsValid()
    {
        $this->validator->validate('', new Locale());

        $this->assertNoViolation();
    }

<<<<<<< HEAD
    public function testExpectsStringCompatibleType()
    {
        $this->expectException(\Symfony\Component\Validator\Exception\UnexpectedValueException::class);
        $this->validator->validate(new \stdClass(), new Locale());
=======
    /**
     * @group legacy
     * @expectedDeprecation The "canonicalize" option with value "false" is deprecated since Symfony 4.1, set it to "true" instead.
     */
    public function testLegacyExpectsStringCompatibleType()
    {
        $this->expectException(UnexpectedTypeException::class);
        $this->validator->validate(new \stdClass(), new Locale());
    }

    public function testExpectsStringCompatibleType()
    {
        $this->expectException(UnexpectedValueException::class);
        $this->validator->validate(new \stdClass(), new Locale(['canonicalize' => true]));
>>>>>>> 22b1eb40
    }

    /**
     * @dataProvider getValidLocales
     */
    public function testValidLocales($locale)
    {
        $this->validator->validate($locale, new Locale());

        $this->assertNoViolation();
    }

    public function getValidLocales()
    {
        return [
            ['en'],
            ['en_US'],
            ['pt'],
            ['pt_PT'],
            ['zh_Hans'],
            ['tl_PH'],
            ['fil_PH'], // alias for "tl_PH"
        ];
    }

    /**
     * @dataProvider getInvalidLocales
     */
    public function testInvalidLocales($locale)
    {
        $constraint = new Locale([
            'message' => 'myMessage',
        ]);

        $this->validator->validate($locale, $constraint);

        $this->buildViolation('myMessage')
            ->setParameter('{{ value }}', '"'.$locale.'"')
            ->setCode(Locale::NO_SUCH_LOCALE_ERROR)
            ->assertRaised();
    }

    public function getInvalidLocales()
    {
        return [
            ['baz'],
            ['foobar'],
        ];
    }

    /**
     * @dataProvider getUncanonicalizedLocales
     */
    public function testValidLocalesWithCanonicalization(string $locale)
    {
        $constraint = new Locale([
            'message' => 'myMessage',
        ]);

        $this->validator->validate($locale, $constraint);

        $this->assertNoViolation();
    }

    public function getUncanonicalizedLocales(): iterable
    {
        return [
            ['en-US'],
            ['es-AR'],
            ['fr_FR.utf8'],
        ];
    }
}<|MERGE_RESOLUTION|>--- conflicted
+++ resolved
@@ -13,7 +13,6 @@
 
 use Symfony\Component\Validator\Constraints\Locale;
 use Symfony\Component\Validator\Constraints\LocaleValidator;
-use Symfony\Component\Validator\Exception\UnexpectedTypeException;
 use Symfony\Component\Validator\Exception\UnexpectedValueException;
 use Symfony\Component\Validator\Test\ConstraintValidatorTestCase;
 
@@ -38,27 +37,10 @@
         $this->assertNoViolation();
     }
 
-<<<<<<< HEAD
-    public function testExpectsStringCompatibleType()
-    {
-        $this->expectException(\Symfony\Component\Validator\Exception\UnexpectedValueException::class);
-        $this->validator->validate(new \stdClass(), new Locale());
-=======
-    /**
-     * @group legacy
-     * @expectedDeprecation The "canonicalize" option with value "false" is deprecated since Symfony 4.1, set it to "true" instead.
-     */
-    public function testLegacyExpectsStringCompatibleType()
-    {
-        $this->expectException(UnexpectedTypeException::class);
-        $this->validator->validate(new \stdClass(), new Locale());
-    }
-
     public function testExpectsStringCompatibleType()
     {
         $this->expectException(UnexpectedValueException::class);
-        $this->validator->validate(new \stdClass(), new Locale(['canonicalize' => true]));
->>>>>>> 22b1eb40
+        $this->validator->validate(new \stdClass(), new Locale());
     }
 
     /**
