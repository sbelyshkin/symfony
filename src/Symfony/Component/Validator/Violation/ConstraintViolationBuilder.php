--- conflicted
+++ resolved
@@ -26,7 +26,6 @@
  */
 class ConstraintViolationBuilder implements ConstraintViolationBuilderInterface
 {
-<<<<<<< HEAD
     private ConstraintViolationList $violations;
     private string|\Stringable $message;
     private array $parameters;
@@ -36,34 +35,11 @@
     private TranslatorInterface $translator;
     private ?string $translationDomain;
     private ?int $plural = null;
-    private Constraint $constraint;
+    private ?Constraint $constraint;
     private ?string $code = null;
     private mixed $cause = null;
 
-    public function __construct(ConstraintViolationList $violations, Constraint $constraint, string|\Stringable $message, array $parameters, mixed $root, ?string $propertyPath, mixed $invalidValue, TranslatorInterface $translator, string $translationDomain = null)
-=======
-    private $violations;
-    private $message;
-    private $parameters;
-    private $root;
-    private $invalidValue;
-    private $propertyPath;
-    private $translator;
-    private $translationDomain;
-    private $plural;
-    private $constraint;
-    private $code;
-
-    /**
-     * @var mixed
-     */
-    private $cause;
-
-    /**
-     * @param string $message The error message as a string or a stringable object
-     */
-    public function __construct(ConstraintViolationList $violations, ?Constraint $constraint, $message, array $parameters, $root, $propertyPath, $invalidValue, TranslatorInterface $translator, $translationDomain = null)
->>>>>>> cd12afee
+    public function __construct(ConstraintViolationList $violations, ?Constraint $constraint, string|\Stringable $message, array $parameters, mixed $root, ?string $propertyPath, mixed $invalidValue, TranslatorInterface $translator, string $translationDomain = null)
     {
         $this->violations = $violations;
         $this->message = $message;
