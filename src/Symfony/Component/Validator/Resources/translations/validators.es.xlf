--- conflicted
+++ resolved
@@ -302,15 +302,13 @@
                 <source>An empty file is not allowed.</source>
                 <target>No está permitido un archivo vacío.</target>
             </trans-unit>
-<<<<<<< HEAD
             <trans-unit id="79">
                 <source>The host could not be resolved.</source>
                 <target>No se puede resolver el host.</target>
-=======
+            </trans-unit>
             <trans-unit id="80">
                 <source>This value does not match the expected {{ charset }} charset.</source>
                 <target>La codificación de caracteres para este valor debería ser {{ charset }}.</target>
->>>>>>> 2f6d5e4a
             </trans-unit>
         </body>
     </file>
