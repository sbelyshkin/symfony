--- conflicted
+++ resolved
@@ -302,15 +302,13 @@
                 <source>An empty file is not allowed.</source>
                 <target>Пустые файлы не разрешены.</target>
             </trans-unit>
-<<<<<<< HEAD
             <trans-unit id="79">
                 <source>The host could not be resolved.</source>
                 <target>Имя хоста не может быть разрешено.</target>
-=======
+            </trans-unit>
             <trans-unit id="80">
                 <source>This value does not match the expected {{ charset }} charset.</source>
                 <target>Значение не совпадает с ожидаемой {{ charset }} кодировкой.</target>
->>>>>>> 2f6d5e4a
             </trans-unit>
         </body>
     </file>
