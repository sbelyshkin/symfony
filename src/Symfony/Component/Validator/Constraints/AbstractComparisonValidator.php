<?php

/*
 * This file is part of the Symfony package.
 *
 * (c) Fabien Potencier <fabien@symfony.com>
 *
 * For the full copyright and license information, please view the LICENSE
 * file that was distributed with this source code.
 */

namespace Symfony\Component\Validator\Constraints;

use Symfony\Component\PropertyAccess\Exception\NoSuchPropertyException;
use Symfony\Component\PropertyAccess\PropertyAccess;
use Symfony\Component\PropertyAccess\PropertyAccessorInterface;
use Symfony\Component\Validator\Constraint;
use Symfony\Component\Validator\ConstraintValidator;
use Symfony\Component\Validator\Exception\ConstraintDefinitionException;
use Symfony\Component\Validator\Exception\UnexpectedTypeException;

/**
 * Provides a base class for the validation of property comparisons.
 *
 * @author Daniel Holmes <daniel@danielholmes.org>
 * @author Bernhard Schussek <bschussek@gmail.com>
 */
abstract class AbstractComparisonValidator extends ConstraintValidator
{
    private ?PropertyAccessorInterface $propertyAccessor;

    public function __construct(PropertyAccessorInterface $propertyAccessor = null)
    {
        $this->propertyAccessor = $propertyAccessor;
    }

    /**
     * {@inheritdoc}
     */
    public function validate(mixed $value, Constraint $constraint)
    {
        if (!$constraint instanceof AbstractComparison) {
            throw new UnexpectedTypeException($constraint, AbstractComparison::class);
        }

        if (null === $value) {
            return;
        }

        if ($path = $constraint->propertyPath) {
            if (null === $object = $this->context->getObject()) {
                return;
            }

            try {
                $comparedValue = $this->getPropertyAccessor()->getValue($object, $path);
            } catch (NoSuchPropertyException $e) {
                throw new ConstraintDefinitionException(sprintf('Invalid property path "%s" provided to "%s" constraint: ', $path, get_debug_type($constraint)).$e->getMessage(), 0, $e);
            }
        } else {
            $comparedValue = $constraint->value;
        }

        // Convert strings to DateTimes if comparing another DateTime
        // This allows to compare with any date/time value supported by
        // the DateTime constructor:
        // https://php.net/datetime.formats
        if (\is_string($comparedValue) && $value instanceof \DateTimeInterface) {
            // If $value is immutable, convert the compared value to a DateTimeImmutable too, otherwise use DateTime
            $dateTimeClass = $value instanceof \DateTimeImmutable ? \DateTimeImmutable::class : \DateTime::class;

            try {
                $comparedValue = new $dateTimeClass($comparedValue);
            } catch (\Exception $e) {
                throw new ConstraintDefinitionException(sprintf('The compared value "%s" could not be converted to a "%s" instance in the "%s" constraint.', $comparedValue, $dateTimeClass, get_debug_type($constraint)));
            }
        }

        if (!$this->compareValues($value, $comparedValue)) {
            $violationBuilder = $this->context->buildViolation($constraint->message)
                ->setParameter('{{ value }}', $this->formatValue($value, self::OBJECT_TO_STRING | self::PRETTY_DATE))
                ->setParameter('{{ compared_value }}', $this->formatValue($comparedValue, self::OBJECT_TO_STRING | self::PRETTY_DATE))
                ->setParameter('{{ compared_value_type }}', $this->formatTypeOf($comparedValue))
                ->setCode($this->getErrorCode());

            if (null !== $path) {
                $violationBuilder->setParameter('{{ compared_value_path }}', $path);
            }

            $violationBuilder->addViolation();
        }
    }

    private function getPropertyAccessor(): PropertyAccessorInterface
    {
        if (null === $this->propertyAccessor) {
            $this->propertyAccessor = PropertyAccess::createPropertyAccessor();
        }

        return $this->propertyAccessor;
    }

    /**
     * Compares the two given values to find if their relationship is valid.
     *
<<<<<<< HEAD
     * @return bool true if the relationship is valid, false otherwise
=======
     * @param mixed $value1 The first value to compare
     * @param mixed $value2 The second value to compare
     *
     * @return bool
>>>>>>> c91322d6
     */
    abstract protected function compareValues(mixed $value1, mixed $value2): bool;

    /**
     * Returns the error code used if the comparison fails.
     *
     * @return string|null
     */
    protected function getErrorCode(): ?string
    {
        return null;
    }
}<|MERGE_RESOLUTION|>--- conflicted
+++ resolved
@@ -102,22 +102,11 @@
 
     /**
      * Compares the two given values to find if their relationship is valid.
-     *
-<<<<<<< HEAD
-     * @return bool true if the relationship is valid, false otherwise
-=======
-     * @param mixed $value1 The first value to compare
-     * @param mixed $value2 The second value to compare
-     *
-     * @return bool
->>>>>>> c91322d6
      */
     abstract protected function compareValues(mixed $value1, mixed $value2): bool;
 
     /**
      * Returns the error code used if the comparison fails.
-     *
-     * @return string|null
      */
     protected function getErrorCode(): ?string
     {
