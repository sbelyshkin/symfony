<?php

/*
 * This file is part of the Symfony package.
 *
 * (c) Fabien Potencier <fabien@symfony.com>
 *
 * For the full copyright and license information, please view the LICENSE
 * file that was distributed with this source code.
 */

namespace Symfony\Component\Validator\Constraints;

use Egulias\EmailValidator\EmailValidator as EguliasEmailValidator;
use Egulias\EmailValidator\Validation\EmailValidation;
use Egulias\EmailValidator\Validation\NoRFCWarningsValidation;
use Symfony\Component\Validator\Constraint;
use Symfony\Component\Validator\ConstraintValidator;
use Symfony\Component\Validator\Exception\UnexpectedTypeException;
use Symfony\Component\Validator\Exception\UnexpectedValueException;

/**
 * @author Bernhard Schussek <bschussek@gmail.com>
 */
class EmailValidator extends ConstraintValidator
{
    private const PATTERN_HTML5 = '/^[a-zA-Z0-9.!#$%&\'*+\\/=?^_`{|}~-]+@[a-zA-Z0-9](?:[a-zA-Z0-9-]{0,61}[a-zA-Z0-9])?(?:\.[a-zA-Z0-9](?:[a-zA-Z0-9-]{0,61}[a-zA-Z0-9])?)+$/';
    private const PATTERN_LOOSE = '/^.+\@\S+\.\S+$/';

    private static $emailPatterns = [
        Email::VALIDATION_MODE_LOOSE => self::PATTERN_LOOSE,
        Email::VALIDATION_MODE_HTML5 => self::PATTERN_HTML5,
    ];

    private $defaultMode;

    public function __construct(string $defaultMode = Email::VALIDATION_MODE_LOOSE)
    {
        if (!\in_array($defaultMode, Email::$validationModes, true)) {
            throw new \InvalidArgumentException('The "defaultMode" parameter value is not valid.');
        }

        $this->defaultMode = $defaultMode;
    }

    /**
     * {@inheritdoc}
     */
    public function validate($value, Constraint $constraint)
    {
        if (!$constraint instanceof Email) {
            throw new UnexpectedTypeException($constraint, Email::class);
        }

        if (null === $value || '' === $value) {
            return;
        }

        if (!is_scalar($value) && !(\is_object($value) && method_exists($value, '__toString'))) {
            throw new UnexpectedValueException($value, 'string');
        }

        $value = (string) $value;
        if ('' === $value) {
            return;
        }

        if (null !== $constraint->normalizer) {
            $value = ($constraint->normalizer)($value);
        }

        if (null === $constraint->mode) {
            $constraint->mode = $this->defaultMode;
        }

        if (!\in_array($constraint->mode, Email::$validationModes, true)) {
            throw new \InvalidArgumentException(sprintf('The "%s::$mode" parameter value is not valid.', get_debug_type($constraint)));
        }

        if (Email::VALIDATION_MODE_STRICT === $constraint->mode) {
<<<<<<< HEAD
            $strictValidator = new \Egulias\EmailValidator\EmailValidator();
=======
            if (!class_exists(EguliasEmailValidator::class)) {
                throw new LogicException('Strict email validation requires egulias/email-validator ~1.2|~2.0.');
            }

            $strictValidator = new EguliasEmailValidator();
>>>>>>> c79e61f1

            if (interface_exists(EmailValidation::class) && !$strictValidator->isValid($value, new NoRFCWarningsValidation())) {
                $this->context->buildViolation($constraint->message)
                    ->setParameter('{{ value }}', $this->formatValue($value))
                    ->setCode(Email::INVALID_FORMAT_ERROR)
                    ->addViolation();

                return;
            } elseif (!interface_exists(EmailValidation::class) && !$strictValidator->isValid($value, false, true)) {
                $this->context->buildViolation($constraint->message)
                    ->setParameter('{{ value }}', $this->formatValue($value))
                    ->setCode(Email::INVALID_FORMAT_ERROR)
                    ->addViolation();

                return;
            }
        } elseif (!preg_match(self::$emailPatterns[$constraint->mode], $value)) {
            $this->context->buildViolation($constraint->message)
                ->setParameter('{{ value }}', $this->formatValue($value))
                ->setCode(Email::INVALID_FORMAT_ERROR)
                ->addViolation();

            return;
        }
    }
}<|MERGE_RESOLUTION|>--- conflicted
+++ resolved
@@ -78,15 +78,7 @@
         }
 
         if (Email::VALIDATION_MODE_STRICT === $constraint->mode) {
-<<<<<<< HEAD
-            $strictValidator = new \Egulias\EmailValidator\EmailValidator();
-=======
-            if (!class_exists(EguliasEmailValidator::class)) {
-                throw new LogicException('Strict email validation requires egulias/email-validator ~1.2|~2.0.');
-            }
-
             $strictValidator = new EguliasEmailValidator();
->>>>>>> c79e61f1
 
             if (interface_exists(EmailValidation::class) && !$strictValidator->isValid($value, new NoRFCWarningsValidation())) {
                 $this->context->buildViolation($constraint->message)
