--- conflicted
+++ resolved
@@ -70,7 +70,6 @@
                     }
                 }
             } elseif (!$fieldConstraint instanceof Optional && !$constraint->allowMissingFields) {
-<<<<<<< HEAD
                 if ($context instanceof ExecutionContextInterface) {
                     $context->buildViolation($constraint->missingFieldsMessage)
                         ->atPath('['.$field.']')
@@ -80,21 +79,15 @@
                 } else {
                     // 2.4 API
                     $context->addViolationAt('['.$field.']', $constraint->missingFieldsMessage, array(
-                        '{{ field }}' => $this->formatValue($field)
+                        '{{ field }}' => $this->formatValue($field),
                     ), null);
                 }
-=======
-                $context->addViolationAt('['.$field.']', $constraint->missingFieldsMessage, array(
-                    '{{ field }}' => $this->formatValue($field),
-                ), null);
->>>>>>> 27e8c654
             }
         }
 
         if (!$constraint->allowExtraFields) {
             foreach ($value as $field => $fieldValue) {
                 if (!isset($constraint->fields[$field])) {
-<<<<<<< HEAD
                     if ($context instanceof ExecutionContextInterface) {
                         $context->buildViolation($constraint->extraFieldsMessage)
                             ->atPath('['.$field.']')
@@ -104,14 +97,9 @@
                     } else {
                         // 2.4 API
                         $context->addViolationAt('['.$field.']', $constraint->extraFieldsMessage, array(
-                            '{{ field }}' => $this->formatValue($field)
+                            '{{ field }}' => $this->formatValue($field),
                         ), $fieldValue);
                     }
-=======
-                    $context->addViolationAt('['.$field.']', $constraint->extraFieldsMessage, array(
-                        '{{ field }}' => $this->formatValue($field),
-                    ), $fieldValue);
->>>>>>> 27e8c654
                 }
             }
         }
