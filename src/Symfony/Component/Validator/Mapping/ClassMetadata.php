--- conflicted
+++ resolved
@@ -166,13 +166,7 @@
     }
 
     /**
-<<<<<<< HEAD
-     * {@inheritdoc}
-=======
-     * Returns the properties to be serialized.
-     *
-     * @return array
->>>>>>> cbbd0624
+     * {@inheritdoc}
      */
     public function __sleep()
     {
@@ -193,13 +187,7 @@
     }
 
     /**
-<<<<<<< HEAD
-     * {@inheritdoc}
-=======
-     * Returns the fully qualified name of the class.
-     *
-     * @return string The fully qualified class name
->>>>>>> cbbd0624
+     * {@inheritdoc}
      */
     public function getClassName()
     {
