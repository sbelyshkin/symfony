--- conflicted
+++ resolved
@@ -22,20 +22,6 @@
         $parsed = Yaml::parse($yml);
         $this->assertEquals($data, $parsed);
     }
-<<<<<<< HEAD
-=======
-
-    /**
-     * @group legacy
-     */
-    public function testLegacyParseFromFile()
-    {
-        $filename = __DIR__.'/Fixtures/index.yml';
-        $contents = file_get_contents($filename);
-        $parsedByFilename = Yaml::parse($filename);
-        $parsedByContents = Yaml::parse($contents);
-        $this->assertEquals($parsedByFilename, $parsedByContents);
-    }
 
     /**
      * @expectedException \InvalidArgumentException
@@ -54,5 +40,4 @@
     {
         Yaml::dump(array('lorem' => 'ipsum', 'dolor' => 'sit'), 2, -4);
     }
->>>>>>> fdabbaa2
 }