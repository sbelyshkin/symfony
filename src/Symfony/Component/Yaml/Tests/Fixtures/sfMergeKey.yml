--- %YAML:1.0
test: Simple In Place Substitution
brief: >
    If you want to reuse an entire alias, only overwriting what is different
    you can use a << in place substitution. This is not part of the official
    YAML spec, but a widely implemented extension. See the following URL for
    details: http://yaml.org/type/merge.html
yaml: |
    foo: &foo
        a: Steve
        b: Clark
        c: Brian
        e: notnull
    bar:
        a: before
        d: other
        e: ~
        <<: *foo
        b: new
        x: Oren
        c:
            foo: bar
            bar: foo
<<<<<<< HEAD
=======
    bar_inline: {a: before, d: other, <<: *foo, b: new, x: Oren, c: { foo: bar, foo: ignore, bar: foo}}
    duplicate:
        foo: bar
        foo: ignore
>>>>>>> 1941a789
    foo2: &foo2
        a: Ballmer
    ding: &dong [ fi, fei, fo, fam]
    check:
        <<:
            - *foo
            - *dong
        isit: tested
    head:
        <<: [ *foo , *dong , *foo2 ]
    taz: &taz
        a: Steve
        w:
            p: 1234
    nested:
        <<: *taz
        d: Doug
        w: &nestedref
            p: 12345
        z:
            <<: *nestedref
    head_inline: &head_inline { <<: [ *foo , *dong , *foo2 ] }
    recursive_inline: { <<: *head_inline, c: { <<: *foo2 } }
php: |
    array(
        'foo' => array('a' => 'Steve', 'b' => 'Clark', 'c' => 'Brian', 'e' => 'notnull'),
        'bar' => array('a' => 'before', 'd' => 'other', 'e' => null, 'b' => 'new', 'c' => array('foo' => 'bar', 'bar' => 'foo'), 'x' => 'Oren'),
<<<<<<< HEAD
=======
        'bar_inline' => array('a' => 'before', 'd' => 'other', 'b' => 'new', 'c' => array('foo' => 'bar', 'bar' => 'foo'), 'e' => 'notnull', 'x' => 'Oren'),
        'duplicate' => array('foo' => 'bar'),
>>>>>>> 1941a789
        'foo2' => array('a' => 'Ballmer'),
        'ding' => array('fi', 'fei', 'fo', 'fam'),
        'check' => array('a' => 'Steve', 'b' => 'Clark', 'c' => 'Brian', 'e' => 'notnull', 'fi', 'fei', 'fo', 'fam', 'isit' => 'tested'),
        'head' => array('a' => 'Steve', 'b' => 'Clark', 'c' => 'Brian', 'e' => 'notnull', 'fi', 'fei', 'fo', 'fam'),
        'taz' => array('a' => 'Steve', 'w' => array('p' => 1234)),
        'nested' => array('a' => 'Steve', 'w' => array('p' => 12345), 'd' => 'Doug', 'z' => array('p' => 12345)),
        'head_inline' => array('a' => 'Steve', 'b' => 'Clark', 'c' => 'Brian', 'e' => 'notnull', 'fi', 'fei', 'fo', 'fam'),
        'recursive_inline' => array('a' => 'Steve', 'b' => 'Clark', 'c' => array('a' => 'Ballmer'), 'e' => 'notnull', 'fi', 'fei', 'fo', 'fam'),
    )<|MERGE_RESOLUTION|>--- conflicted
+++ resolved
@@ -21,13 +21,7 @@
         c:
             foo: bar
             bar: foo
-<<<<<<< HEAD
-=======
-    bar_inline: {a: before, d: other, <<: *foo, b: new, x: Oren, c: { foo: bar, foo: ignore, bar: foo}}
-    duplicate:
-        foo: bar
-        foo: ignore
->>>>>>> 1941a789
+    bar_inline: {a: before, d: other, <<: *foo, b: new, x: Oren, c: { foo: bar, bar: foo}}
     foo2: &foo2
         a: Ballmer
     ding: &dong [ fi, fei, fo, fam]
@@ -55,11 +49,7 @@
     array(
         'foo' => array('a' => 'Steve', 'b' => 'Clark', 'c' => 'Brian', 'e' => 'notnull'),
         'bar' => array('a' => 'before', 'd' => 'other', 'e' => null, 'b' => 'new', 'c' => array('foo' => 'bar', 'bar' => 'foo'), 'x' => 'Oren'),
-<<<<<<< HEAD
-=======
         'bar_inline' => array('a' => 'before', 'd' => 'other', 'b' => 'new', 'c' => array('foo' => 'bar', 'bar' => 'foo'), 'e' => 'notnull', 'x' => 'Oren'),
-        'duplicate' => array('foo' => 'bar'),
->>>>>>> 1941a789
         'foo2' => array('a' => 'Ballmer'),
         'ding' => array('fi', 'fei', 'fo', 'fam'),
         'check' => array('a' => 'Steve', 'b' => 'Clark', 'c' => 'Brian', 'e' => 'notnull', 'fi', 'fei', 'fo', 'fam', 'isit' => 'tested'),
