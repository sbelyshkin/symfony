<?php

/*
 * This file is part of the Symfony package.
 *
 * (c) Fabien Potencier <fabien@symfony.com>
 *
 * For the full copyright and license information, please view the LICENSE
 * file that was distributed with this source code.
 */

namespace Symfony\Component\Yaml;

use Symfony\Component\Yaml\Exception\DumpException;
use Symfony\Component\Yaml\Exception\ParseException;
use Symfony\Component\Yaml\Tag\TaggedValue;

/**
 * Inline implements a YAML parser/dumper for the YAML inline syntax.
 *
 * @author Fabien Potencier <fabien@symfony.com>
 *
 * @internal
 */
class Inline
{
    public const REGEX_QUOTED_STRING = '(?:"([^"\\\\]*+(?:\\\\.[^"\\\\]*+)*+)"|\'([^\']*+(?:\'\'[^\']*+)*+)\')';

    public static $parsedLineNumber = -1;
    public static $parsedFilename;

    private static bool $exceptionOnInvalidType = false;
    private static bool $objectSupport = false;
    private static bool $objectForMap = false;
    private static bool $constantSupport = false;

    public static function initialize(int $flags, int $parsedLineNumber = null, string $parsedFilename = null)
    {
        self::$exceptionOnInvalidType = (bool) (Yaml::PARSE_EXCEPTION_ON_INVALID_TYPE & $flags);
        self::$objectSupport = (bool) (Yaml::PARSE_OBJECT & $flags);
        self::$objectForMap = (bool) (Yaml::PARSE_OBJECT_FOR_MAP & $flags);
        self::$constantSupport = (bool) (Yaml::PARSE_CONSTANT & $flags);
        self::$parsedFilename = $parsedFilename;

        if (null !== $parsedLineNumber) {
            self::$parsedLineNumber = $parsedLineNumber;
        }
    }

    /**
     * Converts a YAML string to a PHP value.
     *
<<<<<<< HEAD
     * @param string|null $value      A YAML string
     * @param int         $flags      A bit field of PARSE_* constants to customize the YAML parser behavior
     * @param array       $references Mapping of variable names to values
=======
     * @param string $value      A YAML string
     * @param int    $flags      A bit field of PARSE_* constants to customize the YAML parser behavior
     * @param array  $references Mapping of variable names to values
     *
     * @return mixed
>>>>>>> c91322d6
     *
     * @throws ParseException
     */
    public static function parse(string $value = null, int $flags = 0, array &$references = []): mixed
    {
        self::initialize($flags);

        $value = trim($value);

        if ('' === $value) {
            return '';
        }

        $i = 0;
        $tag = self::parseTag($value, $i, $flags);
        switch ($value[$i]) {
            case '[':
                $result = self::parseSequence($value, $flags, $i, $references);
                ++$i;
                break;
            case '{':
                $result = self::parseMapping($value, $flags, $i, $references);
                ++$i;
                break;
            default:
                $result = self::parseScalar($value, $flags, null, $i, null === $tag, $references);
        }

        // some comments are allowed at the end
        if (preg_replace('/\s*#.*$/A', '', substr($value, $i))) {
            throw new ParseException(sprintf('Unexpected characters near "%s".', substr($value, $i)), self::$parsedLineNumber + 1, $value, self::$parsedFilename);
        }

        if (null !== $tag && '' !== $tag) {
            return new TaggedValue($tag, $result);
        }

        return $result;
    }

    /**
     * Dumps a given PHP variable to a YAML string.
     *
     * @param mixed $value The PHP variable to convert
     * @param int   $flags A bit field of Yaml::DUMP_* constants to customize the dumped YAML string
     *
<<<<<<< HEAD
=======
     * @return string
     *
>>>>>>> c91322d6
     * @throws DumpException When trying to dump PHP resource
     */
    public static function dump(mixed $value, int $flags = 0): string
    {
        switch (true) {
            case \is_resource($value):
                if (Yaml::DUMP_EXCEPTION_ON_INVALID_TYPE & $flags) {
                    throw new DumpException(sprintf('Unable to dump PHP resources in a YAML file ("%s").', get_resource_type($value)));
                }

                return self::dumpNull($flags);
            case $value instanceof \DateTimeInterface:
                return $value->format('c');
            case $value instanceof \UnitEnum:
                return sprintf('!php/const %s::%s', \get_class($value), $value->name);
            case \is_object($value):
                if ($value instanceof TaggedValue) {
                    return '!'.$value->getTag().' '.self::dump($value->getValue(), $flags);
                }

                if (Yaml::DUMP_OBJECT & $flags) {
                    return '!php/object '.self::dump(serialize($value));
                }

                if (Yaml::DUMP_OBJECT_AS_MAP & $flags && ($value instanceof \stdClass || $value instanceof \ArrayObject)) {
                    $output = [];

                    foreach ($value as $key => $val) {
                        $output[] = sprintf('%s: %s', self::dump($key, $flags), self::dump($val, $flags));
                    }

                    return sprintf('{ %s }', implode(', ', $output));
                }

                if (Yaml::DUMP_EXCEPTION_ON_INVALID_TYPE & $flags) {
                    throw new DumpException('Object support when dumping a YAML file has been disabled.');
                }

                return self::dumpNull($flags);
            case \is_array($value):
                return self::dumpArray($value, $flags);
            case null === $value:
                return self::dumpNull($flags);
            case true === $value:
                return 'true';
            case false === $value:
                return 'false';
            case \is_int($value):
                return $value;
            case is_numeric($value) && false === strpbrk($value, "\f\n\r\t\v"):
                $locale = setlocale(\LC_NUMERIC, 0);
                if (false !== $locale) {
                    setlocale(\LC_NUMERIC, 'C');
                }
                if (\is_float($value)) {
                    $repr = (string) $value;
                    if (is_infinite($value)) {
                        $repr = str_ireplace('INF', '.Inf', $repr);
                    } elseif (floor($value) == $value && $repr == $value) {
                        // Preserve float data type since storing a whole number will result in integer value.
                        $repr = '!!float '.$repr;
                    }
                } else {
                    $repr = \is_string($value) ? "'$value'" : (string) $value;
                }
                if (false !== $locale) {
                    setlocale(\LC_NUMERIC, $locale);
                }

                return $repr;
            case '' == $value:
                return "''";
            case self::isBinaryString($value):
                return '!!binary '.base64_encode($value);
            case Escaper::requiresDoubleQuoting($value):
                return Escaper::escapeWithDoubleQuotes($value);
            case Escaper::requiresSingleQuoting($value):
            case Parser::preg_match('{^[0-9]+[_0-9]*$}', $value):
            case Parser::preg_match(self::getHexRegex(), $value):
            case Parser::preg_match(self::getTimestampRegex(), $value):
                return Escaper::escapeWithSingleQuotes($value);
            default:
                return $value;
        }
    }

    /**
     * Check if given array is hash or just normal indexed array.
<<<<<<< HEAD
=======
     *
     * @param array|\ArrayObject|\stdClass $value The PHP array or array-like object to check
     *
     * @return bool
>>>>>>> c91322d6
     */
    public static function isHash(array|\ArrayObject|\stdClass $value): bool
    {
        return !\is_array($value) || !array_is_list($value);
    }

    /**
     * Dumps a PHP array to a YAML string.
     *
     * @param array $value The PHP array to dump
     * @param int   $flags A bit field of Yaml::DUMP_* constants to customize the dumped YAML string
<<<<<<< HEAD
=======
     *
     * @return string
>>>>>>> c91322d6
     */
    private static function dumpArray(array $value, int $flags): string
    {
        // array
        if (($value || Yaml::DUMP_EMPTY_ARRAY_AS_SEQUENCE & $flags) && !self::isHash($value)) {
            $output = [];
            foreach ($value as $val) {
                $output[] = self::dump($val, $flags);
            }

            return sprintf('[%s]', implode(', ', $output));
        }

        // hash
        $output = [];
        foreach ($value as $key => $val) {
            $output[] = sprintf('%s: %s', self::dump($key, $flags), self::dump($val, $flags));
        }

        return sprintf('{ %s }', implode(', ', $output));
    }

    private static function dumpNull(int $flags): string
    {
        if (Yaml::DUMP_NULL_AS_TILDE & $flags) {
            return '~';
        }

        return 'null';
    }

    /**
     * Parses a YAML scalar.
     *
     * @throws ParseException When malformed inline YAML string is parsed
     */
    public static function parseScalar(string $scalar, int $flags = 0, array $delimiters = null, int &$i = 0, bool $evaluate = true, array &$references = []): mixed
    {
        if (\in_array($scalar[$i], ['"', "'"], true)) {
            // quoted scalar
            $output = self::parseQuotedScalar($scalar, $i);

            if (null !== $delimiters) {
                $tmp = ltrim(substr($scalar, $i), " \n");
                if ('' === $tmp) {
                    throw new ParseException(sprintf('Unexpected end of line, expected one of "%s".', implode('', $delimiters)), self::$parsedLineNumber + 1, $scalar, self::$parsedFilename);
                }
                if (!\in_array($tmp[0], $delimiters)) {
                    throw new ParseException(sprintf('Unexpected characters (%s).', substr($scalar, $i)), self::$parsedLineNumber + 1, $scalar, self::$parsedFilename);
                }
            }
        } else {
            // "normal" string
            if (!$delimiters) {
                $output = substr($scalar, $i);
                $i += \strlen($output);

                // remove comments
                if (Parser::preg_match('/[ \t]+#/', $output, $match, \PREG_OFFSET_CAPTURE)) {
                    $output = substr($output, 0, $match[0][1]);
                }
            } elseif (Parser::preg_match('/^(.*?)('.implode('|', $delimiters).')/', substr($scalar, $i), $match)) {
                $output = $match[1];
                $i += \strlen($output);
                $output = trim($output);
            } else {
                throw new ParseException(sprintf('Malformed inline YAML string: "%s".', $scalar), self::$parsedLineNumber + 1, null, self::$parsedFilename);
            }

            // a non-quoted string cannot start with @ or ` (reserved) nor with a scalar indicator (| or >)
            if ($output && ('@' === $output[0] || '`' === $output[0] || '|' === $output[0] || '>' === $output[0] || '%' === $output[0])) {
                throw new ParseException(sprintf('The reserved indicator "%s" cannot start a plain scalar; you need to quote the scalar.', $output[0]), self::$parsedLineNumber + 1, $output, self::$parsedFilename);
            }

            if ($evaluate) {
                $output = self::evaluateScalar($output, $flags, $references);
            }
        }

        return $output;
    }

    /**
     * Parses a YAML quoted scalar.
     *
     * @throws ParseException When malformed inline YAML string is parsed
     */
    private static function parseQuotedScalar(string $scalar, int &$i): string
    {
        if (!Parser::preg_match('/'.self::REGEX_QUOTED_STRING.'/Au', substr($scalar, $i), $match)) {
            throw new ParseException(sprintf('Malformed inline YAML string: "%s".', substr($scalar, $i)), self::$parsedLineNumber + 1, $scalar, self::$parsedFilename);
        }

        $output = substr($match[0], 1, -1);

        $unescaper = new Unescaper();
        if ('"' == $scalar[$i]) {
            $output = $unescaper->unescapeDoubleQuotedString($output);
        } else {
            $output = $unescaper->unescapeSingleQuotedString($output);
        }

        $i += \strlen($match[0]);

        return $output;
    }

    /**
     * Parses a YAML sequence.
     *
     * @throws ParseException When malformed inline YAML string is parsed
     */
    private static function parseSequence(string $sequence, int $flags, int &$i = 0, array &$references = []): array
    {
        $output = [];
        $len = \strlen($sequence);
        ++$i;

        // [foo, bar, ...]
        while ($i < $len) {
            if (']' === $sequence[$i]) {
                return $output;
            }
            if (',' === $sequence[$i] || ' ' === $sequence[$i]) {
                ++$i;

                continue;
            }

            $tag = self::parseTag($sequence, $i, $flags);
            switch ($sequence[$i]) {
                case '[':
                    // nested sequence
                    $value = self::parseSequence($sequence, $flags, $i, $references);
                    break;
                case '{':
                    // nested mapping
                    $value = self::parseMapping($sequence, $flags, $i, $references);
                    break;
                default:
                    $isQuoted = \in_array($sequence[$i], ['"', "'"], true);
                    $value = self::parseScalar($sequence, $flags, [',', ']'], $i, null === $tag, $references);

                    // the value can be an array if a reference has been resolved to an array var
                    if (\is_string($value) && !$isQuoted && false !== strpos($value, ': ')) {
                        // embedded mapping?
                        try {
                            $pos = 0;
                            $value = self::parseMapping('{'.$value.'}', $flags, $pos, $references);
                        } catch (\InvalidArgumentException $e) {
                            // no, it's not
                        }
                    }

                    if (\is_string($value) && '' !== $value && '&' === $value[0] && Parser::preg_match(Parser::REFERENCE_PATTERN, $value, $matches)) {
                        $references[$matches['ref']] = $matches['value'];
                        $value = $matches['value'];
                    }

                    --$i;
            }

            if (null !== $tag && '' !== $tag) {
                $value = new TaggedValue($tag, $value);
            }

            $output[] = $value;

            ++$i;
        }

        throw new ParseException(sprintf('Malformed inline YAML string: "%s".', $sequence), self::$parsedLineNumber + 1, null, self::$parsedFilename);
    }

    /**
     * Parses a YAML mapping.
     *
     * @throws ParseException When malformed inline YAML string is parsed
     */
    private static function parseMapping(string $mapping, int $flags, int &$i = 0, array &$references = []): array|\stdClass
    {
        $output = [];
        $len = \strlen($mapping);
        ++$i;
        $allowOverwrite = false;

        // {foo: bar, bar:foo, ...}
        while ($i < $len) {
            switch ($mapping[$i]) {
                case ' ':
                case ',':
                case "\n":
                    ++$i;
                    continue 2;
                case '}':
                    if (self::$objectForMap) {
                        return (object) $output;
                    }

                    return $output;
            }

            // key
            $offsetBeforeKeyParsing = $i;
            $isKeyQuoted = \in_array($mapping[$i], ['"', "'"], true);
            $key = self::parseScalar($mapping, $flags, [':', ' '], $i, false);

            if ($offsetBeforeKeyParsing === $i) {
                throw new ParseException('Missing mapping key.', self::$parsedLineNumber + 1, $mapping);
            }

            if ('!php/const' === $key) {
                $key .= ' '.self::parseScalar($mapping, $flags, [':'], $i, false);
                $key = self::evaluateScalar($key, $flags);
            }

            if (false === $i = strpos($mapping, ':', $i)) {
                break;
            }

            if (!$isKeyQuoted) {
                $evaluatedKey = self::evaluateScalar($key, $flags, $references);

                if ('' !== $key && $evaluatedKey !== $key && !\is_string($evaluatedKey) && !\is_int($evaluatedKey)) {
                    throw new ParseException('Implicit casting of incompatible mapping keys to strings is not supported. Quote your evaluable mapping keys instead.', self::$parsedLineNumber + 1, $mapping);
                }
            }

            if (!$isKeyQuoted && (!isset($mapping[$i + 1]) || !\in_array($mapping[$i + 1], [' ', ',', '[', ']', '{', '}', "\n"], true))) {
                throw new ParseException('Colons must be followed by a space or an indication character (i.e. " ", ",", "[", "]", "{", "}").', self::$parsedLineNumber + 1, $mapping);
            }

            if ('<<' === $key) {
                $allowOverwrite = true;
            }

            while ($i < $len) {
                if (':' === $mapping[$i] || ' ' === $mapping[$i] || "\n" === $mapping[$i]) {
                    ++$i;

                    continue;
                }

                $tag = self::parseTag($mapping, $i, $flags);
                switch ($mapping[$i]) {
                    case '[':
                        // nested sequence
                        $value = self::parseSequence($mapping, $flags, $i, $references);
                        // Spec: Keys MUST be unique; first one wins.
                        // Parser cannot abort this mapping earlier, since lines
                        // are processed sequentially.
                        // But overwriting is allowed when a merge node is used in current block.
                        if ('<<' === $key) {
                            foreach ($value as $parsedValue) {
                                $output += $parsedValue;
                            }
                        } elseif ($allowOverwrite || !isset($output[$key])) {
                            if (null !== $tag) {
                                $output[$key] = new TaggedValue($tag, $value);
                            } else {
                                $output[$key] = $value;
                            }
                        } elseif (isset($output[$key])) {
                            throw new ParseException(sprintf('Duplicate key "%s" detected.', $key), self::$parsedLineNumber + 1, $mapping);
                        }
                        break;
                    case '{':
                        // nested mapping
                        $value = self::parseMapping($mapping, $flags, $i, $references);
                        // Spec: Keys MUST be unique; first one wins.
                        // Parser cannot abort this mapping earlier, since lines
                        // are processed sequentially.
                        // But overwriting is allowed when a merge node is used in current block.
                        if ('<<' === $key) {
                            $output += $value;
                        } elseif ($allowOverwrite || !isset($output[$key])) {
                            if (null !== $tag) {
                                $output[$key] = new TaggedValue($tag, $value);
                            } else {
                                $output[$key] = $value;
                            }
                        } elseif (isset($output[$key])) {
                            throw new ParseException(sprintf('Duplicate key "%s" detected.', $key), self::$parsedLineNumber + 1, $mapping);
                        }
                        break;
                    default:
                        $value = self::parseScalar($mapping, $flags, [',', '}', "\n"], $i, null === $tag, $references);
                        // Spec: Keys MUST be unique; first one wins.
                        // Parser cannot abort this mapping earlier, since lines
                        // are processed sequentially.
                        // But overwriting is allowed when a merge node is used in current block.
                        if ('<<' === $key) {
                            $output += $value;
                        } elseif ($allowOverwrite || !isset($output[$key])) {
                            if (\is_string($value) && '' !== $value && '&' === $value[0] && Parser::preg_match(Parser::REFERENCE_PATTERN, $value, $matches)) {
                                $references[$matches['ref']] = $matches['value'];
                                $value = $matches['value'];
                            }

                            if (null !== $tag) {
                                $output[$key] = new TaggedValue($tag, $value);
                            } else {
                                $output[$key] = $value;
                            }
                        } elseif (isset($output[$key])) {
                            throw new ParseException(sprintf('Duplicate key "%s" detected.', $key), self::$parsedLineNumber + 1, $mapping);
                        }
                        --$i;
                }
                ++$i;

                continue 2;
            }
        }

        throw new ParseException(sprintf('Malformed inline YAML string: "%s".', $mapping), self::$parsedLineNumber + 1, null, self::$parsedFilename);
    }

    /**
     * Evaluates scalars and replaces magic values.
     *
<<<<<<< HEAD
=======
     * @return mixed
     *
>>>>>>> c91322d6
     * @throws ParseException when object parsing support was disabled and the parser detected a PHP object or when a reference could not be resolved
     */
    private static function evaluateScalar(string $scalar, int $flags, array &$references = []): mixed
    {
        $scalar = trim($scalar);

        if (0 === strpos($scalar, '*')) {
            if (false !== $pos = strpos($scalar, '#')) {
                $value = substr($scalar, 1, $pos - 2);
            } else {
                $value = substr($scalar, 1);
            }

            // an unquoted *
            if (false === $value || '' === $value) {
                throw new ParseException('A reference must contain at least one character.', self::$parsedLineNumber + 1, $value, self::$parsedFilename);
            }

            if (!\array_key_exists($value, $references)) {
                throw new ParseException(sprintf('Reference "%s" does not exist.', $value), self::$parsedLineNumber + 1, $value, self::$parsedFilename);
            }

            return $references[$value];
        }

        $scalarLower = strtolower($scalar);

        switch (true) {
            case 'null' === $scalarLower:
            case '' === $scalar:
            case '~' === $scalar:
                return null;
            case 'true' === $scalarLower:
                return true;
            case 'false' === $scalarLower:
                return false;
            case '!' === $scalar[0]:
                switch (true) {
                    case 0 === strpos($scalar, '!!str '):
                        return (string) substr($scalar, 6);
                    case 0 === strpos($scalar, '! '):
                        return substr($scalar, 2);
                    case 0 === strpos($scalar, '!php/object'):
                        if (self::$objectSupport) {
                            if (!isset($scalar[12])) {
                                throw new ParseException('Missing value for tag "!php/object".', self::$parsedLineNumber + 1, $scalar, self::$parsedFilename);
                            }

                            return unserialize(self::parseScalar(substr($scalar, 12)));
                        }

                        if (self::$exceptionOnInvalidType) {
                            throw new ParseException('Object support when parsing a YAML file has been disabled.', self::$parsedLineNumber + 1, $scalar, self::$parsedFilename);
                        }

                        return null;
                    case 0 === strpos($scalar, '!php/const'):
                        if (self::$constantSupport) {
                            if (!isset($scalar[11])) {
                                throw new ParseException('Missing value for tag "!php/const".', self::$parsedLineNumber + 1, $scalar, self::$parsedFilename);
                            }

                            $i = 0;
                            if (\defined($const = self::parseScalar(substr($scalar, 11), 0, null, $i, false))) {
                                return \constant($const);
                            }

                            throw new ParseException(sprintf('The constant "%s" is not defined.', $const), self::$parsedLineNumber + 1, $scalar, self::$parsedFilename);
                        }
                        if (self::$exceptionOnInvalidType) {
                            throw new ParseException(sprintf('The string "%s" could not be parsed as a constant. Did you forget to pass the "Yaml::PARSE_CONSTANT" flag to the parser?', $scalar), self::$parsedLineNumber + 1, $scalar, self::$parsedFilename);
                        }

                        return null;
                    case 0 === strpos($scalar, '!!float '):
                        return (float) substr($scalar, 8);
                    case 0 === strpos($scalar, '!!binary '):
                        return self::evaluateBinaryScalar(substr($scalar, 9));
                    default:
                        throw new ParseException(sprintf('The string "%s" could not be parsed as it uses an unsupported built-in tag.', $scalar), self::$parsedLineNumber, $scalar, self::$parsedFilename);
                }
                // no break
            case preg_match('/^(?:\+|-)?0o(?P<value>[0-7_]++)$/', $scalar, $matches):
                $value = str_replace('_', '', $matches['value']);

                if ('-' === $scalar[0]) {
                    return -octdec($value);
                } else {
                    return octdec($value);
                }

            // Optimize for returning strings.
            // no break
            case \in_array($scalar[0], ['+', '-', '.'], true) || is_numeric($scalar[0]):
                if (Parser::preg_match('{^[+-]?[0-9][0-9_]*$}', $scalar)) {
                    $scalar = str_replace('_', '', (string) $scalar);
                }

                switch (true) {
                    case ctype_digit($scalar):
                    case '-' === $scalar[0] && ctype_digit(substr($scalar, 1)):
                        $cast = (int) $scalar;

                        return ($scalar === (string) $cast) ? $cast : $scalar;
                    case is_numeric($scalar):
                    case Parser::preg_match(self::getHexRegex(), $scalar):
                        $scalar = str_replace('_', '', $scalar);

                        return '0x' === $scalar[0].$scalar[1] ? hexdec($scalar) : (float) $scalar;
                    case '.inf' === $scalarLower:
                    case '.nan' === $scalarLower:
                        return -log(0);
                    case '-.inf' === $scalarLower:
                        return log(0);
                    case Parser::preg_match('/^(-|\+)?[0-9][0-9_]*(\.[0-9_]+)?$/', $scalar):
                        return (float) str_replace('_', '', $scalar);
                    case Parser::preg_match(self::getTimestampRegex(), $scalar):
                        // When no timezone is provided in the parsed date, YAML spec says we must assume UTC.
                        $time = new \DateTime($scalar, new \DateTimeZone('UTC'));

                        if (Yaml::PARSE_DATETIME & $flags) {
                            return $time;
                        }

                        try {
                            if (false !== $scalar = $time->getTimestamp()) {
                                return $scalar;
                            }
                        } catch (\ValueError $e) {
                            // no-op
                        }

                        return $time->format('U');
                }
        }

        return (string) $scalar;
    }

    private static function parseTag(string $value, int &$i, int $flags): ?string
    {
        if ('!' !== $value[$i]) {
            return null;
        }

        $tagLength = strcspn($value, " \t\n[]{},", $i + 1);
        $tag = substr($value, $i + 1, $tagLength);

        $nextOffset = $i + $tagLength + 1;
        $nextOffset += strspn($value, ' ', $nextOffset);

        if ('' === $tag && (!isset($value[$nextOffset]) || \in_array($value[$nextOffset], [']', '}', ','], true))) {
            throw new ParseException('Using the unquoted scalar value "!" is not supported. You must quote it.', self::$parsedLineNumber + 1, $value, self::$parsedFilename);
        }

        // Is followed by a scalar and is a built-in tag
        if ('' !== $tag && (!isset($value[$nextOffset]) || !\in_array($value[$nextOffset], ['[', '{'], true)) && ('!' === $tag[0] || 'str' === $tag || 'php/const' === $tag || 'php/object' === $tag)) {
            // Manage in {@link self::evaluateScalar()}
            return null;
        }

        $i = $nextOffset;

        // Built-in tags
        if ('' !== $tag && '!' === $tag[0]) {
            throw new ParseException(sprintf('The built-in tag "!%s" is not implemented.', $tag), self::$parsedLineNumber + 1, $value, self::$parsedFilename);
        }

        if ('' !== $tag && !isset($value[$i])) {
            throw new ParseException(sprintf('Missing value for tag "%s".', $tag), self::$parsedLineNumber + 1, $value, self::$parsedFilename);
        }

        if ('' === $tag || Yaml::PARSE_CUSTOM_TAGS & $flags) {
            return $tag;
        }

        throw new ParseException(sprintf('Tags support is not enabled. Enable the "Yaml::PARSE_CUSTOM_TAGS" flag to use "!%s".', $tag), self::$parsedLineNumber + 1, $value, self::$parsedFilename);
    }

    public static function evaluateBinaryScalar(string $scalar): string
    {
        $parsedBinaryData = self::parseScalar(preg_replace('/\s/', '', $scalar));

        if (0 !== (\strlen($parsedBinaryData) % 4)) {
            throw new ParseException(sprintf('The normalized base64 encoded data (data without whitespace characters) length must be a multiple of four (%d bytes given).', \strlen($parsedBinaryData)), self::$parsedLineNumber + 1, $scalar, self::$parsedFilename);
        }

        if (!Parser::preg_match('#^[A-Z0-9+/]+={0,2}$#i', $parsedBinaryData)) {
            throw new ParseException(sprintf('The base64 encoded data (%s) contains invalid characters.', $parsedBinaryData), self::$parsedLineNumber + 1, $scalar, self::$parsedFilename);
        }

        return base64_decode($parsedBinaryData, true);
    }

    private static function isBinaryString(string $value): bool
    {
        return !preg_match('//u', $value) || preg_match('/[^\x00\x07-\x0d\x1B\x20-\xff]/', $value);
    }

    /**
     * Gets a regex that matches a YAML date.
     *
<<<<<<< HEAD
=======
     * @return string
     *
>>>>>>> c91322d6
     * @see http://www.yaml.org/spec/1.2/spec.html#id2761573
     */
    private static function getTimestampRegex(): string
    {
        return <<<EOF
        ~^
        (?P<year>[0-9][0-9][0-9][0-9])
        -(?P<month>[0-9][0-9]?)
        -(?P<day>[0-9][0-9]?)
        (?:(?:[Tt]|[ \t]+)
        (?P<hour>[0-9][0-9]?)
        :(?P<minute>[0-9][0-9])
        :(?P<second>[0-9][0-9])
        (?:\.(?P<fraction>[0-9]*))?
        (?:[ \t]*(?P<tz>Z|(?P<tz_sign>[-+])(?P<tz_hour>[0-9][0-9]?)
        (?::(?P<tz_minute>[0-9][0-9]))?))?)?
        $~x
EOF;
    }

    /**
     * Gets a regex that matches a YAML number in hexadecimal notation.
     */
    private static function getHexRegex(): string
    {
        return '~^0x[0-9a-f_]++$~i';
    }
}<|MERGE_RESOLUTION|>--- conflicted
+++ resolved
@@ -50,17 +50,8 @@
     /**
      * Converts a YAML string to a PHP value.
      *
-<<<<<<< HEAD
-     * @param string|null $value      A YAML string
-     * @param int         $flags      A bit field of PARSE_* constants to customize the YAML parser behavior
-     * @param array       $references Mapping of variable names to values
-=======
-     * @param string $value      A YAML string
-     * @param int    $flags      A bit field of PARSE_* constants to customize the YAML parser behavior
-     * @param array  $references Mapping of variable names to values
-     *
-     * @return mixed
->>>>>>> c91322d6
+     * @param int   $flags      A bit field of PARSE_* constants to customize the YAML parser behavior
+     * @param array $references Mapping of variable names to values
      *
      * @throws ParseException
      */
@@ -107,11 +98,6 @@
      * @param mixed $value The PHP variable to convert
      * @param int   $flags A bit field of Yaml::DUMP_* constants to customize the dumped YAML string
      *
-<<<<<<< HEAD
-=======
-     * @return string
-     *
->>>>>>> c91322d6
      * @throws DumpException When trying to dump PHP resource
      */
     public static function dump(mixed $value, int $flags = 0): string
@@ -200,13 +186,6 @@
 
     /**
      * Check if given array is hash or just normal indexed array.
-<<<<<<< HEAD
-=======
-     *
-     * @param array|\ArrayObject|\stdClass $value The PHP array or array-like object to check
-     *
-     * @return bool
->>>>>>> c91322d6
      */
     public static function isHash(array|\ArrayObject|\stdClass $value): bool
     {
@@ -218,11 +197,6 @@
      *
      * @param array $value The PHP array to dump
      * @param int   $flags A bit field of Yaml::DUMP_* constants to customize the dumped YAML string
-<<<<<<< HEAD
-=======
-     *
-     * @return string
->>>>>>> c91322d6
      */
     private static function dumpArray(array $value, int $flags): string
     {
@@ -544,11 +518,6 @@
     /**
      * Evaluates scalars and replaces magic values.
      *
-<<<<<<< HEAD
-=======
-     * @return mixed
-     *
->>>>>>> c91322d6
      * @throws ParseException when object parsing support was disabled and the parser detected a PHP object or when a reference could not be resolved
      */
     private static function evaluateScalar(string $scalar, int $flags, array &$references = []): mixed
@@ -751,11 +720,6 @@
     /**
      * Gets a regex that matches a YAML date.
      *
-<<<<<<< HEAD
-=======
-     * @return string
-     *
->>>>>>> c91322d6
      * @see http://www.yaml.org/spec/1.2/spec.html#id2761573
      */
     private static function getTimestampRegex(): string
