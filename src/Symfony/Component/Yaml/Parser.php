--- conflicted
+++ resolved
@@ -447,11 +447,7 @@
                         }
 
                         if (false !== strpos($line, ': ')) {
-<<<<<<< HEAD
                             throw new ParseException('Mapping values are not allowed in multi-line blocks.', $this->getRealCurrentLineNb() + 1, $this->currentLine, $this->filename);
-=======
-                            @trigger_error('Support for mapping keys in multi-line blocks is deprecated since Symfony 4.3 and will throw a ParseException in 5.0.', \E_USER_DEPRECATED);
->>>>>>> 6c2a1c9a
                         }
 
                         if ('' === $trimmedLine) {
