<?php

/*
 * This file is part of the Symfony package.
 * (c) Fabien Potencier <fabien@symfony.com>
 *
 * For the full copyright and license information, please view the LICENSE
 * file that was distributed with this source code.
 */

namespace Symfony\Component\Yaml;

use Symfony\Component\Yaml\Exception\ParseException;

/**
 * Parser parses YAML strings to convert them to PHP arrays.
 *
 * @author Fabien Potencier <fabien@symfony.com>
 */
class Parser
{
    private $offset         = 0;
    private $lines          = array();
    private $currentLineNb  = -1;
    private $currentLine    = '';
    private $refs           = array();

    /**
     * Constructor
     *
     * @param integer $offset The offset of YAML document (used for line numbers in error messages)
     */
    public function __construct($offset = 0)
    {
        $this->offset = $offset;
    }

    /**
     * Parses a YAML string to a PHP value.
     *
     * @param string  $value                  A YAML string
     * @param Boolean $exceptionOnInvalidType true if an exception must be thrown on invalid types (a PHP resource or object), false otherwise
     * @param Boolean $objectSupport          true if object support is enabled, false otherwise
     *
     * @return mixed  A PHP value
     *
     * @throws ParseException If the YAML is not valid
     */
    public function parse($value, $exceptionOnInvalidType = false, $objectSupport = false)
    {
        $this->currentLineNb = -1;
        $this->currentLine = '';
        $this->lines = explode("\n", $this->cleanup($value));

        if (function_exists('mb_detect_encoding') && false === mb_detect_encoding($value, 'UTF-8', true)) {
            throw new ParseException('The YAML value does not appear to be valid UTF-8.');
        }

        if (function_exists('mb_internal_encoding') && ((int) ini_get('mbstring.func_overload')) & 2) {
            $mbEncoding = mb_internal_encoding();
            mb_internal_encoding('UTF-8');
        }

        $data = array();
        $context = null;
        while ($this->moveToNextLine()) {
            if ($this->isCurrentLineEmpty()) {
                continue;
            }

            // tab?
            if ("\t" === $this->currentLine[0]) {
                throw new ParseException('A YAML file cannot contain tabs as indentation.', $this->getRealCurrentLineNb() + 1, $this->currentLine);
            }

            $isRef = $isInPlace = $isProcessed = false;
            if (preg_match('#^\-((?P<leadspaces>\s+)(?P<value>.+?))?\s*$#u', $this->currentLine, $values)) {
                if ($context && 'mapping' == $context) {
                    throw new ParseException('You cannot define a sequence item when in a mapping');
                }
                $context = 'sequence';

                if (isset($values['value']) && preg_match('#^&(?P<ref>[^ ]+) *(?P<value>.*)#u', $values['value'], $matches)) {
                    $isRef = $matches['ref'];
                    $values['value'] = $matches['value'];
                }

                // array
                if (!isset($values['value']) || '' == trim($values['value'], ' ') || 0 === strpos(ltrim($values['value'], ' '), '#')) {
                    $c = $this->getRealCurrentLineNb() + 1;
                    $parser = new Parser($c);
                    $parser->refs =& $this->refs;
                    $data[] = $parser->parse($this->getNextEmbedBlock(), $exceptionOnInvalidType, $objectSupport);
                } else {
                    if (isset($values['leadspaces'])
                        && ' ' == $values['leadspaces']
                        && preg_match('#^(?P<key>'.Inline::REGEX_QUOTED_STRING.'|[^ \'"\{\[].*?) *\:(\s+(?P<value>.+?))?\s*$#u', $values['value'], $matches)
                    ) {
                        // this is a compact notation element, add to next block and parse
                        $c = $this->getRealCurrentLineNb();
                        $parser = new Parser($c);
                        $parser->refs =& $this->refs;

                        $block = $values['value'];
                        if (!$this->isNextLineIndented()) {
                            $block .= "\n".$this->getNextEmbedBlock($this->getCurrentLineIndentation() + 2);
                        }

                        $data[] = $parser->parse($block, $exceptionOnInvalidType, $objectSupport);
                    } else {
                        $data[] = $this->parseValue($values['value'], $exceptionOnInvalidType, $objectSupport);
                    }
                }
            } elseif (preg_match('#^(?P<key>'.Inline::REGEX_QUOTED_STRING.'|[^ \'"\[\{].*?) *\:(\s+(?P<value>.+?))?\s*$#u', $this->currentLine, $values)) {
<<<<<<< HEAD
                if ($context && 'sequence' == $context) {
                    throw new ParseException('You cannot define a mapping item when in a sequence');
                }
                $context = 'mapping';

=======
                // force correct settings
                Inline::parse(null, $exceptionOnInvalidType, $objectSupport);
>>>>>>> e17e2327
                try {
                    $key = Inline::parseScalar($values['key']);
                } catch (ParseException $e) {
                    $e->setParsedLine($this->getRealCurrentLineNb() + 1);
                    $e->setSnippet($this->currentLine);

                    throw $e;
                }

                if ('<<' === $key) {
                    if (isset($values['value']) && 0 === strpos($values['value'], '*')) {
                        $isInPlace = substr($values['value'], 1);
                        if (!array_key_exists($isInPlace, $this->refs)) {
                            throw new ParseException(sprintf('Reference "%s" does not exist.', $isInPlace), $this->getRealCurrentLineNb() + 1, $this->currentLine);
                        }
                    } else {
                        if (isset($values['value']) && $values['value'] !== '') {
                            $value = $values['value'];
                        } else {
                            $value = $this->getNextEmbedBlock();
                        }
                        $c = $this->getRealCurrentLineNb() + 1;
                        $parser = new Parser($c);
                        $parser->refs =& $this->refs;
                        $parsed = $parser->parse($value, $exceptionOnInvalidType, $objectSupport);

                        $merged = array();
                        if (!is_array($parsed)) {
                            throw new ParseException('YAML merge keys used with a scalar value instead of an array.', $this->getRealCurrentLineNb() + 1, $this->currentLine);
                        } elseif (isset($parsed[0])) {
                            // Numeric array, merge individual elements
                            foreach (array_reverse($parsed) as $parsedItem) {
                                if (!is_array($parsedItem)) {
                                    throw new ParseException('Merge items must be arrays.', $this->getRealCurrentLineNb() + 1, $parsedItem);
                                }
                                $merged = array_merge($parsedItem, $merged);
                            }
                        } else {
                            // Associative array, merge
                            $merged = array_merge($merged, $parsed);
                        }

                        $isProcessed = $merged;
                    }
                } elseif (isset($values['value']) && preg_match('#^&(?P<ref>[^ ]+) *(?P<value>.*)#u', $values['value'], $matches)) {
                    $isRef = $matches['ref'];
                    $values['value'] = $matches['value'];
                }

                if ($isProcessed) {
                    // Merge keys
                    $data = $isProcessed;
                // hash
                } elseif (!isset($values['value']) || '' == trim($values['value'], ' ') || 0 === strpos(ltrim($values['value'], ' '), '#')) {
                    // if next line is less indented or equal, then it means that the current value is null
                    if ($this->isNextLineIndented() && !$this->isNextLineUnIndentedCollection()) {
                        $data[$key] = null;
                    } else {
                        $c = $this->getRealCurrentLineNb() + 1;
                        $parser = new Parser($c);
                        $parser->refs =& $this->refs;
                        $data[$key] = $parser->parse($this->getNextEmbedBlock(), $exceptionOnInvalidType, $objectSupport);
                    }
                } else {
                    if ($isInPlace) {
                        $data = $this->refs[$isInPlace];
                    } else {
                        $data[$key] = $this->parseValue($values['value'], $exceptionOnInvalidType, $objectSupport);
                    }
                }
            } else {
                // 1-liner followed by newline
                if (2 == count($this->lines) && empty($this->lines[1])) {
                    try {
                        $value = Inline::parse($this->lines[0], $exceptionOnInvalidType, $objectSupport);
                    } catch (ParseException $e) {
                        $e->setParsedLine($this->getRealCurrentLineNb() + 1);
                        $e->setSnippet($this->currentLine);

                        throw $e;
                    }

                    if (is_array($value)) {
                        $first = reset($value);
                        if (is_string($first) && 0 === strpos($first, '*')) {
                            $data = array();
                            foreach ($value as $alias) {
                                $data[] = $this->refs[substr($alias, 1)];
                            }
                            $value = $data;
                        }
                    }

                    if (isset($mbEncoding)) {
                        mb_internal_encoding($mbEncoding);
                    }

                    return $value;
                }

                switch (preg_last_error()) {
                    case PREG_INTERNAL_ERROR:
                        $error = 'Internal PCRE error.';
                        break;
                    case PREG_BACKTRACK_LIMIT_ERROR:
                        $error = 'pcre.backtrack_limit reached.';
                        break;
                    case PREG_RECURSION_LIMIT_ERROR:
                        $error = 'pcre.recursion_limit reached.';
                        break;
                    case PREG_BAD_UTF8_ERROR:
                        $error = 'Malformed UTF-8 data.';
                        break;
                    case PREG_BAD_UTF8_OFFSET_ERROR:
                        $error = 'Offset doesn\'t correspond to the begin of a valid UTF-8 code point.';
                        break;
                    default:
                        $error = 'Unable to parse.';
                }

                throw new ParseException($error, $this->getRealCurrentLineNb() + 1, $this->currentLine);
            }

            if ($isRef) {
                $this->refs[$isRef] = end($data);
            }
        }

        if (isset($mbEncoding)) {
            mb_internal_encoding($mbEncoding);
        }

        return empty($data) ? null : $data;
    }

    /**
     * Returns the current line number (takes the offset into account).
     *
     * @return integer The current line number
     */
    private function getRealCurrentLineNb()
    {
        return $this->currentLineNb + $this->offset;
    }

    /**
     * Returns the current line indentation.
     *
     * @return integer The current line indentation
     */
    private function getCurrentLineIndentation()
    {
        return strlen($this->currentLine) - strlen(ltrim($this->currentLine, ' '));
    }

    /**
     * Returns the next embed block of YAML.
     *
     * @param integer $indentation The indent level at which the block is to be read, or null for default
     *
     * @return string A YAML string
     *
     * @throws ParseException When indentation problem are detected
     */
    private function getNextEmbedBlock($indentation = null)
    {
        $this->moveToNextLine();

        if (null === $indentation) {
            $newIndent = $this->getCurrentLineIndentation();

            $unindentedEmbedBlock = $this->isStringUnIndentedCollectionItem($this->currentLine);

            if (!$this->isCurrentLineEmpty() && 0 === $newIndent && !$unindentedEmbedBlock) {
                throw new ParseException('Indentation problem.', $this->getRealCurrentLineNb() + 1, $this->currentLine);
            }
        } else {
            $newIndent = $indentation;
        }

        $data = array(substr($this->currentLine, $newIndent));

        $isItUnindentedCollection = $this->isStringUnIndentedCollectionItem($this->currentLine);

        while ($this->moveToNextLine()) {

            if ($isItUnindentedCollection && !$this->isStringUnIndentedCollectionItem($this->currentLine)) {
                $this->moveToPreviousLine();
                break;
            }

            if ($this->isCurrentLineEmpty()) {
                if ($this->isCurrentLineBlank()) {
                    $data[] = substr($this->currentLine, $newIndent);
                }

                continue;
            }

            $indent = $this->getCurrentLineIndentation();

            if (preg_match('#^(?P<text> *)$#', $this->currentLine, $match)) {
                // empty line
                $data[] = $match['text'];
            } elseif ($indent >= $newIndent) {
                $data[] = substr($this->currentLine, $newIndent);
            } elseif (0 == $indent) {
                $this->moveToPreviousLine();

                break;
            } else {
                throw new ParseException('Indentation problem.', $this->getRealCurrentLineNb() + 1, $this->currentLine);
            }
        }

        return implode("\n", $data);
    }

    /**
     * Moves the parser to the next line.
     *
     * @return Boolean
     */
    private function moveToNextLine()
    {
        if ($this->currentLineNb >= count($this->lines) - 1) {
            return false;
        }

        $this->currentLine = $this->lines[++$this->currentLineNb];

        return true;
    }

    /**
     * Moves the parser to the previous line.
     */
    private function moveToPreviousLine()
    {
        $this->currentLine = $this->lines[--$this->currentLineNb];
    }

    /**
     * Parses a YAML value.
     *
     * @param string $value A YAML value
     *
     * @return mixed  A PHP value
     *
     * @throws ParseException When reference does not exist
     */
    private function parseValue($value, $exceptionOnInvalidType, $objectSupport)
    {
        if (0 === strpos($value, '*')) {
            if (false !== $pos = strpos($value, '#')) {
                $value = substr($value, 1, $pos - 2);
            } else {
                $value = substr($value, 1);
            }

            if (!array_key_exists($value, $this->refs)) {
                throw new ParseException(sprintf('Reference "%s" does not exist.', $value), $this->currentLine);
            }

            return $this->refs[$value];
        }

        if (preg_match('/^(?P<separator>\||>)(?P<modifiers>\+|\-|\d+|\+\d+|\-\d+|\d+\+|\d+\-)?(?P<comments> +#.*)?$/', $value, $matches)) {
            $modifiers = isset($matches['modifiers']) ? $matches['modifiers'] : '';

            return $this->parseFoldedScalar($matches['separator'], preg_replace('#\d+#', '', $modifiers), intval(abs($modifiers)));
        }

        try {
            return Inline::parse($value, $exceptionOnInvalidType, $objectSupport);
        } catch (ParseException $e) {
            $e->setParsedLine($this->getRealCurrentLineNb() + 1);
            $e->setSnippet($this->currentLine);

            throw $e;
        }
    }

    /**
     * Parses a folded scalar.
     *
     * @param string  $separator   The separator that was used to begin this folded scalar (| or >)
     * @param string  $indicator   The indicator that was used to begin this folded scalar (+ or -)
     * @param integer $indentation The indentation that was used to begin this folded scalar
     *
     * @return string  The text value
     */
    private function parseFoldedScalar($separator, $indicator = '', $indentation = 0)
    {
        $separator = '|' == $separator ? "\n" : ' ';
        $text = '';

        $notEOF = $this->moveToNextLine();

        while ($notEOF && $this->isCurrentLineBlank()) {
            $text .= "\n";

            $notEOF = $this->moveToNextLine();
        }

        if (!$notEOF) {
            return '';
        }

        if (!preg_match('#^(?P<indent>'.($indentation ? str_repeat(' ', $indentation) : ' +').')(?P<text>.*)$#u', $this->currentLine, $matches)) {
            $this->moveToPreviousLine();

            return '';
        }

        $textIndent = $matches['indent'];
        $previousIndent = 0;

        $text .= $matches['text'].$separator;
        while ($this->currentLineNb + 1 < count($this->lines)) {
            $this->moveToNextLine();

            if (preg_match('#^(?P<indent> {'.strlen($textIndent).',})(?P<text>.+)$#u', $this->currentLine, $matches)) {
                if (' ' == $separator && $previousIndent != $matches['indent']) {
                    $text = substr($text, 0, -1)."\n";
                }
                $previousIndent = $matches['indent'];

                $text .= str_repeat(' ', $diff = strlen($matches['indent']) - strlen($textIndent)).$matches['text'].($diff ? "\n" : $separator);
            } elseif (preg_match('#^(?P<text> *)$#', $this->currentLine, $matches)) {
                $text .= preg_replace('#^ {1,'.strlen($textIndent).'}#', '', $matches['text'])."\n";
            } else {
                $this->moveToPreviousLine();

                break;
            }
        }

        if (' ' == $separator) {
            // replace last separator by a newline
            $text = preg_replace('/ (\n*)$/', "\n$1", $text);
        }

        switch ($indicator) {
            case '':
                $text = preg_replace('#\n+$#s', "\n", $text);
                break;
            case '+':
                break;
            case '-':
                $text = preg_replace('#\n+$#s', '', $text);
                break;
        }

        return $text;
    }

    /**
     * Returns true if the next line is indented.
     *
     * @return Boolean Returns true if the next line is indented, false otherwise
     */
    private function isNextLineIndented()
    {
        $currentIndentation = $this->getCurrentLineIndentation();
        $notEOF = $this->moveToNextLine();

        while ($notEOF && $this->isCurrentLineEmpty()) {
            $notEOF = $this->moveToNextLine();
        }

        if (false === $notEOF) {
            return false;
        }

        $ret = false;
        if ($this->getCurrentLineIndentation() <= $currentIndentation) {
            $ret = true;
        }

        $this->moveToPreviousLine();

        return $ret;
    }

    /**
     * Returns true if the current line is blank or if it is a comment line.
     *
     * @return Boolean Returns true if the current line is empty or if it is a comment line, false otherwise
     */
    private function isCurrentLineEmpty()
    {
        return $this->isCurrentLineBlank() || $this->isCurrentLineComment();
    }

    /**
     * Returns true if the current line is blank.
     *
     * @return Boolean Returns true if the current line is blank, false otherwise
     */
    private function isCurrentLineBlank()
    {
        return '' == trim($this->currentLine, ' ');
    }

    /**
     * Returns true if the current line is a comment line.
     *
     * @return Boolean Returns true if the current line is a comment line, false otherwise
     */
    private function isCurrentLineComment()
    {
        //checking explicitly the first char of the trim is faster than loops or strpos
        $ltrimmedLine = ltrim($this->currentLine, ' ');

        return $ltrimmedLine[0] === '#';
    }

    /**
     * Cleanups a YAML string to be parsed.
     *
     * @param string $value The input YAML string
     *
     * @return string A cleaned up YAML string
     */
    private function cleanup($value)
    {
        $value = str_replace(array("\r\n", "\r"), "\n", $value);

        if (!preg_match("#\n$#", $value)) {
            $value .= "\n";
        }

        // strip YAML header
        $count = 0;
        $value = preg_replace('#^\%YAML[: ][\d\.]+.*\n#su', '', $value, -1, $count);
        $this->offset += $count;

        // remove leading comments
        $trimmedValue = preg_replace('#^(\#.*?\n)+#s', '', $value, -1, $count);
        if ($count == 1) {
            // items have been removed, update the offset
            $this->offset += substr_count($value, "\n") - substr_count($trimmedValue, "\n");
            $value = $trimmedValue;
        }

        // remove start of the document marker (---)
        $trimmedValue = preg_replace('#^\-\-\-.*?\n#s', '', $value, -1, $count);
        if ($count == 1) {
            // items have been removed, update the offset
            $this->offset += substr_count($value, "\n") - substr_count($trimmedValue, "\n");
            $value = $trimmedValue;

            // remove end of the document marker (...)
            $value = preg_replace('#\.\.\.\s*$#s', '', $value);
        }

        return $value;
    }

    /**
     * Returns true if the next line starts unindented collection
     *
     * @return Boolean Returns true if the next line starts unindented collection, false otherwise
     */
    private function isNextLineUnIndentedCollection()
    {
        $currentIndentation = $this->getCurrentLineIndentation();
        $notEOF = $this->moveToNextLine();

        while ($notEOF && $this->isCurrentLineEmpty()) {
            $notEOF = $this->moveToNextLine();
        }

        if (false === $notEOF) {
            return false;
        }

        $ret = false;
        if (
            $this->getCurrentLineIndentation() == $currentIndentation
            &&
            $this->isStringUnIndentedCollectionItem($this->currentLine)
        ) {
            $ret = true;
        }

        $this->moveToPreviousLine();

        return $ret;
    }

    /**
     * Returns true if the string is un-indented collection item
     *
     * @return Boolean Returns true if the string is un-indented collection item, false otherwise
     */
    private function isStringUnIndentedCollectionItem()
    {
        return (0 === strpos($this->currentLine, '- '));
    }

}<|MERGE_RESOLUTION|>--- conflicted
+++ resolved
@@ -112,16 +112,13 @@
                     }
                 }
             } elseif (preg_match('#^(?P<key>'.Inline::REGEX_QUOTED_STRING.'|[^ \'"\[\{].*?) *\:(\s+(?P<value>.+?))?\s*$#u', $this->currentLine, $values)) {
-<<<<<<< HEAD
                 if ($context && 'sequence' == $context) {
                     throw new ParseException('You cannot define a mapping item when in a sequence');
                 }
                 $context = 'mapping';
 
-=======
                 // force correct settings
                 Inline::parse(null, $exceptionOnInvalidType, $objectSupport);
->>>>>>> e17e2327
                 try {
                     $key = Inline::parseScalar($values['key']);
                 } catch (ParseException $e) {
