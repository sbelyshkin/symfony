--- conflicted
+++ resolved
@@ -84,18 +84,10 @@
      * The dump method, when supplied with an array, will do its best
      * to convert the array into friendly YAML.
      *
-<<<<<<< HEAD
      * @param array $array  PHP array
      * @param int   $inline The level where you switch to inline YAML
-     * @param int   $indent The amount of spaces to use for indentation of nested nodes.
+     * @param int   $indent The amount of spaces to use for indentation of nested nodes
      * @param int   $flags  A bit field of DUMP_* constants to customize the dumped YAML string
-=======
-     * @param array $array                  PHP array
-     * @param int   $inline                 The level where you switch to inline YAML
-     * @param int   $indent                 The amount of spaces to use for indentation of nested nodes
-     * @param bool  $exceptionOnInvalidType true if an exception must be thrown on invalid types (a PHP resource or object), false otherwise
-     * @param bool  $objectSupport          true if object support is enabled, false otherwise
->>>>>>> 8db8f90e
      *
      * @return string A YAML string representing the original PHP array
      */
