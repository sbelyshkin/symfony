<?php

/*
 * This file is part of the Symfony package.
 *
 * (c) Fabien Potencier <fabien@symfony.com>
 *
 * For the full copyright and license information, please view the LICENSE
 * file that was distributed with this source code.
 */

namespace Symfony\Component\Finder\Iterator;

use Symfony\Component\Finder\Exception\AccessDeniedException;
use Symfony\Component\Finder\SplFileInfo;

/**
 * Extends the \RecursiveDirectoryIterator to support relative paths
 *
 * @author Victor Berchet <victor@suumit.com>
 */
class RecursiveDirectoryIterator extends \RecursiveDirectoryIterator
{
    /**
<<<<<<< HEAD
     * @var boolean
     */
    private $ignoreUnreadableDirs;

    /**
     * Constructor.
     *
     * @param string  $path
     * @param int     $flags
     * @param boolean $ignoreUnreadableDirs
     *
     * @throws \RuntimeException
     */
    public function __construct($path, $flags, $ignoreUnreadableDirs = false)
=======
     * @var Boolean
     */
    private $rewindable;

    public function __construct($path, $flags)
>>>>>>> 1ead34ff
    {
        if ($flags & (self::CURRENT_AS_PATHNAME | self::CURRENT_AS_SELF)) {
            throw new \RuntimeException('This iterator only support returning current as fileinfo.');
        }

        parent::__construct($path, $flags);
        $this->ignoreUnreadableDirs = $ignoreUnreadableDirs;
    }

    /**
     * Return an instance of SplFileInfo with support for relative paths
     *
     * @return SplFileInfo File information
     */
    public function current()
    {
        return new SplFileInfo(parent::current()->getPathname(), $this->getSubPath(), $this->getSubPathname());
    }

    /**
<<<<<<< HEAD
     * @return \RecursiveIterator
     *
     * @throws AccessDeniedException
     */
    public function getChildren()
    {
        try {
            return parent::getChildren();
        } catch (\UnexpectedValueException $e) {
            if ($this->ignoreUnreadableDirs) {
                // If directory is unreadable and finder is set to ignore it, a fake empty content is returned.
                return new \RecursiveArrayIterator(array());
            } else {
                throw new AccessDeniedException($e->getMessage(), $e->getCode(), $e);
            }
        }
=======
     * Do nothing for non rewindable stream
     */
    public function rewind()
    {
        if (false === $this->isRewindable()) {
            return;
        }

        // @see https://bugs.php.net/bug.php?id=49104
        parent::next();

        parent::rewind();
    }

    /**
     * Checks if the stream is rewindable.
     *
     * @return Boolean true when the stream is rewindable, false otherwise
     */
    public function isRewindable()
    {
        if (null !== $this->rewindable) {
            return $this->rewindable;
        }

        if (false !== $stream = @opendir($this->getPath())) {
            $infos = stream_get_meta_data($stream);
            closedir($stream);

            if ($infos['seekable']) {
                return $this->rewindable = true;
            }
        }

        return $this->rewindable = false;
>>>>>>> 1ead34ff
    }
}<|MERGE_RESOLUTION|>--- conflicted
+++ resolved
@@ -22,10 +22,14 @@
 class RecursiveDirectoryIterator extends \RecursiveDirectoryIterator
 {
     /**
-<<<<<<< HEAD
      * @var boolean
      */
     private $ignoreUnreadableDirs;
+
+    /**
+     * @var Boolean
+     */
+    private $rewindable;
 
     /**
      * Constructor.
@@ -37,13 +41,6 @@
      * @throws \RuntimeException
      */
     public function __construct($path, $flags, $ignoreUnreadableDirs = false)
-=======
-     * @var Boolean
-     */
-    private $rewindable;
-
-    public function __construct($path, $flags)
->>>>>>> 1ead34ff
     {
         if ($flags & (self::CURRENT_AS_PATHNAME | self::CURRENT_AS_SELF)) {
             throw new \RuntimeException('This iterator only support returning current as fileinfo.');
@@ -64,7 +61,6 @@
     }
 
     /**
-<<<<<<< HEAD
      * @return \RecursiveIterator
      *
      * @throws AccessDeniedException
@@ -81,7 +77,9 @@
                 throw new AccessDeniedException($e->getMessage(), $e->getCode(), $e);
             }
         }
-=======
+    }
+
+    /**
      * Do nothing for non rewindable stream
      */
     public function rewind()
@@ -117,6 +115,5 @@
         }
 
         return $this->rewindable = false;
->>>>>>> 1ead34ff
     }
 }