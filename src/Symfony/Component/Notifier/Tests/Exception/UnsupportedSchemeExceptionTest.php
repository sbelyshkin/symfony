--- conflicted
+++ resolved
@@ -127,12 +127,8 @@
 
     public function messageWhereSchemeIsPartOfSchemeToPackageMapProvider(): \Generator
     {
-<<<<<<< HEAD
-        yield ['allmysms', 'symfony/allmysms-notifier'];
+        yield ['allmysms', 'symfony/all-my-sms-notifier'];
         yield ['sns', 'symfony/amazon-sns-notifier'];
-=======
-        yield ['allmysms', 'symfony/all-my-sms-notifier'];
->>>>>>> a6bc8018
         yield ['clickatell', 'symfony/clickatell-notifier'];
         yield ['discord', 'symfony/discord-notifier'];
         yield ['esendex', 'symfony/esendex-notifier'];
