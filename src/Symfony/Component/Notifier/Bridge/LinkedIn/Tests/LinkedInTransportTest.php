<?php

namespace Symfony\Component\Notifier\Bridge\LinkedIn\Tests;

use PHPUnit\Framework\TestCase;
use Symfony\Component\HttpClient\MockHttpClient;
use Symfony\Component\Notifier\Bridge\LinkedIn\LinkedInTransport;
use Symfony\Component\Notifier\Exception\LogicException;
use Symfony\Component\Notifier\Exception\TransportException;
use Symfony\Component\Notifier\Exception\UnsupportedMessageTypeException;
use Symfony\Component\Notifier\Message\ChatMessage;
use Symfony\Component\Notifier\Message\MessageInterface;
use Symfony\Component\Notifier\Message\MessageOptionsInterface;
use Symfony\Component\Notifier\Notification\Notification;
use Symfony\Contracts\HttpClient\HttpClientInterface;
use Symfony\Contracts\HttpClient\ResponseInterface;

final class LinkedInTransportTest extends TestCase
{
    public function testToStringContainsProperties()
    {
        $transport = $this->createTransport();

        $this->assertSame('linkedin://host.test', (string) $transport);
    }

    public function testSupportsChatMessage()
    {
        $transport = $this->createTransport();

        $this->assertTrue($transport->supports(new ChatMessage('testChatMessage')));
        $this->assertFalse($transport->supports($this->createMock(MessageInterface::class)));
    }

    public function testSendNonChatMessageThrows()
    {
<<<<<<< HEAD
        $transport = $this->getTransport();

        $this->expectException(UnsupportedMessageTypeException::class);

=======
        $transport = $this->createTransport();

        $this->expectException(LogicException::class);
>>>>>>> c60f0b8e
        $transport->send($this->createMock(MessageInterface::class));
    }

    public function testSendWithEmptyArrayResponseThrows()
    {
        $this->expectException(TransportException::class);

        $response = $this->createMock(ResponseInterface::class);
        $response->expects($this->exactly(2))
            ->method('getStatusCode')
            ->willReturn(500);
        $response->expects($this->once())
            ->method('getContent')
            ->willReturn('[]');

        $client = new MockHttpClient(static function () use ($response): ResponseInterface {
            return $response;
        });

        $transport = $this->createTransport($client);

        $transport->send(new ChatMessage('testMessage'));
    }

    public function testSendWithErrorResponseThrows()
    {
        $this->expectException(TransportException::class);
        $this->expectExceptionMessage('testErrorCode');

        $response = $this->createMock(ResponseInterface::class);
        $response->expects($this->exactly(2))
            ->method('getStatusCode')
            ->willReturn(400);

        $response->expects($this->once())
            ->method('getContent')
            ->willReturn('testErrorCode');

        $client = new MockHttpClient(static function () use ($response): ResponseInterface {
            return $response;
        });

        $transport = $this->createTransport($client);

        $transport->send(new ChatMessage('testMessage'));
    }

    public function testSendWithOptions()
    {
        $message = 'testMessage';

        $response = $this->createMock(ResponseInterface::class);

        $response->expects($this->exactly(2))
            ->method('getStatusCode')
            ->willReturn(201);

        $response->expects($this->once())
            ->method('getContent')
            ->willReturn(json_encode(['id' => '42']));

        $expectedBody = json_encode([
            'specificContent' => [
                'com.linkedin.ugc.ShareContent' => [
                    'shareCommentary' => [
                        'attributes' => [],
                        'text' => 'testMessage',
                    ],
                    'shareMediaCategory' => 'NONE',
                ],
            ],
            'visibility' => [
                'com.linkedin.ugc.MemberNetworkVisibility' => 'PUBLIC',
            ],
            'lifecycleState' => 'PUBLISHED',
            'author' => 'urn:li:person:AccountId',
        ]);

        $client = new MockHttpClient(function (string $method, string $url, array $options = []) use (
            $response,
            $expectedBody
        ): ResponseInterface {
            $this->assertSame($expectedBody, $options['body']);

            return $response;
        });
        $transport = $this->createTransport($client);

        $transport->send(new ChatMessage($message));
    }

    public function testSendWithNotification()
    {
        $message = 'testMessage';

        $response = $this->createMock(ResponseInterface::class);

        $response->expects($this->exactly(2))
            ->method('getStatusCode')
            ->willReturn(201);

        $response->expects($this->once())
            ->method('getContent')
            ->willReturn(json_encode(['id' => '42']));

        $notification = new Notification($message);
        $chatMessage = ChatMessage::fromNotification($notification);

        $expectedBody = json_encode([
            'specificContent' => [
                'com.linkedin.ugc.ShareContent' => [
                    'shareCommentary' => [
                        'attributes' => [],
                        'text' => 'testMessage',
                    ],
                    'shareMediaCategory' => 'NONE',
                ],
            ],
            'visibility' => [
                'com.linkedin.ugc.MemberNetworkVisibility' => 'PUBLIC',
            ],
            'lifecycleState' => 'PUBLISHED',
            'author' => 'urn:li:person:AccountId',
        ]);

        $client = new MockHttpClient(function (string $method, string $url, array $options = []) use (
            $response,
            $expectedBody
        ): ResponseInterface {
            $this->assertSame($expectedBody, $options['body']);

            return $response;
        });

        $transport = $this->createTransport($client);

        $transport->send($chatMessage);
    }

    public function testSendWithInvalidOptions()
    {
        $this->expectException(LogicException::class);

        $client = new MockHttpClient(function (string $method, string $url, array $options = []): ResponseInterface {
            return $this->createMock(ResponseInterface::class);
        });

        $transport = $this->createTransport($client);

        $transport->send(new ChatMessage('testMessage', $this->createMock(MessageOptionsInterface::class)));
    }

    private function createTransport(?HttpClientInterface $client = null): LinkedInTransport
    {
        return (new LinkedInTransport('AuthToken', 'AccountId', $client ?? $this->createMock(HttpClientInterface::class)))->setHost('host.test');
    }
}<|MERGE_RESOLUTION|>--- conflicted
+++ resolved
@@ -34,16 +34,10 @@
 
     public function testSendNonChatMessageThrows()
     {
-<<<<<<< HEAD
         $transport = $this->getTransport();
 
         $this->expectException(UnsupportedMessageTypeException::class);
 
-=======
-        $transport = $this->createTransport();
-
-        $this->expectException(LogicException::class);
->>>>>>> c60f0b8e
         $transport->send($this->createMock(MessageInterface::class));
     }
 
