--- conflicted
+++ resolved
@@ -79,21 +79,12 @@
         ]);
 
         if (200 !== $response->getStatusCode()) {
-<<<<<<< HEAD
-            throw new TransportException(sprintf('Unable to post the Slack message: '.$response->getContent(false)), $response);
+            throw new TransportException('Unable to post the Slack message: '.$response->getContent(false), $response);
         }
 
         $result = $response->getContent(false);
         if ('ok' !== $result) {
-            throw new TransportException(sprintf('Unable to post the Slack message: '.$result), $response);
-=======
-            throw new TransportException('Unable to post the Slack message: '.$response->getContent(false), $response);
-        }
-
-        $result = $response->toArray(false);
-        if (!$result['ok']) {
-            throw new TransportException('Unable to post the Slack message: '.$result['error'], $response);
->>>>>>> 910cc727
+            throw new TransportException('Unable to post the Slack message: '.$result, $response);
         }
     }
 }