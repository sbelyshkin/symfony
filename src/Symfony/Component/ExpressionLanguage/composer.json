--- conflicted
+++ resolved
@@ -16,14 +16,8 @@
         }
     ],
     "require": {
-<<<<<<< HEAD
         "php": ">=8.0.2",
-        "symfony/cache": "^4.4|^5.0",
-=======
-        "php": ">=7.2.5",
         "symfony/cache": "^4.4|^5.0|^6.0",
-        "symfony/polyfill-php80": "^1.15",
->>>>>>> 8ca07289
         "symfony/service-contracts": "^1.1|^2"
     },
     "autoload": {
