<?php

/*
 * This file is part of the Symfony package.
 *
 * (c) Fabien Potencier <fabien@symfony.com>
 *
 * For the full copyright and license information, please view the LICENSE
 * file that was distributed with this source code.
 */

namespace Symfony\Component\DependencyInjection\Tests\Dumper;

use DummyProxyDumper;
use PHPUnit\Framework\TestCase;
use Symfony\Component\Config\FileLocator;
use Symfony\Component\DependencyInjection\ContainerBuilder;
use Symfony\Component\DependencyInjection\ContainerInterface;
use Symfony\Component\DependencyInjection\Dumper\PhpDumper;
use Symfony\Component\DependencyInjection\ParameterBag\ParameterBag;
use Symfony\Component\DependencyInjection\Reference;
use Symfony\Component\DependencyInjection\Definition;
use Symfony\Component\DependencyInjection\Loader\YamlFileLoader;
use Symfony\Component\DependencyInjection\Variable;
use Symfony\Component\ExpressionLanguage\Expression;

require_once __DIR__.'/../Fixtures/includes/classes.php';

class PhpDumperTest extends TestCase
{
    protected static $fixturesPath;

    public static function setUpBeforeClass()
    {
        self::$fixturesPath = realpath(__DIR__.'/../Fixtures/');
    }

    public function testDump()
    {
        $dumper = new PhpDumper(new ContainerBuilder());

        $this->assertStringEqualsFile(self::$fixturesPath.'/php/services1.php', $dumper->dump(), '->dump() dumps an empty container as an empty PHP class');
        $this->assertStringEqualsFile(self::$fixturesPath.'/php/services1-1.php', $dumper->dump(array('class' => 'Container', 'base_class' => 'AbstractContainer', 'namespace' => 'Symfony\Component\DependencyInjection\Dump')), '->dump() takes a class and a base_class options');
    }

    public function testDumpOptimizationString()
    {
        $definition = new Definition();
        $definition->setClass('stdClass');
        $definition->addArgument(array(
            'only dot' => '.',
            'concatenation as value' => '.\'\'.',
            'concatenation from the start value' => '\'\'.',
            '.' => 'dot as a key',
            '.\'\'.' => 'concatenation as a key',
            '\'\'.' => 'concatenation from the start key',
            'optimize concatenation' => 'string1%some_string%string2',
            'optimize concatenation with empty string' => 'string1%empty_value%string2',
            'optimize concatenation from the start' => '%empty_value%start',
            'optimize concatenation at the end' => 'end%empty_value%',
        ));

        $container = new ContainerBuilder();
        $container->setResourceTracking(false);
        $container->setDefinition('test', $definition);
        $container->setParameter('empty_value', '');
        $container->setParameter('some_string', '-');
        $container->compile();

        $dumper = new PhpDumper($container);
        $this->assertStringEqualsFile(self::$fixturesPath.'/php/services10.php', $dumper->dump(), '->dump() dumps an empty container as an empty PHP class');
    }

    public function testDumpRelativeDir()
    {
        $definition = new Definition();
        $definition->setClass('stdClass');
        $definition->addArgument('%foo%');
        $definition->addArgument(array('%foo%' => '%buz%/'));

        $container = new ContainerBuilder();
        $container->setDefinition('test', $definition);
        $container->setParameter('foo', 'wiz'.dirname(__DIR__));
        $container->setParameter('bar', __DIR__);
        $container->setParameter('baz', '%bar%/PhpDumperTest.php');
        $container->setParameter('buz', dirname(dirname(__DIR__)));
        $container->compile();

        $dumper = new PhpDumper($container);
        $this->assertStringEqualsFile(self::$fixturesPath.'/php/services12.php', $dumper->dump(array('file' => __FILE__)), '->dump() dumps __DIR__ relative strings');
    }

    /**
     * @dataProvider provideInvalidParameters
     * @expectedException \InvalidArgumentException
     */
    public function testExportParameters($parameters)
    {
        $dumper = new PhpDumper(new ContainerBuilder(new ParameterBag($parameters)));
        $dumper->dump();
    }

    public function provideInvalidParameters()
    {
        return array(
            array(array('foo' => new Definition('stdClass'))),
            array(array('foo' => new Expression('service("foo").foo() ~ (container.hasParameter("foo") ? parameter("foo") : "default")'))),
            array(array('foo' => new Reference('foo'))),
            array(array('foo' => new Variable('foo'))),
        );
    }

    public function testAddParameters()
    {
        $container = include self::$fixturesPath.'/containers/container8.php';
        $dumper = new PhpDumper($container);
        $this->assertStringEqualsFile(self::$fixturesPath.'/php/services8.php', $dumper->dump(), '->dump() dumps parameters');
    }

    public function testAddService()
    {
        // without compilation
        $container = include self::$fixturesPath.'/containers/container9.php';
        $dumper = new PhpDumper($container);
        $this->assertStringEqualsFile(self::$fixturesPath.'/php/services9.php', str_replace(str_replace('\\', '\\\\', self::$fixturesPath.DIRECTORY_SEPARATOR.'includes'.DIRECTORY_SEPARATOR), '%path%', $dumper->dump()), '->dump() dumps services');

        // with compilation
        $container = include self::$fixturesPath.'/containers/container9.php';
        $container->compile();
        $dumper = new PhpDumper($container);
        $this->assertStringEqualsFile(self::$fixturesPath.'/php/services9_compiled.php', str_replace(str_replace('\\', '\\\\', self::$fixturesPath.DIRECTORY_SEPARATOR.'includes'.DIRECTORY_SEPARATOR), '%path%', $dumper->dump()), '->dump() dumps services');

        $dumper = new PhpDumper($container = new ContainerBuilder());
        $container->register('foo', 'FooClass')->addArgument(new \stdClass());
        try {
            $dumper->dump();
            $this->fail('->dump() throws a RuntimeException if the container to be dumped has reference to objects or resources');
        } catch (\Exception $e) {
            $this->assertInstanceOf('\Symfony\Component\DependencyInjection\Exception\RuntimeException', $e, '->dump() throws a RuntimeException if the container to be dumped has reference to objects or resources');
            $this->assertEquals('Unable to dump a service container if a parameter is an object or a resource.', $e->getMessage(), '->dump() throws a RuntimeException if the container to be dumped has reference to objects or resources');
        }
    }

<<<<<<< HEAD
=======
    /**
     * @group legacy
     */
    public function testLegacySynchronizedServices()
    {
        $container = include self::$fixturesPath.'/containers/container20.php';
        $dumper = new PhpDumper($container);
        $this->assertStringEqualsFile(self::$fixturesPath.'/php/services20.php', str_replace(str_replace('\\', '\\\\', self::$fixturesPath.DIRECTORY_SEPARATOR.'includes'.DIRECTORY_SEPARATOR), '%path%', $dumper->dump()), '->dump() dumps services');
    }

>>>>>>> 17670e49
    public function testServicesWithAnonymousFactories()
    {
        $container = include self::$fixturesPath.'/containers/container19.php';
        $dumper = new PhpDumper($container);

        $this->assertStringEqualsFile(self::$fixturesPath.'/php/services19.php', $dumper->dump(), '->dump() dumps services with anonymous factories');
    }

    public function testAddServiceIdWithUnsupportedCharacters()
    {
        $class = 'Symfony_DI_PhpDumper_Test_Unsupported_Characters';
        $container = new ContainerBuilder();
        $container->register('bar$', 'FooClass');
        $container->register('bar$!', 'FooClass');
        $dumper = new PhpDumper($container);
        eval('?>'.$dumper->dump(array('class' => $class)));

        $this->assertTrue(method_exists($class, 'getBarService'));
        $this->assertTrue(method_exists($class, 'getBar2Service'));
    }

    public function testConflictingServiceIds()
    {
        $class = 'Symfony_DI_PhpDumper_Test_Conflicting_Service_Ids';
        $container = new ContainerBuilder();
        $container->register('foo_bar', 'FooClass');
        $container->register('foobar', 'FooClass');
        $dumper = new PhpDumper($container);
        eval('?>'.$dumper->dump(array('class' => $class)));

        $this->assertTrue(method_exists($class, 'getFooBarService'));
        $this->assertTrue(method_exists($class, 'getFoobar2Service'));
    }

    public function testConflictingMethodsWithParent()
    {
        $class = 'Symfony_DI_PhpDumper_Test_Conflicting_Method_With_Parent';
        $container = new ContainerBuilder();
        $container->register('bar', 'FooClass');
        $container->register('foo_bar', 'FooClass');
        $dumper = new PhpDumper($container);
        eval('?>'.$dumper->dump(array(
            'class' => $class,
            'base_class' => 'Symfony\Component\DependencyInjection\Tests\Fixtures\containers\CustomContainer',
        )));

        $this->assertTrue(method_exists($class, 'getBar2Service'));
        $this->assertTrue(method_exists($class, 'getFoobar2Service'));
    }

    /**
     * @dataProvider provideInvalidFactories
     * @expectedException \Symfony\Component\DependencyInjection\Exception\RuntimeException
     * @expectedExceptionMessage Cannot dump definition
     */
    public function testInvalidFactories($factory)
    {
        $container = new ContainerBuilder();
        $def = new Definition('stdClass');
        $def->setFactory($factory);
        $container->setDefinition('bar', $def);
        $dumper = new PhpDumper($container);
        $dumper->dump();
    }

    public function provideInvalidFactories()
    {
        return array(
            array(array('', 'method')),
            array(array('class', '')),
            array(array('...', 'method')),
            array(array('class', '...')),
        );
    }

    public function testAliases()
    {
        $container = include self::$fixturesPath.'/containers/container9.php';
        $container->compile();
        $dumper = new PhpDumper($container);
        eval('?>'.$dumper->dump(array('class' => 'Symfony_DI_PhpDumper_Test_Aliases')));

        $container = new \Symfony_DI_PhpDumper_Test_Aliases();
        $container->set('foo', $foo = new \stdClass());
        $this->assertSame($foo, $container->get('foo'));
        $this->assertSame($foo, $container->get('alias_for_foo'));
        $this->assertSame($foo, $container->get('alias_for_alias'));
    }

    public function testFrozenContainerWithoutAliases()
    {
        $container = new ContainerBuilder();
        $container->compile();

        $dumper = new PhpDumper($container);
        eval('?>'.$dumper->dump(array('class' => 'Symfony_DI_PhpDumper_Test_Frozen_No_Aliases')));

        $container = new \Symfony_DI_PhpDumper_Test_Frozen_No_Aliases();
        $this->assertFalse($container->has('foo'));
    }

    public function testOverrideServiceWhenUsingADumpedContainer()
    {
        require_once self::$fixturesPath.'/php/services9.php';
        require_once self::$fixturesPath.'/includes/foo.php';

        $container = new \ProjectServiceContainer();
        $container->set('bar', $bar = new \stdClass());
        $container->setParameter('foo_bar', 'foo_bar');

        $this->assertSame($bar, $container->get('bar'), '->set() overrides an already defined service');
    }

    public function testOverrideServiceWhenUsingADumpedContainerAndServiceIsUsedFromAnotherOne()
    {
        require_once self::$fixturesPath.'/php/services9.php';
        require_once self::$fixturesPath.'/includes/foo.php';
        require_once self::$fixturesPath.'/includes/classes.php';

        $container = new \ProjectServiceContainer();
        $container->set('bar', $bar = new \stdClass());

        $this->assertSame($bar, $container->get('foo')->bar, '->set() overrides an already defined service');
    }

    /**
     * @expectedException \Symfony\Component\DependencyInjection\Exception\ServiceCircularReferenceException
     */
    public function testCircularReference()
    {
        $container = new ContainerBuilder();
        $container->register('foo', 'stdClass')->addArgument(new Reference('bar'));
        $container->register('bar', 'stdClass')->setPublic(false)->addMethodCall('setA', array(new Reference('baz')));
        $container->register('baz', 'stdClass')->addMethodCall('setA', array(new Reference('foo')));
        $container->compile();

        $dumper = new PhpDumper($container);
        $dumper->dump();
    }

    public function testDumpAutowireData()
    {
        $container = include self::$fixturesPath.'/containers/container24.php';
        $dumper = new PhpDumper($container);

        $this->assertStringEqualsFile(self::$fixturesPath.'/php/services24.php', $dumper->dump());
    }

    public function testEnvParameter()
    {
        $container = new ContainerBuilder();
        $loader = new YamlFileLoader($container, new FileLocator(self::$fixturesPath.'/yaml'));
        $loader->load('services26.yml');
        $container->compile();
        $dumper = new PhpDumper($container);

        $this->assertStringEqualsFile(self::$fixturesPath.'/php/services26.php', $dumper->dump(), '->dump() dumps inline definitions which reference service_container');
    }

    /**
     * @expectedException \Symfony\Component\DependencyInjection\Exception\EnvParameterException
     * @expectedExceptionMessage Environment variables "FOO" are never used. Please, check your container's configuration.
     */
    public function testUnusedEnvParameter()
    {
        $container = new ContainerBuilder();
        $container->getParameter('env(FOO)');
        $container->compile();
        $dumper = new PhpDumper($container);
        $dumper->dump();
    }

    public function testInlinedDefinitionReferencingServiceContainer()
    {
        $container = new ContainerBuilder();
        $container->register('foo', 'stdClass')->addMethodCall('add', array(new Reference('service_container')))->setPublic(false);
        $container->register('bar', 'stdClass')->addArgument(new Reference('foo'));
        $container->compile();

        $dumper = new PhpDumper($container);
        $this->assertStringEqualsFile(self::$fixturesPath.'/php/services13.php', $dumper->dump(), '->dump() dumps inline definitions which reference service_container');
    }

    public function testInitializePropertiesBeforeMethodCalls()
    {
        require_once self::$fixturesPath.'/includes/classes.php';

        $container = new ContainerBuilder();
        $container->register('foo', 'stdClass');
        $container->register('bar', 'MethodCallClass')
            ->setProperty('simple', 'bar')
            ->setProperty('complex', new Reference('foo'))
            ->addMethodCall('callMe');
        $container->compile();

        $dumper = new PhpDumper($container);
        eval('?>'.$dumper->dump(array('class' => 'Symfony_DI_PhpDumper_Test_Properties_Before_Method_Calls')));

        $container = new \Symfony_DI_PhpDumper_Test_Properties_Before_Method_Calls();
        $this->assertTrue($container->get('bar')->callPassed(), '->dump() initializes properties before method calls');
    }

    public function testCircularReferenceAllowanceForLazyServices()
    {
        $container = new ContainerBuilder();
        $container->register('foo', 'stdClass')->addArgument(new Reference('bar'));
        $container->register('bar', 'stdClass')->setLazy(true)->addArgument(new Reference('foo'));
        $container->compile();

        $dumper = new PhpDumper($container);
        $dumper->dump();

        $this->addToAssertionCount(1);
    }

    public function testCircularReferenceAllowanceForInlinedDefinitionsForLazyServices()
    {
        /*
         *   test graph:
         *              [connection] -> [event_manager] --> [entity_manager](lazy)
         *                                                           |
         *                                                           --(call)- addEventListener ("@lazy_service")
         *
         *              [lazy_service](lazy) -> [entity_manager](lazy)
         *
         */

        $container = new ContainerBuilder();

        $eventManagerDefinition = new Definition('stdClass');

        $connectionDefinition = $container->register('connection', 'stdClass');
        $connectionDefinition->addArgument($eventManagerDefinition);

        $container->register('entity_manager', 'stdClass')
            ->setLazy(true)
            ->addArgument(new Reference('connection'));

        $lazyServiceDefinition = $container->register('lazy_service', 'stdClass');
        $lazyServiceDefinition->setLazy(true);
        $lazyServiceDefinition->addArgument(new Reference('entity_manager'));

        $eventManagerDefinition->addMethodCall('addEventListener', array(new Reference('lazy_service')));

        $container->compile();

        $dumper = new PhpDumper($container);

        $dumper->setProxyDumper(new DummyProxyDumper());
        $dumper->dump();

        $this->addToAssertionCount(1);
    }

    public function testDumpContainerBuilderWithFrozenConstructorIncludingPrivateServices()
    {
        $container = new ContainerBuilder();
        $container->register('foo_service', 'stdClass')->setArguments(array(new Reference('baz_service')));
        $container->register('bar_service', 'stdClass')->setArguments(array(new Reference('baz_service')));
        $container->register('baz_service', 'stdClass')->setPublic(false);
        $container->compile();

        $dumper = new PhpDumper($container);

        $this->assertStringEqualsFile(self::$fixturesPath.'/php/services_private_frozen.php', $dumper->dump());
    }

    public function testPrivateWithIgnoreOnInvalidReference()
    {
        require_once self::$fixturesPath.'/includes/classes.php';

        $container = new ContainerBuilder();
        $container->register('not_invalid', 'BazClass')
            ->setPublic(false);
        $container->register('bar', 'BarClass')
            ->addMethodCall('setBaz', array(new Reference('not_invalid', ContainerInterface::IGNORE_ON_INVALID_REFERENCE)));

        $dumper = new PhpDumper($container);
        eval('?>'.$dumper->dump(array('class' => 'Symfony_DI_PhpDumper_Test_Private_With_Ignore_On_Invalid_Reference')));

        $container = new \Symfony_DI_PhpDumper_Test_Private_With_Ignore_On_Invalid_Reference();
        $this->assertInstanceOf('BazClass', $container->get('bar')->getBaz());
    }

    public function testExpressionReferencingPrivateService()
    {
        $container = new ContainerBuilder();
        $container->register('private_bar', 'stdClass')
            ->setPublic(false);
        $container->register('private_foo', 'stdClass')
            ->setPublic(false);
        $container->register('public_foo', 'stdClass')
            ->addArgument(new Expression('service("private_foo")'));

        $container->compile();
        $dumper = new PhpDumper($container);

        $this->assertStringEqualsFile(self::$fixturesPath.'/php/services_private_in_expression.php', $dumper->dump());
    }

    public function testDumpHandlesLiteralClassWithRootNamespace()
    {
        $container = new ContainerBuilder();
        $container->register('foo', '\\stdClass');

        $dumper = new PhpDumper($container);
        eval('?>'.$dumper->dump(array('class' => 'Symfony_DI_PhpDumper_Test_Literal_Class_With_Root_Namespace')));

        $container = new \Symfony_DI_PhpDumper_Test_Literal_Class_With_Root_Namespace();

        $this->assertInstanceOf('stdClass', $container->get('foo'));
    }

    /**
     * This test checks the trigger of a deprecation note and should not be removed in major releases.
     *
     * @group legacy
     * @expectedDeprecation The "foo" service is deprecated. You should stop using it, as it will soon be removed.
     */
    public function testPrivateServiceTriggersDeprecation()
    {
        $container = new ContainerBuilder();
        $container->register('foo', 'stdClass')
            ->setPublic(false)
            ->setDeprecated(true);
        $container->register('bar', 'stdClass')
            ->setPublic(true)
            ->setProperty('foo', new Reference('foo'));

        $container->compile();

        $dumper = new PhpDumper($container);
        eval('?>'.$dumper->dump(array('class' => 'Symfony_DI_PhpDumper_Test_Private_Service_Triggers_Deprecation')));

        $container = new \Symfony_DI_PhpDumper_Test_Private_Service_Triggers_Deprecation();

        $container->get('bar');
    }
}<|MERGE_RESOLUTION|>--- conflicted
+++ resolved
@@ -141,19 +141,6 @@
         }
     }
 
-<<<<<<< HEAD
-=======
-    /**
-     * @group legacy
-     */
-    public function testLegacySynchronizedServices()
-    {
-        $container = include self::$fixturesPath.'/containers/container20.php';
-        $dumper = new PhpDumper($container);
-        $this->assertStringEqualsFile(self::$fixturesPath.'/php/services20.php', str_replace(str_replace('\\', '\\\\', self::$fixturesPath.DIRECTORY_SEPARATOR.'includes'.DIRECTORY_SEPARATOR), '%path%', $dumper->dump()), '->dump() dumps services');
-    }
-
->>>>>>> 17670e49
     public function testServicesWithAnonymousFactories()
     {
         $container = include self::$fixturesPath.'/containers/container19.php';
