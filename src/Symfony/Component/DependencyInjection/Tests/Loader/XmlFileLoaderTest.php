--- conflicted
+++ resolved
@@ -230,12 +230,10 @@
         $this->assertSame($fooArgs[0], $barArgs[0]);
     }
 
-    /**
-     * @expectedException \Symfony\Component\DependencyInjection\Exception\InvalidArgumentException
-     * @expectedExceptionMessage Top-level services must have "id" attribute, none found in
-     */
     public function testLoadAnonymousServicesWithoutId()
     {
+        $this->expectException('Symfony\Component\DependencyInjection\Exception\InvalidArgumentException');
+        $this->expectExceptionMessage('Top-level services must have "id" attribute, none found in');
         $container = new ContainerBuilder();
         $loader = new XmlFileLoader($container, new FileLocator(self::$fixturesPath.'/xml'));
         $loader->load('services_without_id.xml');
@@ -322,7 +320,6 @@
         }
     }
 
-<<<<<<< HEAD
     public function testParseTaggedArgumentsWithIndexBy()
     {
         $container = new ContainerBuilder();
@@ -340,11 +337,6 @@
         $this->assertEquals(new ServiceLocatorArgument($taggedIterator), $container->getDefinition('foo_tagged_locator')->getArgument(0));
     }
 
-    /**
-     * @expectedException \Symfony\Component\DependencyInjection\Exception\InvalidArgumentException
-     */
-=======
->>>>>>> 8173dafd
     public function testParseTagsWithoutNameThrowsException()
     {
         $this->expectException('Symfony\Component\DependencyInjection\Exception\InvalidArgumentException');
@@ -703,12 +695,10 @@
         $this->assertContains('reflection.Symfony\Component\DependencyInjection\Tests\Fixtures\Prototype\Sub\Bar', $resources);
     }
 
-    /**
-     * @expectedException \Symfony\Component\DependencyInjection\Exception\InvalidArgumentException
-     * @expectedExceptionMessage Invalid attribute "class" defined for alias "bar" in
-     */
     public function testAliasDefinitionContainsUnsupportedElements()
     {
+        $this->expectException('Symfony\Component\DependencyInjection\Exception\InvalidArgumentException');
+        $this->expectExceptionMessage('Invalid attribute "class" defined for alias "bar" in');
         $container = new ContainerBuilder();
         $loader = new XmlFileLoader($container, new FileLocator(self::$fixturesPath.'/xml'));
 
