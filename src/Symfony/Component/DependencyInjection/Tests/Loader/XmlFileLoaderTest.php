--- conflicted
+++ resolved
@@ -555,7 +555,6 @@
         $this->assertTrue($container->getDefinition('bar')->isAutowired());
     }
 
-<<<<<<< HEAD
     /**
      * @group legacy
      * @expectedDeprecation Using the attribute "class" is deprecated for the service "bar" which is defined as an alias %s.
@@ -570,7 +569,8 @@
         $loader->load('legacy_invalid_alias_definition.xml');
 
         $this->assertTrue($container->has('bar'));
-=======
+    }
+
     public function testArgumentWithKeyOutsideCollection()
     {
         $container = new ContainerBuilder();
@@ -578,6 +578,5 @@
         $loader->load('with_key_outside_collection.xml');
 
         $this->assertSame(array('type' => 'foo', 'bar'), $container->getDefinition('foo')->getArguments());
->>>>>>> 7f633d14
     }
 }