<?xml version="1.0" encoding="utf-8"?>
<container xmlns="http://symfony.com/schema/dic/services" xmlns:xsi="http://www.w3.org/2001/XMLSchema-instance" xsi:schemaLocation="http://symfony.com/schema/dic/services https://symfony.com/schema/dic/services/services-1.0.xsd">
  <parameters>
    <parameter key="baz_class">BazClass</parameter>
    <parameter key="foo_class">Bar\FooClass</parameter>
    <parameter key="foo">bar</parameter>
  </parameters>
  <services>
    <service id="service_container" class="Symfony\Component\DependencyInjection\ContainerInterface" public="true" synthetic="true"/>
    <service id="foo" class="Bar\FooClass" public="true">
      <tag name="foo" foo="foo"/>
      <tag name="foo" bar="bar" baz="baz"/>
<<<<<<< HEAD
      <tag name="bar" baz="baz">foo</tag>
=======
      <tag name="nullable" bar="bar" baz=""/>
>>>>>>> 0558be72
      <argument>foo</argument>
      <argument type="service" id="foo.baz"/>
      <argument type="collection">
        <argument key="%foo%">foo is %foo%</argument>
        <argument key="foobar">%foo%</argument>
      </argument>
      <argument>true</argument>
      <argument type="service" id="service_container"/>
      <property name="foo">bar</property>
      <property name="moo" type="service" id="foo.baz"/>
      <property name="qux" type="collection">
        <property key="%foo%">foo is %foo%</property>
        <property key="foobar">%foo%</property>
      </property>
      <call method="setBar">
        <argument type="service" id="bar"/>
      </call>
      <call method="initialize"/>
      <factory class="Bar\FooClass" method="getInstance"/>
      <configurator function="sc_configure"/>
    </service>
    <service id="foo.baz" class="%baz_class%" public="true">
      <factory class="%baz_class%" method="getInstance"/>
      <configurator class="%baz_class%" method="configureStatic1"/>
    </service>
    <service id="bar" class="Bar\FooClass" public="true">
      <argument>foo</argument>
      <argument type="service" id="foo.baz"/>
      <argument>%foo_bar%</argument>
      <configurator service="foo.baz" method="configure"/>
    </service>
    <service id="foo_bar" class="%foo_class%" shared="false" public="true">
      <argument type="service" id="deprecated_service"/>
    </service>
    <service id="method_call1" class="Bar\FooClass" public="true">
      <file>%path%foo.php</file>
      <call method="setBar">
        <argument type="service" id="foo"/>
      </call>
      <call method="setBar">
        <argument type="service" id="foo2" on-invalid="null"/>
      </call>
      <call method="setBar">
        <argument type="service" id="foo3" on-invalid="ignore"/>
      </call>
      <call method="setBar">
        <argument type="service" id="foobaz" on-invalid="ignore"/>
      </call>
      <call method="setBar">
        <argument type="expression">service("foo").foo() ~ (container.hasParameter("foo") ? parameter("foo") : "default")</argument>
      </call>
    </service>
    <service id="foo_with_inline" class="Foo" public="true">
      <call method="setBar">
        <argument type="service" id="inlined"/>
      </call>
    </service>
    <service id="inlined" class="Bar">
      <property name="pub">pub</property>
      <call method="setBaz">
        <argument type="service" id="baz"/>
      </call>
    </service>
    <service id="baz" class="Baz" public="true">
      <call method="setFoo">
        <argument type="service" id="foo_with_inline"/>
      </call>
    </service>
    <service id="request" class="Request" public="true" synthetic="true"/>
    <service id="configurator_service" class="ConfClass">
      <call method="setFoo">
        <argument type="service" id="baz"/>
      </call>
    </service>
    <service id="configured_service" class="stdClass" public="true">
      <configurator service="configurator_service" method="configureStdClass"/>
    </service>
    <service id="configurator_service_simple" class="ConfClass">
      <argument>bar</argument>
    </service>
    <service id="configured_service_simple" class="stdClass" public="true">
      <configurator service="configurator_service_simple" method="configureStdClass"/>
    </service>
    <service id="decorated" class="stdClass" public="true"/>
    <service id="decorator_service" class="stdClass" public="true" decorates="decorated"/>
    <service id="decorator_service_with_name" class="stdClass" public="true" decorates="decorated" decoration-inner-name="decorated.pif-pouf"/>
    <service id="deprecated_service" class="stdClass" public="true">
      <deprecated package="vendor/package" version="1.1">The "%service_id%" service is deprecated. You should stop using it, as it will be removed in the future.</deprecated>
    </service>
    <service id="new_factory" class="FactoryClass">
      <property name="foo">bar</property>
    </service>
    <service id="factory_service" class="Bar" public="true">
      <factory service="foo.baz" method="getInstance"/>
    </service>
    <service id="new_factory_service" class="FooBarBaz" public="true">
      <property name="foo">bar</property>
      <factory service="new_factory" method="getInstance"/>
    </service>
    <service id="service_from_static_method" class="Bar\FooClass" public="true">
      <factory class="Bar\FooClass" method="getInstance"/>
    </service>
    <service id="factory_simple" class="SimpleFactoryClass">
      <argument>foo</argument>
      <deprecated package="vendor/package" version="1.1">The "%service_id%" service is deprecated. You should stop using it, as it will be removed in the future.</deprecated>
    </service>
    <service id="factory_service_simple" class="Bar" public="true">
      <factory service="factory_simple" method="getInstance"/>
    </service>
    <service id="lazy_context" class="LazyContext" public="true">
      <argument type="iterator">
        <argument key="k1" type="service" id="foo.baz"/>
        <argument key="k2" type="service" id="service_container"/>
      </argument>
      <argument type="iterator"/>
    </service>
    <service id="lazy_context_ignore_invalid_ref" class="LazyContext" public="true">
      <argument type="iterator">
        <argument type="service" id="foo.baz"/>
        <argument type="service" id="invalid" on-invalid="ignore"/>
      </argument>
      <argument type="iterator"/>
    </service>
    <service id="BAR" class="stdClass" public="true">
      <property name="bar" type="service" id="bar"/>
    </service>
    <service id="bar2" class="stdClass" public="true"/>
    <service id="BAR2" class="stdClass" public="true"/>
    <service id="tagged_iterator_foo" class="Bar">
      <tag name="foo"/>
    </service>
    <service id="tagged_iterator" class="Bar" public="true">
      <argument type="tagged_iterator" tag="foo"/>
    </service>
    <service id="runtime_error" class="stdClass" public="true">
      <argument type="service" id="errored_definition"/>
    </service>
    <service id="errored_definition" class="stdClass"/>
    <service id="preload_sidekick" class="stdClass" public="true">
      <tag name="container.preload" class="Some\Sidekick1"/>
      <tag name="container.preload" class="Some\Sidekick2"/>
    </service>
    <service id="Psr\Container\ContainerInterface" alias="service_container">
      <deprecated package="symfony/dependency-injection" version="5.1">The "%alias_id%" autowiring alias is deprecated. Define it explicitly in your app if you want to keep using it.</deprecated>
    </service>
    <service id="Symfony\Component\DependencyInjection\ContainerInterface" alias="service_container">
      <deprecated package="symfony/dependency-injection" version="5.1">The "%alias_id%" autowiring alias is deprecated. Define it explicitly in your app if you want to keep using it.</deprecated>
    </service>
    <service id="alias_for_foo" alias="foo" public="true"/>
    <service id="alias_for_alias" alias="foo" public="true"/>
  </services>
</container><|MERGE_RESOLUTION|>--- conflicted
+++ resolved
@@ -10,11 +10,8 @@
     <service id="foo" class="Bar\FooClass" public="true">
       <tag name="foo" foo="foo"/>
       <tag name="foo" bar="bar" baz="baz"/>
-<<<<<<< HEAD
       <tag name="bar" baz="baz">foo</tag>
-=======
       <tag name="nullable" bar="bar" baz=""/>
->>>>>>> 0558be72
       <argument>foo</argument>
       <argument type="service" id="foo.baz"/>
       <argument type="collection">
