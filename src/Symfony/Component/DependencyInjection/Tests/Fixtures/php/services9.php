--- conflicted
+++ resolved
@@ -85,11 +85,7 @@
     {
         $a = $this->get('foo.baz');
 
-<<<<<<< HEAD
-        $instance = call_user_func(array('FooClass', 'getInstance'), 'foo', $a, array($this->getParameter('foo') => 'foo is '.$this->getParameter('foo').'', 'bar' => $this->getParameter('foo')), true, $this);
-=======
-        $this->services['foo'] = $instance = call_user_func(array('FooClass', 'getInstance'), 'foo', $a, array($this->getParameter('foo') => 'foo is '.$this->getParameter('foo'), 'foobar' => $this->getParameter('foo')), true, $this);
->>>>>>> f1d2fe9d
+        $this->services['foo'] = $instance = call_user_func(array('FooClass', 'getInstance'), 'foo', $a, array($this->getParameter('foo') => 'foo is '.$this->getParameter('foo').'', 'foobar' => $this->getParameter('foo')), true, $this);
 
         $instance->setBar($this->get('bar'));
         $instance->initialize();
