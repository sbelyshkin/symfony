<?php

/*
 * This file is part of the Symfony package.
 *
 * (c) Fabien Potencier <fabien@symfony.com>
 *
 * For the full copyright and license information, please view the LICENSE
 * file that was distributed with this source code.
 */

namespace Symfony\Component\DependencyInjection\Tests\Compiler;

use PHPUnit\Framework\TestCase;
use Symfony\Component\DependencyInjection\Argument\IteratorArgument;
use Symfony\Component\DependencyInjection\Argument\ServiceClosureArgument;
use Symfony\Component\DependencyInjection\Compiler\CheckTypeDeclarationsPass;
use Symfony\Component\DependencyInjection\Compiler\ResolveParameterPlaceHoldersPass;
use Symfony\Component\DependencyInjection\ContainerBuilder;
use Symfony\Component\DependencyInjection\Definition;
use Symfony\Component\DependencyInjection\Exception\InvalidArgumentException;
use Symfony\Component\DependencyInjection\Exception\InvalidParameterTypeException;
use Symfony\Component\DependencyInjection\ParameterBag\EnvPlaceholderParameterBag;
use Symfony\Component\DependencyInjection\Reference;
use Symfony\Component\DependencyInjection\Tests\Fixtures\CheckTypeDeclarationsPass\Bar;
use Symfony\Component\DependencyInjection\Tests\Fixtures\CheckTypeDeclarationsPass\BarMethodCall;
use Symfony\Component\DependencyInjection\Tests\Fixtures\CheckTypeDeclarationsPass\BarOptionalArgument;
use Symfony\Component\DependencyInjection\Tests\Fixtures\CheckTypeDeclarationsPass\BarOptionalArgumentNotNull;
use Symfony\Component\DependencyInjection\Tests\Fixtures\CheckTypeDeclarationsPass\Deprecated;
use Symfony\Component\DependencyInjection\Tests\Fixtures\CheckTypeDeclarationsPass\Foo;
use Symfony\Component\DependencyInjection\Tests\Fixtures\CheckTypeDeclarationsPass\FooObject;
use Symfony\Component\DependencyInjection\Tests\Fixtures\CheckTypeDeclarationsPass\UnionConstructor;
use Symfony\Component\DependencyInjection\Tests\Fixtures\CheckTypeDeclarationsPass\Waldo;
use Symfony\Component\DependencyInjection\Tests\Fixtures\CheckTypeDeclarationsPass\Wobble;
use Symfony\Component\ExpressionLanguage\Expression;

/**
 * @author Nicolas Grekas <p@tchwork.com>
 * @author Julien Maulny <jmaulny@darkmira.fr>
 */
class CheckTypeDeclarationsPassTest extends TestCase
{
    public function testProcessThrowsExceptionOnInvalidTypesConstructorArguments()
    {
        $this->expectException(InvalidArgumentException::class);
        $this->expectExceptionMessage('Invalid definition for service "bar": argument 1 of "Symfony\\Component\\DependencyInjection\\Tests\\Fixtures\\CheckTypeDeclarationsPass\\Bar::__construct()" accepts "stdClass", "Symfony\\Component\\DependencyInjection\\Tests\\Fixtures\\CheckTypeDeclarationsPass\\Foo" passed.');

        $container = new ContainerBuilder();

        $container->register('foo', Foo::class);
        $container->register('bar', Bar::class)
            ->addArgument(new Reference('foo'));

        (new CheckTypeDeclarationsPass(true))->process($container);
    }

    public function testProcessThrowsExceptionOnInvalidTypesMethodCallArguments()
    {
        $this->expectException(InvalidArgumentException::class);
        $this->expectExceptionMessage('Invalid definition for service "bar": argument 1 of "Symfony\\Component\\DependencyInjection\\Tests\\Fixtures\\CheckTypeDeclarationsPass\\BarMethodCall::setFoo()" accepts "stdClass", "Symfony\\Component\\DependencyInjection\\Tests\\Fixtures\\CheckTypeDeclarationsPass\\Foo" passed.');

        $container = new ContainerBuilder();

        $container->register('foo', Foo::class);
        $container->register('bar', BarMethodCall::class)
            ->addMethodCall('setFoo', [new Reference('foo')]);

        (new CheckTypeDeclarationsPass(true))->process($container);
    }

    public function testProcessFailsWhenPassingNullToRequiredArgument()
    {
<<<<<<< HEAD
        $this->expectException(\Symfony\Component\DependencyInjection\Exception\InvalidArgumentException::class);
        $this->expectExceptionMessage('Invalid definition for service "bar": argument 1 of "Symfony\\Component\\DependencyInjection\\Tests\\Fixtures\\CheckTypeDeclarationsPass\\Bar::__construct()" accepts "stdClass", "null" passed.');
=======
        $this->expectException(InvalidArgumentException::class);
        $this->expectExceptionMessage('Invalid definition for service "bar": argument 1 of "Symfony\\Component\\DependencyInjection\\Tests\\Fixtures\\CheckTypeDeclarationsPass\\Bar::__construct()" accepts "stdClass", "NULL" passed.');
>>>>>>> 22b1eb40

        $container = new ContainerBuilder();

        $container->register('bar', Bar::class)
            ->addArgument(null);

        (new CheckTypeDeclarationsPass(true))->process($container);
    }

    public function testProcessThrowsExceptionWhenMissingArgumentsInConstructor()
    {
        $this->expectException(InvalidArgumentException::class);
        $this->expectExceptionMessage('Invalid definition for service "bar": "Symfony\\Component\\DependencyInjection\\Tests\\Fixtures\\CheckTypeDeclarationsPass\\Bar::__construct()" requires 1 arguments, 0 passed.');

        $container = new ContainerBuilder();

        $container->register('bar', Bar::class);

        (new CheckTypeDeclarationsPass(true))->process($container);
    }

    public function testProcessSuccessWhenPassingTooManyArgumentInConstructor()
    {
        $container = new ContainerBuilder();

        $container->register('foo', \stdClass::class);
        $container->register('bar', Bar::class)
            ->addArgument(new Reference('foo'))
            ->addArgument(new Reference('foo'));

        (new CheckTypeDeclarationsPass(true))->process($container);

        $this->addToAssertionCount(1);
    }

    public function testProcessRegisterWithClassName()
    {
        $container = new ContainerBuilder();

        $container->register(Foo::class, Foo::class);

        (new CheckTypeDeclarationsPass(true))->process($container);

        $this->assertInstanceOf(Foo::class, $container->get(Foo::class));
    }

    public function testProcessThrowsExceptionWhenMissingArgumentsInMethodCall()
    {
        $this->expectException(InvalidArgumentException::class);
        $this->expectExceptionMessage('Invalid definition for service "bar": "Symfony\\Component\\DependencyInjection\\Tests\\Fixtures\\CheckTypeDeclarationsPass\\BarMethodCall::setFoo()" requires 1 arguments, 0 passed.');

        $container = new ContainerBuilder();

        $container->register('foo', \stdClass::class);
        $container->register('bar', BarMethodCall::class)
            ->addArgument(new Reference('foo'))
            ->addMethodCall('setFoo', []);

        (new CheckTypeDeclarationsPass(true))->process($container);
    }

    public function testProcessVariadicFails()
    {
        $this->expectException(InvalidArgumentException::class);
        $this->expectExceptionMessage('Invalid definition for service "bar": argument 2 of "Symfony\\Component\\DependencyInjection\\Tests\\Fixtures\\CheckTypeDeclarationsPass\\BarMethodCall::setFoosVariadic()" accepts "Symfony\\Component\\DependencyInjection\\Tests\\Fixtures\\CheckTypeDeclarationsPass\\Foo", "stdClass" passed.');

        $container = new ContainerBuilder();

        $container->register('stdClass', \stdClass::class);
        $container->register('foo', Foo::class);
        $container->register('bar', BarMethodCall::class)
            ->addMethodCall('setFoosVariadic', [
                new Reference('foo'),
                new Reference('foo'),
                new Reference('stdClass'),
            ]);

        (new CheckTypeDeclarationsPass(true))->process($container);
    }

    public function testProcessVariadicFailsOnPassingBadTypeOnAnotherArgument()
    {
        $this->expectException(InvalidArgumentException::class);
        $this->expectExceptionMessage('Invalid definition for service "bar": argument 1 of "Symfony\\Component\\DependencyInjection\\Tests\\Fixtures\\CheckTypeDeclarationsPass\\BarMethodCall::setFoosVariadic()" accepts "Symfony\\Component\\DependencyInjection\\Tests\\Fixtures\\CheckTypeDeclarationsPass\\Foo", "stdClass" passed.');

        $container = new ContainerBuilder();

        $container->register('stdClass', \stdClass::class);
        $container->register('bar', BarMethodCall::class)
            ->addMethodCall('setFoosVariadic', [
                new Reference('stdClass'),
            ]);

        (new CheckTypeDeclarationsPass(true))->process($container);
    }

    public function testProcessVariadicSuccess()
    {
        $container = new ContainerBuilder();

        $container->register('foo', Foo::class);
        $container->register('bar', BarMethodCall::class)
            ->addMethodCall('setFoosVariadic', [
                new Reference('foo'),
                new Reference('foo'),
                new Reference('foo'),
            ]);

        (new CheckTypeDeclarationsPass(true))->process($container);

        $this->assertInstanceOf(Foo::class, $container->get('bar')->foo);
    }

    public function testProcessSuccessWhenNotUsingOptionalArgument()
    {
        $container = new ContainerBuilder();

        $container->register('foo', Foo::class);
        $container->register('bar', BarMethodCall::class)
            ->addMethodCall('setFoosOptional', [
                new Reference('foo'),
            ]);

        (new CheckTypeDeclarationsPass(true))->process($container);

        $this->assertInstanceOf(Foo::class, $container->get('bar')->foo);
    }

    public function testProcessSuccessWhenUsingOptionalArgumentWithGoodType()
    {
        $container = new ContainerBuilder();

        $container->register('foo', Foo::class);
        $container->register('bar', BarMethodCall::class)
            ->addMethodCall('setFoosOptional', [
                new Reference('foo'),
                new Reference('foo'),
            ]);

        (new CheckTypeDeclarationsPass(true))->process($container);

        $this->assertInstanceOf(Foo::class, $container->get('bar')->foo);
    }

    public function testProcessFailsWhenUsingOptionalArgumentWithBadType()
    {
        $this->expectException(InvalidArgumentException::class);
        $this->expectExceptionMessage('Invalid definition for service "bar": argument 2 of "Symfony\\Component\\DependencyInjection\\Tests\\Fixtures\\CheckTypeDeclarationsPass\\BarMethodCall::setFoosOptional()" accepts "Symfony\\Component\\DependencyInjection\\Tests\\Fixtures\\CheckTypeDeclarationsPass\\Foo", "stdClass" passed.');

        $container = new ContainerBuilder();

        $container->register('stdClass', \stdClass::class);
        $container->register('foo', Foo::class);
        $container->register('bar', BarMethodCall::class)
            ->addMethodCall('setFoosOptional', [
                new Reference('foo'),
                new Reference('stdClass'),
            ]);

        (new CheckTypeDeclarationsPass(true))->process($container);
    }

    public function testProcessSuccessWhenPassingNullToOptional()
    {
        $container = new ContainerBuilder();

        $container->register('bar', BarOptionalArgument::class)
            ->addArgument(null);

        (new CheckTypeDeclarationsPass(true))->process($container);

        $this->assertNull($container->get('bar')->foo);
    }

    public function testProcessSuccessWhenPassingNullToOptionalThatDoesNotAcceptNull()
    {
<<<<<<< HEAD
        $this->expectException(\Symfony\Component\DependencyInjection\Exception\InvalidArgumentException::class);
        $this->expectExceptionMessage('Invalid definition for service "bar": argument 1 of "Symfony\\Component\\DependencyInjection\\Tests\\Fixtures\\CheckTypeDeclarationsPass\\BarOptionalArgumentNotNull::__construct()" accepts "int", "null" passed.');
=======
        $this->expectException(InvalidArgumentException::class);
        $this->expectExceptionMessage('Invalid definition for service "bar": argument 1 of "Symfony\\Component\\DependencyInjection\\Tests\\Fixtures\\CheckTypeDeclarationsPass\\BarOptionalArgumentNotNull::__construct()" accepts "int", "NULL" passed.');
>>>>>>> 22b1eb40

        $container = new ContainerBuilder();

        $container->register('bar', BarOptionalArgumentNotNull::class)
            ->addArgument(null);

        (new CheckTypeDeclarationsPass(true))->process($container);
    }

    public function testProcessFailsWhenPassingBadTypeToOptional()
    {
        $this->expectException(InvalidArgumentException::class);
        $this->expectExceptionMessage('Invalid definition for service "bar": argument 1 of "Symfony\\Component\\DependencyInjection\\Tests\\Fixtures\\CheckTypeDeclarationsPass\\BarOptionalArgument::__construct()" accepts "stdClass", "string" passed.');

        $container = new ContainerBuilder();

        $container->register('bar', BarOptionalArgument::class)
            ->addArgument('string instead of stdClass');

        (new CheckTypeDeclarationsPass(true))->process($container);

        $this->assertNull($container->get('bar')->foo);
    }

    public function testProcessSuccessScalarType()
    {
        $container = new ContainerBuilder();

        $container->register('bar', BarMethodCall::class)
            ->addMethodCall('setScalars', [
                1,
                'string',
            ]);

        (new CheckTypeDeclarationsPass(true))->process($container);

        $this->assertInstanceOf(BarMethodCall::class, $container->get('bar'));
    }

    public function testProcessFailsOnPassingScalarTypeToConstructorTypedWithClass()
    {
<<<<<<< HEAD
        $this->expectException(\Symfony\Component\DependencyInjection\Exception\InvalidArgumentException::class);
        $this->expectExceptionMessage('Invalid definition for service "bar": argument 1 of "Symfony\\Component\\DependencyInjection\\Tests\\Fixtures\\CheckTypeDeclarationsPass\\Bar::__construct()" accepts "stdClass", "int" passed.');
=======
        $this->expectException(InvalidArgumentException::class);
        $this->expectExceptionMessage('Invalid definition for service "bar": argument 1 of "Symfony\\Component\\DependencyInjection\\Tests\\Fixtures\\CheckTypeDeclarationsPass\\Bar::__construct()" accepts "stdClass", "integer" passed.');
>>>>>>> 22b1eb40

        $container = new ContainerBuilder();

        $container->register('bar', Bar::class)
            ->addArgument(1);

        (new CheckTypeDeclarationsPass(true))->process($container);
    }

    public function testProcessFailsOnPassingScalarTypeToMethodTypedWithClass()
    {
        $this->expectException(InvalidArgumentException::class);
        $this->expectExceptionMessage('Invalid definition for service "bar": argument 1 of "Symfony\\Component\\DependencyInjection\\Tests\\Fixtures\\CheckTypeDeclarationsPass\\BarMethodCall::setFoo()" accepts "stdClass", "string" passed.');

        $container = new ContainerBuilder();

        $container->register('bar', BarMethodCall::class)
            ->addMethodCall('setFoo', [
                'builtin type instead of class',
            ]);

        (new CheckTypeDeclarationsPass(true))->process($container);
    }

    public function testProcessFailsOnPassingClassToScalarTypedParameter()
    {
        $this->expectException(InvalidArgumentException::class);
        $this->expectExceptionMessage('Invalid definition for service "bar": argument 1 of "Symfony\\Component\\DependencyInjection\\Tests\\Fixtures\\CheckTypeDeclarationsPass\\BarMethodCall::setScalars()" accepts "int", "Symfony\\Component\\DependencyInjection\\Tests\\Fixtures\\CheckTypeDeclarationsPass\\Foo" passed.');

        $container = new ContainerBuilder();

        $container->register('foo', Foo::class);
        $container->register('bar', BarMethodCall::class)
            ->addMethodCall('setScalars', [
                new Reference('foo'),
                new Reference('foo'),
            ]);

        (new CheckTypeDeclarationsPass(true))->process($container);
    }

    public function testProcessSuccessOnPassingBadScalarType()
    {
        $container = new ContainerBuilder();

        $container->register('bar', BarMethodCall::class)
            ->addMethodCall('setScalars', [
                1,
                true,
            ]);

        (new CheckTypeDeclarationsPass(true))->process($container);

        $this->assertInstanceOf(BarMethodCall::class, $container->get('bar'));
    }

    public function testProcessSuccessPassingBadScalarTypeOptionalArgument()
    {
        $container = new ContainerBuilder();

        $container->register('bar', BarMethodCall::class)
            ->addMethodCall('setScalars', [
                1,
                'string',
                'string instead of optional boolean',
            ]);

        (new CheckTypeDeclarationsPass(true))->process($container);

        $this->assertInstanceOf(BarMethodCall::class, $container->get('bar'));
    }

    public function testProcessSuccessWhenPassingArray()
    {
        $container = new ContainerBuilder();

        $container->register('bar', BarMethodCall::class)
            ->addMethodCall('setArray', [[]]);

        (new CheckTypeDeclarationsPass(true))->process($container);

        $this->assertInstanceOf(BarMethodCall::class, $container->get('bar'));
    }

    public function testProcessSuccessWhenPassingIntegerToArrayTypedParameter()
    {
<<<<<<< HEAD
        $this->expectException(\Symfony\Component\DependencyInjection\Exception\InvalidParameterTypeException::class);
        $this->expectExceptionMessage('Invalid definition for service "bar": argument 1 of "Symfony\Component\DependencyInjection\Tests\Fixtures\CheckTypeDeclarationsPass\BarMethodCall::setArray()" accepts "array", "int" passed.');
=======
        $this->expectException(InvalidParameterTypeException::class);
        $this->expectExceptionMessage('Invalid definition for service "bar": argument 1 of "Symfony\Component\DependencyInjection\Tests\Fixtures\CheckTypeDeclarationsPass\BarMethodCall::setArray()" accepts "array", "integer" passed.');
>>>>>>> 22b1eb40

        $container = new ContainerBuilder();

        $container->register('bar', BarMethodCall::class)
            ->addMethodCall('setArray', [1]);

        (new CheckTypeDeclarationsPass(true))->process($container);
    }

    public function testProcessSuccessWhenPassingAnIteratorArgumentToIterable()
    {
        $container = new ContainerBuilder();

        $container->register('bar', BarMethodCall::class)
            ->addMethodCall('setIterable', [new IteratorArgument([])]);

        (new CheckTypeDeclarationsPass(true))->process($container);

        $this->addToAssertionCount(1);
    }

    public function testProcessSuccessWhenPassingDefinitionForObjectType()
    {
        $container = new ContainerBuilder();

        $container->register('foo_object', FooObject::class)
            ->addArgument(new Definition(Foo::class));

        (new CheckTypeDeclarationsPass(true))->process($container);

        $this->addToAssertionCount(1);
    }

    public function testProcessFactory()
    {
        $container = new ContainerBuilder();

        $container->register('foo', Foo::class);
        $container->register('bar', Bar::class)
            ->setFactory([
                new Reference('foo'),
                'createBar',
            ]);

        /* Asserts that the class of Bar is well detected */
        $container->register('bar_call', BarMethodCall::class)
            ->addMethodCall('setBar', [new Reference('bar')]);

        (new CheckTypeDeclarationsPass(true))->process($container);

        $this->assertInstanceOf(Bar::class, $container->get('bar'));
    }

    public function testProcessFactoryFailsOnInvalidParameterType()
    {
        $this->expectException(InvalidArgumentException::class);
        $this->expectExceptionMessage('Invalid definition for service "bar": argument 1 of "Symfony\\Component\\DependencyInjection\\Tests\\Fixtures\\CheckTypeDeclarationsPass\\Foo::createBarArguments()" accepts "stdClass", "Symfony\\Component\\DependencyInjection\\Tests\\Fixtures\\CheckTypeDeclarationsPass\\Foo" passed.');

        $container = new ContainerBuilder();

        $container->register('foo', Foo::class);
        $container->register('bar', Bar::class)
            ->addArgument(new Reference('foo'))
            ->setFactory([
                new Reference('foo'),
                'createBarArguments',
            ]);

        (new CheckTypeDeclarationsPass(true))->process($container);
    }

    public function testProcessFactoryFailsOnInvalidParameterTypeOptional()
    {
        $this->expectException(InvalidArgumentException::class);
        $this->expectExceptionMessage('Invalid definition for service "bar": argument 2 of "Symfony\\Component\\DependencyInjection\\Tests\\Fixtures\\CheckTypeDeclarationsPass\\Foo::createBarArguments()" accepts "stdClass", "Symfony\\Component\\DependencyInjection\\Tests\\Fixtures\\CheckTypeDeclarationsPass\\Foo" passed.');

        $container = new ContainerBuilder();

        $container->register('stdClass', \stdClass::class);
        $container->register('foo', Foo::class);
        $container->register('bar', Bar::class)
            ->addArgument(new Reference('stdClass'))
            ->addArgument(new Reference('foo'))
            ->setFactory([
                new Reference('foo'),
                'createBarArguments',
            ]);

        (new CheckTypeDeclarationsPass(true))->process($container);
    }

    public function testProcessFactorySuccessOnValidTypes()
    {
        $container = new ContainerBuilder();

        $container->register('stdClass', \stdClass::class);
        $container->register('foo', Foo::class);
        $container->register('bar', Bar::class)
            ->addArgument(new Reference('stdClass'))
            ->addArgument(new Reference('stdClass'))
            ->setFactory([
                new Reference('foo'),
                'createBarArguments',
            ]);

        (new CheckTypeDeclarationsPass(true))->process($container);

        $this->addToAssertionCount(1);
    }

    public function testProcessFactoryCallbackSuccessOnValidType()
    {
        $container = new ContainerBuilder();

        $container->register('bar', \DateTime::class)
            ->setFactory('date_create');

        (new CheckTypeDeclarationsPass(true))->process($container);

        $this->assertInstanceOf(\DateTime::class, $container->get('bar'));
    }

    public function testProcessDoesNotLoadCodeByDefault()
    {
        $container = new ContainerBuilder();

        $container->register('foo', FooNotExisting::class);
        $container->register('bar', BarNotExisting::class)
            ->addArgument(new Reference('foo'))
            ->addMethodCall('setFoo', [
                new Reference('foo'),
                'string',
                1,
            ]);

        (new CheckTypeDeclarationsPass())->process($container);

        $this->addToAssertionCount(1);
    }

    public function testProcessFactoryDoesNotLoadCodeByDefault()
    {
        $container = new ContainerBuilder();

        $container->register('foo', FooNotExisting::class);
        $container->register('bar', BarNotExisting::class)
            ->setFactory([
                new Reference('foo'),
                'notExistingMethod',
            ]);

        (new CheckTypeDeclarationsPass())->process($container);

        $this->addToAssertionCount(1);
    }

    public function testProcessFactoryForTypeSameAsClass()
    {
        $container = new ContainerBuilder();

        $container->register('foo', Foo::class);
        $container->register('bar', 'callable')
            ->setFactory([
                new Reference('foo'),
                'createCallable',
            ]);
        $container->register('bar_call', BarMethodCall::class)
            ->addMethodCall('setCallable', [new Reference('bar')]);

        (new CheckTypeDeclarationsPass(true))->process($container);

        $this->addToAssertionCount(1);
    }

    public function testProcessFactoryForIterableTypeAndArrayClass()
    {
        $container = new ContainerBuilder();

        $container->register('foo', Foo::class);
        $container->register('bar', 'array')
            ->setFactory([
                new Reference('foo'),
                'createArray',
            ]);
        $container->register('bar_call', BarMethodCall::class)
            ->addMethodCall('setIterable', [new Reference('bar')]);

        (new CheckTypeDeclarationsPass(true))->process($container);

        $this->addToAssertionCount(1);
    }

    public function testProcessPassingBuiltinTypeDoesNotLoadCodeByDefault()
    {
        $container = new ContainerBuilder();

        $container->register('bar', BarNotExisting::class)
            ->addArgument(1);

        (new CheckTypeDeclarationsPass())->process($container);

        $this->addToAssertionCount(1);
    }

    public function testProcessDoesNotThrowsExceptionOnValidTypes()
    {
        $container = new ContainerBuilder();

        $container->register('foo', \stdClass::class);
        $container->register('bar', Bar::class)
            ->addArgument(new Reference('foo'));

        (new CheckTypeDeclarationsPass(true))->process($container);

        $this->assertInstanceOf(\stdClass::class, $container->get('bar')->foo);
    }

    public function testProcessThrowsOnIterableTypeWhenScalarPassed()
    {
<<<<<<< HEAD
        $this->expectException(\Symfony\Component\DependencyInjection\Exception\InvalidArgumentException::class);
        $this->expectExceptionMessage('Invalid definition for service "bar_call": argument 1 of "Symfony\\Component\\DependencyInjection\\Tests\\Fixtures\\CheckTypeDeclarationsPass\\BarMethodCall::setIterable()" accepts "iterable", "int" passed.');
=======
        $this->expectException(InvalidArgumentException::class);
        $this->expectExceptionMessage('Invalid definition for service "bar_call": argument 1 of "Symfony\\Component\\DependencyInjection\\Tests\\Fixtures\\CheckTypeDeclarationsPass\\BarMethodCall::setIterable()" accepts "iterable", "integer" passed.');
>>>>>>> 22b1eb40

        $container = new ContainerBuilder();

        $container->register('bar_call', BarMethodCall::class)
            ->addMethodCall('setIterable', [2]);

        (new CheckTypeDeclarationsPass(true))->process($container);

        $this->assertInstanceOf(\stdClass::class, $container->get('bar')->foo);
    }

    public function testProcessResolveExpressions()
    {
        $container = new ContainerBuilder();
        $container->setParameter('ccc', ['array']);

        $container
            ->register('foobar', BarMethodCall::class)
            ->addMethodCall('setArray', [new Expression("parameter('ccc')")]);

        (new CheckTypeDeclarationsPass(true))->process($container);

        $this->addToAssertionCount(1);
    }

    public function testProcessSuccessWhenExpressionReturnsObject()
    {
        $container = new ContainerBuilder();

        $container->register('waldo', Waldo::class);

        $container
            ->register('wobble', Wobble::class)
            ->setArguments([new Expression("service('waldo')")]);

        (new CheckTypeDeclarationsPass(true))->process($container);

        $this->addToAssertionCount(1);
    }

    public function testProcessHandleMixedEnvPlaceholder()
    {
        $this->expectException(InvalidArgumentException::class);
        $this->expectExceptionMessage('Invalid definition for service "foobar": argument 1 of "Symfony\Component\DependencyInjection\Tests\Fixtures\CheckTypeDeclarationsPass\BarMethodCall::setArray()" accepts "array", "string" passed.');

        $container = new ContainerBuilder(new EnvPlaceholderParameterBag([
            'ccc' => '%env(FOO)%',
        ]));

        $container
            ->register('foobar', BarMethodCall::class)
            ->addMethodCall('setArray', ['foo%ccc%']);

        (new CheckTypeDeclarationsPass(true))->process($container);
    }

    public function testProcessHandleMultipleEnvPlaceholder()
    {
        $this->expectException(InvalidArgumentException::class);
        $this->expectExceptionMessage('Invalid definition for service "foobar": argument 1 of "Symfony\Component\DependencyInjection\Tests\Fixtures\CheckTypeDeclarationsPass\BarMethodCall::setArray()" accepts "array", "string" passed.');

        $container = new ContainerBuilder(new EnvPlaceholderParameterBag([
            'ccc' => '%env(FOO)%',
            'fcy' => '%env(int:BAR)%',
        ]));

        $container
            ->register('foobar', BarMethodCall::class)
            ->addMethodCall('setArray', ['%ccc%%fcy%']);

        (new CheckTypeDeclarationsPass(true))->process($container);
    }

    public function testProcessHandleExistingEnvPlaceholder()
    {
        putenv('ARRAY={"foo":"bar"}');

        $container = new ContainerBuilder(new EnvPlaceholderParameterBag([
            'ccc' => '%env(json:ARRAY)%',
        ]));

        $container
            ->register('foobar', BarMethodCall::class)
            ->addMethodCall('setArray', ['%ccc%']);

        (new ResolveParameterPlaceHoldersPass())->process($container);
        (new CheckTypeDeclarationsPass(true))->process($container);

        $this->addToAssertionCount(1);

        putenv('ARRAY=');
    }

    public function testProcessHandleNotFoundEnvPlaceholder()
    {
        $container = new ContainerBuilder(new EnvPlaceholderParameterBag([
            'ccc' => '%env(json:ARRAY)%',
        ]));

        $container
            ->register('foobar', BarMethodCall::class)
            ->addMethodCall('setArray', ['%ccc%']);

        (new ResolveParameterPlaceHoldersPass())->process($container);
        (new CheckTypeDeclarationsPass(true))->process($container);

        $this->addToAssertionCount(1);
    }

    public function testProcessSkipSkippedIds()
    {
        $container = new ContainerBuilder();
        $container
            ->register('foobar', BarMethodCall::class)
            ->addMethodCall('setArray', ['a string']);

        (new CheckTypeDeclarationsPass(true, ['foobar' => true]))->process($container);

        $this->addToAssertionCount(1);
    }

    public function testProcessSkipsDeprecatedDefinitions()
    {
        $container = new ContainerBuilder();
        $container
            ->register('foobar', Deprecated::class)
            ->setDeprecated('foo/bar', '1.2.3', '')
        ;

        (new CheckTypeDeclarationsPass(true))->process($container);

        $this->addToAssertionCount(1);
    }

    public function testProcessHandleClosureForCallable()
    {
        $closureDefinition = new Definition(\Closure::class);
        $closureDefinition->setFactory([\Closure::class, 'fromCallable']);
        $closureDefinition->setArguments(['strlen']);

        $container = new ContainerBuilder();
        $container
            ->register('foobar', BarMethodCall::class)
            ->addMethodCall('setCallable', [$closureDefinition]);

        (new CheckTypeDeclarationsPass(true))->process($container);

        $this->addToAssertionCount(1);
    }

    public function testProcessSuccessWhenPassingServiceClosureArgumentToCallable()
    {
        $container = new ContainerBuilder();

        $container->register('bar', BarMethodCall::class)
            ->addMethodCall('setCallable', [new ServiceClosureArgument(new Reference('foo'))]);

        (new CheckTypeDeclarationsPass(true))->process($container);

        $this->addToAssertionCount(1);
    }

    public function testProcessSuccessWhenPassingServiceClosureArgumentToClosure()
    {
        $container = new ContainerBuilder();

        $container->register('bar', BarMethodCall::class)
            ->addMethodCall('setClosure', [new ServiceClosureArgument(new Reference('foo'))]);

        (new CheckTypeDeclarationsPass(true))->process($container);

        $this->addToAssertionCount(1);
    }

    public function testExpressionLanguageWithSyntheticService()
    {
        $container = new ContainerBuilder();

        $container->register('synthetic')
            ->setSynthetic(true);
        $container->register('baz', \stdClass::class)
            ->addArgument(new Reference('synthetic'));
        $container->register('bar', Bar::class)
            ->addArgument(new Expression('service("baz").getStdClass()'));

        (new CheckTypeDeclarationsPass())->process($container);

        $this->addToAssertionCount(1);
    }

    public function testProcessResolveParameters()
    {
        putenv('ARRAY={"foo":"bar"}');

        $container = new ContainerBuilder(new EnvPlaceholderParameterBag([
            'env_array_param' => '%env(json:ARRAY)%',
        ]));
        $container->setParameter('array_param', ['foobar']);
        $container->setParameter('string_param', 'ccc');

        $definition = $container->register('foobar', BarMethodCall::class);
        $definition
            ->addMethodCall('setArray', ['%array_param%'])
            ->addMethodCall('setString', ['%string_param%']);

        (new ResolveParameterPlaceHoldersPass())->process($container);

        $definition->addMethodCall('setArray', ['%env_array_param%']);

        (new CheckTypeDeclarationsPass(true))->process($container);

        $this->addToAssertionCount(1);

        putenv('ARRAY=');
    }

    /**
     * @requires PHP 8
     */
    public function testUnionTypePassesWithReference()
    {
        $container = new ContainerBuilder();

        $container->register('foo', Foo::class);
        $container->register('union', UnionConstructor::class)
            ->setArguments([new Reference('foo')]);

        (new CheckTypeDeclarationsPass(true))->process($container);

        $this->addToAssertionCount(1);
    }

    /**
     * @requires PHP 8
     */
    public function testUnionTypePassesWithBuiltin()
    {
        $container = new ContainerBuilder();

        $container->register('union', UnionConstructor::class)
            ->setArguments([42]);

        (new CheckTypeDeclarationsPass(true))->process($container);

        $this->addToAssertionCount(1);
    }

    /**
     * @requires PHP 8
     */
    public function testUnionTypePassesWithFalse()
    {
        $container = new ContainerBuilder();

        $container->register('union', UnionConstructor::class)
            ->setFactory([UnionConstructor::class, 'create'])
            ->setArguments([false]);

        (new CheckTypeDeclarationsPass(true))->process($container);

        $this->addToAssertionCount(1);
    }

    /**
     * @requires PHP 8
     */
    public function testUnionTypeFailsWithReference()
    {
        $container = new ContainerBuilder();

        $container->register('waldo', Waldo::class);
        $container->register('union', UnionConstructor::class)
            ->setArguments([new Reference('waldo')]);

        $this->expectException(InvalidArgumentException::class);
        $this->expectExceptionMessage('Invalid definition for service "union": argument 1 of "Symfony\\Component\\DependencyInjection\\Tests\\Fixtures\\CheckTypeDeclarationsPass\\UnionConstructor::__construct()" accepts "Symfony\Component\DependencyInjection\Tests\Fixtures\CheckTypeDeclarationsPass\Foo|int", "Symfony\Component\DependencyInjection\Tests\Fixtures\CheckTypeDeclarationsPass\Waldo" passed.');

        (new CheckTypeDeclarationsPass(true))->process($container);
    }

    /**
     * @requires PHP 8
     */
    public function testUnionTypeFailsWithBuiltin()
    {
        $container = new ContainerBuilder();

        $container->register('union', UnionConstructor::class)
            ->setArguments([[1, 2, 3]]);

        $this->expectException(InvalidArgumentException::class);
        $this->expectExceptionMessage('Invalid definition for service "union": argument 1 of "Symfony\\Component\\DependencyInjection\\Tests\\Fixtures\\CheckTypeDeclarationsPass\\UnionConstructor::__construct()" accepts "Symfony\Component\DependencyInjection\Tests\Fixtures\CheckTypeDeclarationsPass\Foo|int", "array" passed.');

        (new CheckTypeDeclarationsPass(true))->process($container);
    }

    /**
     * @requires PHP 8
     */
    public function testUnionTypeWithFalseFailsWithReference()
    {
        $container = new ContainerBuilder();

        $container->register('waldo', Waldo::class);
        $container->register('union', UnionConstructor::class)
            ->setFactory([UnionConstructor::class, 'create'])
            ->setArguments([new Reference('waldo')]);

        $this->expectException(InvalidArgumentException::class);
        $this->expectExceptionMessage('Invalid definition for service "union": argument 1 of "Symfony\Component\DependencyInjection\Tests\Fixtures\CheckTypeDeclarationsPass\UnionConstructor::create()" accepts "array|false", "Symfony\Component\DependencyInjection\Tests\Fixtures\CheckTypeDeclarationsPass\Waldo" passed.');

        (new CheckTypeDeclarationsPass(true))->process($container);
    }

    /**
     * @requires PHP 8
     */
    public function testUnionTypeWithFalseFailsWithTrue()
    {
        $container = new ContainerBuilder();

        $container->register('waldo', Waldo::class);
        $container->register('union', UnionConstructor::class)
            ->setFactory([UnionConstructor::class, 'create'])
            ->setArguments([true]);

<<<<<<< HEAD
        $this->expectException(\Symfony\Component\DependencyInjection\Exception\InvalidArgumentException::class);
        $this->expectExceptionMessage('Invalid definition for service "union": argument 1 of "Symfony\Component\DependencyInjection\Tests\Fixtures\CheckTypeDeclarationsPass\UnionConstructor::create()" accepts "array|false", "bool" passed.');
=======
        $this->expectException(InvalidArgumentException::class);
        $this->expectExceptionMessage('Invalid definition for service "union": argument 1 of "Symfony\Component\DependencyInjection\Tests\Fixtures\CheckTypeDeclarationsPass\UnionConstructor::create()" accepts "array|false", "boolean" passed.');
>>>>>>> 22b1eb40

        (new CheckTypeDeclarationsPass(true))->process($container);
    }

    /**
     * @requires PHP 8
     */
    public function testReferencePassesMixed()
    {
        $container = new ContainerBuilder();

        $container->register('waldo', Waldo::class);
        $container->register('union', UnionConstructor::class)
            ->setFactory([UnionConstructor::class, 'make'])
            ->setArguments([new Reference('waldo')]);

        (new CheckTypeDeclarationsPass(true))->process($container);

        $this->addToAssertionCount(1);
    }
}<|MERGE_RESOLUTION|>--- conflicted
+++ resolved
@@ -70,13 +70,8 @@
 
     public function testProcessFailsWhenPassingNullToRequiredArgument()
     {
-<<<<<<< HEAD
-        $this->expectException(\Symfony\Component\DependencyInjection\Exception\InvalidArgumentException::class);
+        $this->expectException(InvalidArgumentException::class);
         $this->expectExceptionMessage('Invalid definition for service "bar": argument 1 of "Symfony\\Component\\DependencyInjection\\Tests\\Fixtures\\CheckTypeDeclarationsPass\\Bar::__construct()" accepts "stdClass", "null" passed.');
-=======
-        $this->expectException(InvalidArgumentException::class);
-        $this->expectExceptionMessage('Invalid definition for service "bar": argument 1 of "Symfony\\Component\\DependencyInjection\\Tests\\Fixtures\\CheckTypeDeclarationsPass\\Bar::__construct()" accepts "stdClass", "NULL" passed.');
->>>>>>> 22b1eb40
 
         $container = new ContainerBuilder();
 
@@ -253,13 +248,8 @@
 
     public function testProcessSuccessWhenPassingNullToOptionalThatDoesNotAcceptNull()
     {
-<<<<<<< HEAD
-        $this->expectException(\Symfony\Component\DependencyInjection\Exception\InvalidArgumentException::class);
+        $this->expectException(InvalidArgumentException::class);
         $this->expectExceptionMessage('Invalid definition for service "bar": argument 1 of "Symfony\\Component\\DependencyInjection\\Tests\\Fixtures\\CheckTypeDeclarationsPass\\BarOptionalArgumentNotNull::__construct()" accepts "int", "null" passed.');
-=======
-        $this->expectException(InvalidArgumentException::class);
-        $this->expectExceptionMessage('Invalid definition for service "bar": argument 1 of "Symfony\\Component\\DependencyInjection\\Tests\\Fixtures\\CheckTypeDeclarationsPass\\BarOptionalArgumentNotNull::__construct()" accepts "int", "NULL" passed.');
->>>>>>> 22b1eb40
 
         $container = new ContainerBuilder();
 
@@ -301,13 +291,8 @@
 
     public function testProcessFailsOnPassingScalarTypeToConstructorTypedWithClass()
     {
-<<<<<<< HEAD
-        $this->expectException(\Symfony\Component\DependencyInjection\Exception\InvalidArgumentException::class);
+        $this->expectException(InvalidArgumentException::class);
         $this->expectExceptionMessage('Invalid definition for service "bar": argument 1 of "Symfony\\Component\\DependencyInjection\\Tests\\Fixtures\\CheckTypeDeclarationsPass\\Bar::__construct()" accepts "stdClass", "int" passed.');
-=======
-        $this->expectException(InvalidArgumentException::class);
-        $this->expectExceptionMessage('Invalid definition for service "bar": argument 1 of "Symfony\\Component\\DependencyInjection\\Tests\\Fixtures\\CheckTypeDeclarationsPass\\Bar::__construct()" accepts "stdClass", "integer" passed.');
->>>>>>> 22b1eb40
 
         $container = new ContainerBuilder();
 
@@ -394,13 +379,8 @@
 
     public function testProcessSuccessWhenPassingIntegerToArrayTypedParameter()
     {
-<<<<<<< HEAD
-        $this->expectException(\Symfony\Component\DependencyInjection\Exception\InvalidParameterTypeException::class);
+        $this->expectException(InvalidParameterTypeException::class);
         $this->expectExceptionMessage('Invalid definition for service "bar": argument 1 of "Symfony\Component\DependencyInjection\Tests\Fixtures\CheckTypeDeclarationsPass\BarMethodCall::setArray()" accepts "array", "int" passed.');
-=======
-        $this->expectException(InvalidParameterTypeException::class);
-        $this->expectExceptionMessage('Invalid definition for service "bar": argument 1 of "Symfony\Component\DependencyInjection\Tests\Fixtures\CheckTypeDeclarationsPass\BarMethodCall::setArray()" accepts "array", "integer" passed.');
->>>>>>> 22b1eb40
 
         $container = new ContainerBuilder();
 
@@ -620,13 +600,8 @@
 
     public function testProcessThrowsOnIterableTypeWhenScalarPassed()
     {
-<<<<<<< HEAD
-        $this->expectException(\Symfony\Component\DependencyInjection\Exception\InvalidArgumentException::class);
+        $this->expectException(InvalidArgumentException::class);
         $this->expectExceptionMessage('Invalid definition for service "bar_call": argument 1 of "Symfony\\Component\\DependencyInjection\\Tests\\Fixtures\\CheckTypeDeclarationsPass\\BarMethodCall::setIterable()" accepts "iterable", "int" passed.');
-=======
-        $this->expectException(InvalidArgumentException::class);
-        $this->expectExceptionMessage('Invalid definition for service "bar_call": argument 1 of "Symfony\\Component\\DependencyInjection\\Tests\\Fixtures\\CheckTypeDeclarationsPass\\BarMethodCall::setIterable()" accepts "iterable", "integer" passed.');
->>>>>>> 22b1eb40
 
         $container = new ContainerBuilder();
 
@@ -953,13 +928,8 @@
             ->setFactory([UnionConstructor::class, 'create'])
             ->setArguments([true]);
 
-<<<<<<< HEAD
-        $this->expectException(\Symfony\Component\DependencyInjection\Exception\InvalidArgumentException::class);
+        $this->expectException(InvalidArgumentException::class);
         $this->expectExceptionMessage('Invalid definition for service "union": argument 1 of "Symfony\Component\DependencyInjection\Tests\Fixtures\CheckTypeDeclarationsPass\UnionConstructor::create()" accepts "array|false", "bool" passed.');
-=======
-        $this->expectException(InvalidArgumentException::class);
-        $this->expectExceptionMessage('Invalid definition for service "union": argument 1 of "Symfony\Component\DependencyInjection\Tests\Fixtures\CheckTypeDeclarationsPass\UnionConstructor::create()" accepts "array|false", "boolean" passed.');
->>>>>>> 22b1eb40
 
         (new CheckTypeDeclarationsPass(true))->process($container);
     }
