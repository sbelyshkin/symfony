--- conflicted
+++ resolved
@@ -22,11 +22,7 @@
 
 class ServiceLocatorTest extends BaseServiceLocatorTest
 {
-<<<<<<< HEAD
-    public function getServiceLocator(array $factories): ServiceLocator
-=======
     public function getServiceLocator(array $factories): ContainerInterface
->>>>>>> 682b76f0
     {
         return new ServiceLocator($factories);
     }
