<?php

/*
 * This file is part of the Symfony package.
 *
 * (c) Fabien Potencier <fabien@symfony.com>
 *
 * For the full copyright and license information, please view the LICENSE
 * file that was distributed with this source code.
 */

namespace Symfony\Component\DependencyInjection\Loader\Configurator\Traits;

trait ConfiguratorTrait
{
    /**
     * Sets a configurator to call after the service is fully initialized.
     *
     * @param string|array $configurator A PHP callable reference
     *
     * @return $this
     */
<<<<<<< HEAD
    final public function configurator($configurator): object
=======
    final public function configurator($configurator): self
>>>>>>> 22319a99
    {
        $this->definition->setConfigurator(static::processValue($configurator, true));

        return $this;
    }
}<|MERGE_RESOLUTION|>--- conflicted
+++ resolved
@@ -20,11 +20,7 @@
      *
      * @return $this
      */
-<<<<<<< HEAD
-    final public function configurator($configurator): object
-=======
     final public function configurator($configurator): self
->>>>>>> 22319a99
     {
         $this->definition->setConfigurator(static::processValue($configurator, true));
 
