<?php

/*
 * This file is part of the Symfony package.
 *
 * (c) Fabien Potencier <fabien@symfony.com>
 *
 * For the full copyright and license information, please view the LICENSE
 * file that was distributed with this source code.
 */

namespace Symfony\Component\DependencyInjection\Loader\Configurator\Traits;

trait ShareTrait
{
    /**
     * Sets if the service must be shared or not.
     *
     * @return $this
     */
<<<<<<< HEAD
    final public function share(bool $shared = true): object
=======
    final public function share(bool $shared = true): self
>>>>>>> 22319a99
    {
        $this->definition->setShared($shared);

        return $this;
    }
}<|MERGE_RESOLUTION|>--- conflicted
+++ resolved
@@ -18,11 +18,7 @@
      *
      * @return $this
      */
-<<<<<<< HEAD
-    final public function share(bool $shared = true): object
-=======
     final public function share(bool $shared = true): self
->>>>>>> 22319a99
     {
         $this->definition->setShared($shared);
 
