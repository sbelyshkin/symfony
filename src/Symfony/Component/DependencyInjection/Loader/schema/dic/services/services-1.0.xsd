--- conflicted
+++ resolved
@@ -117,11 +117,7 @@
       <xsd:element name="call" type="call" minOccurs="0" maxOccurs="unbounded" />
       <xsd:element name="tag" type="tag" minOccurs="0" maxOccurs="unbounded" />
       <xsd:element name="property" type="property" minOccurs="0" maxOccurs="unbounded" />
-<<<<<<< HEAD
-=======
-      <xsd:element name="autowiring-type" type="xsd:string" minOccurs="0" maxOccurs="unbounded" />
       <xsd:element name="bind" type="bind" minOccurs="0" maxOccurs="unbounded" />
->>>>>>> fd16993a
     </xsd:choice>
     <xsd:attribute name="id" type="xsd:string" />
     <xsd:attribute name="class" type="xsd:string" />
