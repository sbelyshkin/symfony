<?php

/*
 * This file is part of the Symfony package.
 *
 * (c) Fabien Potencier <fabien@symfony.com>
 *
 * For the full copyright and license information, please view the LICENSE
 * file that was distributed with this source code.
 */

namespace Symfony\Component\DependencyInjection\Loader;

use Symfony\Component\Config\Resource\FileResource;
use Symfony\Component\Config\Util\XmlUtils;
use Symfony\Component\DependencyInjection\DefinitionDecorator;
use Symfony\Component\DependencyInjection\ContainerInterface;
use Symfony\Component\DependencyInjection\Alias;
use Symfony\Component\DependencyInjection\Definition;
use Symfony\Component\DependencyInjection\Reference;
use Symfony\Component\DependencyInjection\Exception\InvalidArgumentException;
use Symfony\Component\DependencyInjection\Exception\RuntimeException;
use Symfony\Component\ExpressionLanguage\Expression;

/**
 * XmlFileLoader loads XML files service definitions.
 *
 * @author Fabien Potencier <fabien@symfony.com>
 */
class XmlFileLoader extends FileLoader
{
    const NS = 'http://symfony.com/schema/dic/services';

    /**
     * {@inheritdoc}
     */
    public function load($resource, $type = null)
    {
        $path = $this->locator->locate($resource);

        $xml = $this->parseFileToDOM($path);

        $this->container->addResource(new FileResource($path));

        // anonymous services
        $this->processAnonymousServices($xml, $path);

        // imports
        $this->parseImports($xml, $path);

        // parameters
        $this->parseParameters($xml);

        // extensions
        $this->loadFromExtensions($xml);

        // services
        $this->parseDefinitions($xml, $path);
    }

    /**
     * {@inheritdoc}
     */
    public function supports($resource, $type = null)
    {
        return is_string($resource) && 'xml' === pathinfo($resource, PATHINFO_EXTENSION);
    }

    /**
     * Parses parameters.
     *
     * @param \DOMDocument $xml
     */
    private function parseParameters(\DOMDocument $xml)
    {
        if ($parameters = $this->getChildren($xml->documentElement, 'parameters')) {
            $this->container->getParameterBag()->add($this->getArgumentsAsPhp($parameters[0], 'parameter'));
        }
    }

    /**
     * Parses imports.
     *
     * @param \DOMDocument $xml
     * @param string       $file
     */
    private function parseImports(\DOMDocument $xml, $file)
    {
        $xpath = new \DOMXPath($xml);
        $xpath->registerNamespace('container', self::NS);

        if (false === $imports = $xpath->query('//container:imports/container:import')) {
            return;
        }

        $defaultDirectory = dirname($file);
        foreach ($imports as $import) {
            $this->setCurrentDir($defaultDirectory);
            $this->import($import->getAttribute('resource'), null, (bool) XmlUtils::phpize($import->getAttribute('ignore-errors')), $file);
        }
    }

    /**
     * Parses multiple definitions.
     *
     * @param \DOMDocument $xml
     * @param string       $file
     */
    private function parseDefinitions(\DOMDocument $xml, $file)
    {
        $xpath = new \DOMXPath($xml);
        $xpath->registerNamespace('container', self::NS);

        if (false === $services = $xpath->query('//container:services/container:service')) {
            return;
        }

        foreach ($services as $service) {
            if (null !== $definition = $this->parseDefinition($service, $file)) {
                $this->container->setDefinition((string) $service->getAttribute('id'), $definition);
            }
        }
    }

    /**
     * Parses an individual Definition.
     *
     * @param \DOMElement $service
     * @param string      $file
     *
     * @return Definition|null
     */
    private function parseDefinition(\DOMElement $service, $file)
    {
        if ($alias = $service->getAttribute('alias')) {
            $public = true;
            if ($publicAttr = $service->getAttribute('public')) {
                $public = XmlUtils::phpize($publicAttr);
            }
            $this->container->setAlias((string) $service->getAttribute('id'), new Alias($alias, $public));

            return;
        }

        if ($parent = $service->getAttribute('parent')) {
            $definition = new DefinitionDecorator($parent);
        } else {
            $definition = new Definition();
        }

        foreach (array('class', 'shared', 'public', 'synthetic', 'lazy', 'abstract') as $key) {
            if ($value = $service->getAttribute($key)) {
                $method = 'set'.str_replace('-', '', $key);
                $definition->$method(XmlUtils::phpize($value));
            }
        }

        if ($value = $service->getAttribute('autowire')) {
            $definition->setAutowired(XmlUtils::phpize($value));
        }

        if ($files = $this->getChildren($service, 'file')) {
            $definition->setFile($files[0]->nodeValue);
        }

        if ($deprecated = $this->getChildren($service, 'deprecated')) {
            $definition->setDeprecated(true, $deprecated[0]->nodeValue);
        }

        $definition->setArguments($this->getArgumentsAsPhp($service, 'argument'));
        $definition->setProperties($this->getArgumentsAsPhp($service, 'property'));

        if ($factories = $this->getChildren($service, 'factory')) {
            $factory = $factories[0];
            if ($function = $factory->getAttribute('function')) {
                $definition->setFactory($function);
            } else {
                $factoryService = $this->getChildren($factory, 'service');

                if (isset($factoryService[0])) {
                    $class = $this->parseDefinition($factoryService[0], $file);
                } elseif ($childService = $factory->getAttribute('service')) {
                    $class = new Reference($childService, ContainerInterface::EXCEPTION_ON_INVALID_REFERENCE, false);
                } else {
                    $class = $factory->getAttribute('class');
                }

                $definition->setFactory(array($class, $factory->getAttribute('method')));
            }
        }

        if ($configurators = $this->getChildren($service, 'configurator')) {
            $configurator = $configurators[0];
            if ($function = $configurator->getAttribute('function')) {
                $definition->setConfigurator($function);
            } else {
                $configuratorService = $this->getChildren($configurator, 'service');

                if (isset($configuratorService[0])) {
                    $class = $this->parseDefinition($configuratorService[0], $file);
                } elseif ($childService = $configurator->getAttribute('service')) {
                    $class = new Reference($childService, ContainerInterface::EXCEPTION_ON_INVALID_REFERENCE, false);
                } else {
                    $class = $configurator->getAttribute('class');
                }

                $definition->setConfigurator(array($class, $configurator->getAttribute('method')));
            }
        }

        foreach ($this->getChildren($service, 'call') as $call) {
            $definition->addMethodCall($call->getAttribute('method'), $this->getArgumentsAsPhp($call, 'argument'));
        }

        foreach ($this->getChildren($service, 'tag') as $tag) {
            $parameters = array();
            foreach ($tag->attributes as $name => $node) {
                if ('name' === $name) {
                    continue;
                }

                if (false !== strpos($name, '-') && false === strpos($name, '_') && !array_key_exists($normalizedName = str_replace('-', '_', $name), $parameters)) {
                    $parameters[$normalizedName] = XmlUtils::phpize($node->nodeValue);
                }
                // keep not normalized key
                $parameters[$name] = XmlUtils::phpize($node->nodeValue);
            }

            if ('' === $tag->getAttribute('name')) {
                throw new InvalidArgumentException(sprintf('The tag name for service "%s" in %s must be a non-empty string.', (string) $service->getAttribute('id'), $file));
            }

            $definition->addTag($tag->getAttribute('name'), $parameters);
        }

        foreach ($this->getChildren($service, 'autowiring-type') as $type) {
            $definition->addAutowiringType($type->textContent);
        }

        if ($value = $service->getAttribute('decorates')) {
            $renameId = $service->hasAttribute('decoration-inner-name') ? $service->getAttribute('decoration-inner-name') : null;
            $priority = $service->hasAttribute('decoration-priority') ? $service->getAttribute('decoration-priority') : 0;
            $definition->setDecoratedService($value, $renameId, $priority);
        }

        return $definition;
    }

    /**
     * Parses a XML file to a \DOMDocument.
     *
     * @param string $file Path to a file
     *
     * @return \DOMDocument
     *
     * @throws InvalidArgumentException When loading of XML file returns error
     */
    private function parseFileToDOM($file)
    {
        try {
            $dom = XmlUtils::loadFile($file, array($this, 'validateSchema'));
        } catch (\InvalidArgumentException $e) {
            throw new InvalidArgumentException(sprintf('Unable to parse file "%s".', $file), $e->getCode(), $e);
        }

        $this->validateExtensions($dom, $file);

        return $dom;
    }

    /**
     * Processes anonymous services.
     *
     * @param \DOMDocument $xml
     * @param string       $file
     */
    private function processAnonymousServices(\DOMDocument $xml, $file)
    {
        $definitions = array();
        $count = 0;

        $xpath = new \DOMXPath($xml);
        $xpath->registerNamespace('container', self::NS);

        // anonymous services as arguments/properties
        if (false !== $nodes = $xpath->query('//container:argument[@type="service"][not(@id)]|//container:property[@type="service"][not(@id)]')) {
            foreach ($nodes as $node) {
                // give it a unique name
                $id = sprintf('%s_%d', hash('sha256', $file), ++$count);
                $node->setAttribute('id', $id);

                if ($services = $this->getChildren($node, 'service')) {
                    $definitions[$id] = array($services[0], $file, false);
                    $services[0]->setAttribute('id', $id);

                    // anonymous services are always private
                    // we could not use the constant false here, because of XML parsing
                    $services[0]->setAttribute('public', 'false');
                }
            }
        }

        // anonymous services "in the wild"
        if (false !== $nodes = $xpath->query('//container:services/container:service[not(@id)]')) {
            foreach ($nodes as $node) {
                // give it a unique name
                $id = sprintf('%s_%d', hash('sha256', $file), ++$count);
                $node->setAttribute('id', $id);
                $definitions[$id] = array($node, $file, true);
            }
        }

        // resolve definitions
        krsort($definitions);
<<<<<<< HEAD
        foreach ($definitions as $id => list($domElement, $file, $wild)) {
=======
        foreach ($definitions as $id => $def) {
            list($domElement, $file, $wild) = $def;

>>>>>>> 625513da
            if (null !== $definition = $this->parseDefinition($domElement, $file)) {
                $this->container->setDefinition($id, $definition);
            }

            if (true === $wild) {
                $tmpDomElement = new \DOMElement('_services', null, self::NS);
                $domElement->parentNode->replaceChild($tmpDomElement, $domElement);
                $tmpDomElement->setAttribute('id', $id);
            } else {
                $domElement->parentNode->removeChild($domElement);
            }
        }
    }

    /**
     * Returns arguments as valid php types.
     *
     * @param \DOMElement $node
     * @param string      $name
     * @param bool        $lowercase
     *
     * @return mixed
     */
    private function getArgumentsAsPhp(\DOMElement $node, $name, $lowercase = true)
    {
        $arguments = array();
        foreach ($this->getChildren($node, $name) as $arg) {
            if ($arg->hasAttribute('name')) {
                $arg->setAttribute('key', $arg->getAttribute('name'));
            }

            if (!$arg->hasAttribute('key')) {
                $key = !$arguments ? 0 : max(array_keys($arguments)) + 1;
            } else {
                $key = $arg->getAttribute('key');
            }

            // parameter keys are case insensitive
            if ('parameter' == $name && $lowercase) {
                $key = strtolower($key);
            }

            // this is used by DefinitionDecorator to overwrite a specific
            // argument of the parent definition
            if ($arg->hasAttribute('index')) {
                $key = 'index_'.$arg->getAttribute('index');
            }

            switch ($arg->getAttribute('type')) {
                case 'service':
                    $onInvalid = $arg->getAttribute('on-invalid');
                    $invalidBehavior = ContainerInterface::EXCEPTION_ON_INVALID_REFERENCE;
                    if ('ignore' == $onInvalid) {
                        $invalidBehavior = ContainerInterface::IGNORE_ON_INVALID_REFERENCE;
                    } elseif ('null' == $onInvalid) {
                        $invalidBehavior = ContainerInterface::NULL_ON_INVALID_REFERENCE;
                    }

                    if ($strict = $arg->getAttribute('strict')) {
                        $strict = XmlUtils::phpize($strict);
                    } else {
                        $strict = true;
                    }

                    $arguments[$key] = new Reference($arg->getAttribute('id'), $invalidBehavior, $strict);
                    break;
                case 'expression':
                    $arguments[$key] = new Expression($arg->nodeValue);
                    break;
                case 'collection':
                    $arguments[$key] = $this->getArgumentsAsPhp($arg, $name, false);
                    break;
                case 'string':
                    $arguments[$key] = $arg->nodeValue;
                    break;
                case 'constant':
                    $arguments[$key] = constant($arg->nodeValue);
                    break;
                default:
                    $arguments[$key] = XmlUtils::phpize($arg->nodeValue);
            }
        }

        return $arguments;
    }

    /**
     * Get child elements by name.
     *
     * @param \DOMNode $node
     * @param mixed    $name
     *
     * @return array
     */
    private function getChildren(\DOMNode $node, $name)
    {
        $children = array();
        foreach ($node->childNodes as $child) {
            if ($child instanceof \DOMElement && $child->localName === $name && $child->namespaceURI === self::NS) {
                $children[] = $child;
            }
        }

        return $children;
    }

    /**
     * Validates a documents XML schema.
     *
     * @param \DOMDocument $dom
     *
     * @return bool
     *
     * @throws RuntimeException When extension references a non-existent XSD file
     */
    public function validateSchema(\DOMDocument $dom)
    {
        $schemaLocations = array('http://symfony.com/schema/dic/services' => str_replace('\\', '/', __DIR__.'/schema/dic/services/services-1.0.xsd'));

        if ($element = $dom->documentElement->getAttributeNS('http://www.w3.org/2001/XMLSchema-instance', 'schemaLocation')) {
            $items = preg_split('/\s+/', $element);
            for ($i = 0, $nb = count($items); $i < $nb; $i += 2) {
                if (!$this->container->hasExtension($items[$i])) {
                    continue;
                }

                if (($extension = $this->container->getExtension($items[$i])) && false !== $extension->getXsdValidationBasePath()) {
                    $path = str_replace($extension->getNamespace(), str_replace('\\', '/', $extension->getXsdValidationBasePath()).'/', $items[$i + 1]);

                    if (!is_file($path)) {
                        throw new RuntimeException(sprintf('Extension "%s" references a non-existent XSD file "%s"', get_class($extension), $path));
                    }

                    $schemaLocations[$items[$i]] = $path;
                }
            }
        }

        $tmpfiles = array();
        $imports = '';
        foreach ($schemaLocations as $namespace => $location) {
            $parts = explode('/', $location);
            if (0 === stripos($location, 'phar://')) {
                $tmpfile = tempnam(sys_get_temp_dir(), 'sf2');
                if ($tmpfile) {
                    copy($location, $tmpfile);
                    $tmpfiles[] = $tmpfile;
                    $parts = explode('/', str_replace('\\', '/', $tmpfile));
                }
            }
            $drive = '\\' === DIRECTORY_SEPARATOR ? array_shift($parts).'/' : '';
            $location = 'file:///'.$drive.implode('/', array_map('rawurlencode', $parts));

            $imports .= sprintf('  <xsd:import namespace="%s" schemaLocation="%s" />'."\n", $namespace, $location);
        }

        $source = <<<EOF
<?xml version="1.0" encoding="utf-8" ?>
<xsd:schema xmlns="http://symfony.com/schema"
    xmlns:xsd="http://www.w3.org/2001/XMLSchema"
    targetNamespace="http://symfony.com/schema"
    elementFormDefault="qualified">

    <xsd:import namespace="http://www.w3.org/XML/1998/namespace"/>
$imports
</xsd:schema>
EOF
        ;

        $disableEntities = libxml_disable_entity_loader(false);
        $valid = @$dom->schemaValidateSource($source);
        libxml_disable_entity_loader($disableEntities);

        foreach ($tmpfiles as $tmpfile) {
            @unlink($tmpfile);
        }

        return $valid;
    }

    /**
     * Validates an extension.
     *
     * @param \DOMDocument $dom
     * @param string       $file
     *
     * @throws InvalidArgumentException When no extension is found corresponding to a tag
     */
    private function validateExtensions(\DOMDocument $dom, $file)
    {
        foreach ($dom->documentElement->childNodes as $node) {
            if (!$node instanceof \DOMElement || 'http://symfony.com/schema/dic/services' === $node->namespaceURI) {
                continue;
            }

            // can it be handled by an extension?
            if (!$this->container->hasExtension($node->namespaceURI)) {
                $extensionNamespaces = array_filter(array_map(function ($ext) { return $ext->getNamespace(); }, $this->container->getExtensions()));
                throw new InvalidArgumentException(sprintf(
                    'There is no extension able to load the configuration for "%s" (in %s). Looked for namespace "%s", found %s',
                    $node->tagName,
                    $file,
                    $node->namespaceURI,
                    $extensionNamespaces ? sprintf('"%s"', implode('", "', $extensionNamespaces)) : 'none'
                ));
            }
        }
    }

    /**
     * Loads from an extension.
     *
     * @param \DOMDocument $xml
     */
    private function loadFromExtensions(\DOMDocument $xml)
    {
        foreach ($xml->documentElement->childNodes as $node) {
            if (!$node instanceof \DOMElement || $node->namespaceURI === self::NS) {
                continue;
            }

            $values = static::convertDomElementToArray($node);
            if (!is_array($values)) {
                $values = array();
            }

            $this->container->loadFromExtension($node->namespaceURI, $values);
        }
    }

    /**
     * Converts a \DomElement object to a PHP array.
     *
     * The following rules applies during the conversion:
     *
     *  * Each tag is converted to a key value or an array
     *    if there is more than one "value"
     *
     *  * The content of a tag is set under a "value" key (<foo>bar</foo>)
     *    if the tag also has some nested tags
     *
     *  * The attributes are converted to keys (<foo foo="bar"/>)
     *
     *  * The nested-tags are converted to keys (<foo><foo>bar</foo></foo>)
     *
     * @param \DomElement $element A \DomElement instance
     *
     * @return array A PHP array
     */
    public static function convertDomElementToArray(\DomElement $element)
    {
        return XmlUtils::convertDomElementToArray($element);
    }
}<|MERGE_RESOLUTION|>--- conflicted
+++ resolved
@@ -312,13 +312,7 @@
 
         // resolve definitions
         krsort($definitions);
-<<<<<<< HEAD
         foreach ($definitions as $id => list($domElement, $file, $wild)) {
-=======
-        foreach ($definitions as $id => $def) {
-            list($domElement, $file, $wild) = $def;
-
->>>>>>> 625513da
             if (null !== $definition = $this->parseDefinition($domElement, $file)) {
                 $this->container->setDefinition($id, $definition);
             }
