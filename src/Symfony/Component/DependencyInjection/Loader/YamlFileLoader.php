<?php

/*
 * This file is part of the Symfony package.
 *
 * (c) Fabien Potencier <fabien@symfony.com>
 *
 * For the full copyright and license information, please view the LICENSE
 * file that was distributed with this source code.
 */

namespace Symfony\Component\DependencyInjection\Loader;

use Symfony\Component\DependencyInjection\Alias;
use Symfony\Component\DependencyInjection\Argument\AbstractArgument;
use Symfony\Component\DependencyInjection\Argument\BoundArgument;
use Symfony\Component\DependencyInjection\Argument\IteratorArgument;
use Symfony\Component\DependencyInjection\Argument\ServiceClosureArgument;
use Symfony\Component\DependencyInjection\Argument\ServiceLocatorArgument;
use Symfony\Component\DependencyInjection\Argument\TaggedIteratorArgument;
use Symfony\Component\DependencyInjection\ChildDefinition;
use Symfony\Component\DependencyInjection\ContainerBuilder;
use Symfony\Component\DependencyInjection\ContainerInterface;
use Symfony\Component\DependencyInjection\Definition;
use Symfony\Component\DependencyInjection\Exception\InvalidArgumentException;
use Symfony\Component\DependencyInjection\Exception\RuntimeException;
use Symfony\Component\DependencyInjection\Extension\ExtensionInterface;
use Symfony\Component\DependencyInjection\Reference;
use Symfony\Component\ExpressionLanguage\Expression;
use Symfony\Component\Yaml\Exception\ParseException;
use Symfony\Component\Yaml\Parser as YamlParser;
use Symfony\Component\Yaml\Tag\TaggedValue;
use Symfony\Component\Yaml\Yaml;

/**
 * YamlFileLoader loads YAML files service definitions.
 *
 * @author Fabien Potencier <fabien@symfony.com>
 */
class YamlFileLoader extends FileLoader
{
    private const SERVICE_KEYWORDS = [
        'alias' => 'alias',
        'parent' => 'parent',
        'class' => 'class',
        'shared' => 'shared',
        'synthetic' => 'synthetic',
        'lazy' => 'lazy',
        'public' => 'public',
        'abstract' => 'abstract',
        'deprecated' => 'deprecated',
        'factory' => 'factory',
        'file' => 'file',
        'arguments' => 'arguments',
        'properties' => 'properties',
        'configurator' => 'configurator',
        'calls' => 'calls',
        'tags' => 'tags',
        'decorates' => 'decorates',
        'decoration_inner_name' => 'decoration_inner_name',
        'decoration_priority' => 'decoration_priority',
        'decoration_on_invalid' => 'decoration_on_invalid',
        'autowire' => 'autowire',
        'autoconfigure' => 'autoconfigure',
        'bind' => 'bind',
    ];

    private const PROTOTYPE_KEYWORDS = [
        'resource' => 'resource',
        'namespace' => 'namespace',
        'exclude' => 'exclude',
        'parent' => 'parent',
        'shared' => 'shared',
        'lazy' => 'lazy',
        'public' => 'public',
        'abstract' => 'abstract',
        'deprecated' => 'deprecated',
        'factory' => 'factory',
        'arguments' => 'arguments',
        'properties' => 'properties',
        'configurator' => 'configurator',
        'calls' => 'calls',
        'tags' => 'tags',
        'autowire' => 'autowire',
        'autoconfigure' => 'autoconfigure',
        'bind' => 'bind',
    ];

    private const INSTANCEOF_KEYWORDS = [
        'shared' => 'shared',
        'lazy' => 'lazy',
        'public' => 'public',
        'properties' => 'properties',
        'configurator' => 'configurator',
        'calls' => 'calls',
        'tags' => 'tags',
        'autowire' => 'autowire',
        'bind' => 'bind',
    ];

    private const DEFAULTS_KEYWORDS = [
        'public' => 'public',
        'tags' => 'tags',
        'autowire' => 'autowire',
        'autoconfigure' => 'autoconfigure',
        'bind' => 'bind',
    ];

    private YamlParser $yamlParser;

    private int $anonymousServicesCount;
    private string $anonymousServicesSuffix;

    protected $autoRegisterAliasesForSinglyImplementedInterfaces = false;

    /**
     * {@inheritdoc}
     */
    public function load(mixed $resource, string $type = null): mixed
    {
        $path = $this->locator->locate($resource);

        $content = $this->loadFile($path);

        $this->container->fileExists($path);

        // empty file
        if (null === $content) {
            return null;
        }

        $this->loadContent($content, $path);

        // per-env configuration
        if ($this->env && isset($content['when@'.$this->env])) {
            if (!\is_array($content['when@'.$this->env])) {
                throw new InvalidArgumentException(sprintf('The "when@%s" key should contain an array in "%s". Check your YAML syntax.', $this->env, $path));
            }

            $env = $this->env;
            $this->env = null;
            try {
                $this->loadContent($content['when@'.$env], $path);
            } finally {
                $this->env = $env;
            }
        }

        return null;
    }

    private function loadContent(array $content, string $path)
    {
        // imports
        $this->parseImports($content, $path);

        // parameters
        if (isset($content['parameters'])) {
            if (!\is_array($content['parameters'])) {
                throw new InvalidArgumentException(sprintf('The "parameters" key should contain an array in "%s". Check your YAML syntax.', $path));
            }

            foreach ($content['parameters'] as $key => $value) {
                $this->container->setParameter($key, $this->resolveServices($value, $path, true));
            }
        }

        // extensions
        $this->loadFromExtensions($content);

        // services
        $this->anonymousServicesCount = 0;
        $this->anonymousServicesSuffix = '~'.ContainerBuilder::hash($path);
        $this->setCurrentDir(\dirname($path));
        try {
            $this->parseDefinitions($content, $path);
        } finally {
            $this->instanceof = [];
            $this->registerAliasesForSinglyImplementedInterfaces();
        }
    }

    /**
     * {@inheritdoc}
     */
    public function supports(mixed $resource, string $type = null): bool
    {
        if (!\is_string($resource)) {
            return false;
        }

        if (null === $type && \in_array(pathinfo($resource, \PATHINFO_EXTENSION), ['yaml', 'yml'], true)) {
            return true;
        }

        return \in_array($type, ['yaml', 'yml'], true);
    }

    private function parseImports(array $content, string $file)
    {
        if (!isset($content['imports'])) {
            return;
        }

        if (!\is_array($content['imports'])) {
            throw new InvalidArgumentException(sprintf('The "imports" key should contain an array in "%s". Check your YAML syntax.', $file));
        }

        $defaultDirectory = \dirname($file);
        foreach ($content['imports'] as $import) {
            if (!\is_array($import)) {
                $import = ['resource' => $import];
            }
            if (!isset($import['resource'])) {
                throw new InvalidArgumentException(sprintf('An import should provide a resource in "%s". Check your YAML syntax.', $file));
            }

            $this->setCurrentDir($defaultDirectory);
            $this->import($import['resource'], $import['type'] ?? null, $import['ignore_errors'] ?? false, $file);
        }
    }

    private function parseDefinitions(array $content, string $file)
    {
        if (!isset($content['services'])) {
            return;
        }

        if (!\is_array($content['services'])) {
            throw new InvalidArgumentException(sprintf('The "services" key should contain an array in "%s". Check your YAML syntax.', $file));
        }

        if (\array_key_exists('_instanceof', $content['services'])) {
            $instanceof = $content['services']['_instanceof'];
            unset($content['services']['_instanceof']);

            if (!\is_array($instanceof)) {
                throw new InvalidArgumentException(sprintf('Service "_instanceof" key must be an array, "%s" given in "%s".', get_debug_type($instanceof), $file));
            }
            $this->instanceof = [];
            $this->isLoadingInstanceof = true;
            foreach ($instanceof as $id => $service) {
                if (!$service || !\is_array($service)) {
                    throw new InvalidArgumentException(sprintf('Type definition "%s" must be a non-empty array within "_instanceof" in "%s". Check your YAML syntax.', $id, $file));
                }
                if (\is_string($service) && str_starts_with($service, '@')) {
                    throw new InvalidArgumentException(sprintf('Type definition "%s" cannot be an alias within "_instanceof" in "%s". Check your YAML syntax.', $id, $file));
                }
                $this->parseDefinition($id, $service, $file, []);
            }
        }

        $this->isLoadingInstanceof = false;
        $defaults = $this->parseDefaults($content, $file);
        foreach ($content['services'] as $id => $service) {
            $this->parseDefinition($id, $service, $file, $defaults);
        }
    }

    /**
     * @throws InvalidArgumentException
     */
    private function parseDefaults(array &$content, string $file): array
    {
        if (!\array_key_exists('_defaults', $content['services'])) {
            return [];
        }
        $defaults = $content['services']['_defaults'];
        unset($content['services']['_defaults']);

        if (!\is_array($defaults)) {
            throw new InvalidArgumentException(sprintf('Service "_defaults" key must be an array, "%s" given in "%s".', get_debug_type($defaults), $file));
        }

        foreach ($defaults as $key => $default) {
            if (!isset(self::DEFAULTS_KEYWORDS[$key])) {
                throw new InvalidArgumentException(sprintf('The configuration key "%s" cannot be used to define a default value in "%s". Allowed keys are "%s".', $key, $file, implode('", "', self::DEFAULTS_KEYWORDS)));
            }
        }

        if (isset($defaults['tags'])) {
            if (!\is_array($tags = $defaults['tags'])) {
                throw new InvalidArgumentException(sprintf('Parameter "tags" in "_defaults" must be an array in "%s". Check your YAML syntax.', $file));
            }

            foreach ($tags as $tag) {
                if (!\is_array($tag)) {
                    $tag = ['name' => $tag];
                }

                if (1 === \count($tag) && \is_array(current($tag))) {
                    $name = key($tag);
                    $tag = current($tag);
                } else {
                    if (!isset($tag['name'])) {
                        throw new InvalidArgumentException(sprintf('A "tags" entry in "_defaults" is missing a "name" key in "%s".', $file));
                    }
                    $name = $tag['name'];
                    unset($tag['name']);
                }

                if (!\is_string($name) || '' === $name) {
                    throw new InvalidArgumentException(sprintf('The tag name in "_defaults" must be a non-empty string in "%s".', $file));
                }

                foreach ($tag as $attribute => $value) {
                    if (!is_scalar($value) && null !== $value) {
                        throw new InvalidArgumentException(sprintf('Tag "%s", attribute "%s" in "_defaults" must be of a scalar-type in "%s". Check your YAML syntax.', $name, $attribute, $file));
                    }
                }
            }
        }

        if (isset($defaults['bind'])) {
            if (!\is_array($defaults['bind'])) {
                throw new InvalidArgumentException(sprintf('Parameter "bind" in "_defaults" must be an array in "%s". Check your YAML syntax.', $file));
            }

            foreach ($this->resolveServices($defaults['bind'], $file) as $argument => $value) {
                $defaults['bind'][$argument] = new BoundArgument($value, true, BoundArgument::DEFAULTS_BINDING, $file);
            }
        }

        return $defaults;
    }

    private function isUsingShortSyntax(array $service): bool
    {
        foreach ($service as $key => $value) {
            if (\is_string($key) && ('' === $key || ('$' !== $key[0] && !str_contains($key, '\\')))) {
                return false;
            }
        }

        return true;
    }

    /**
     * @throws InvalidArgumentException When tags are invalid
     */
    private function parseDefinition(string $id, array|string|null $service, string $file, array $defaults, bool $return = false)
    {
        if (preg_match('/^_[a-zA-Z0-9_]*$/', $id)) {
            throw new InvalidArgumentException(sprintf('Service names that start with an underscore are reserved. Rename the "%s" service or define it in XML instead.', $id));
        }

        if (\is_string($service) && str_starts_with($service, '@')) {
            $alias = new Alias(substr($service, 1));

            if (isset($defaults['public'])) {
                $alias->setPublic($defaults['public']);
            }

            return $return ? $alias : $this->container->setAlias($id, $alias);
        }

        if (\is_array($service) && $this->isUsingShortSyntax($service)) {
            $service = ['arguments' => $service];
        }

        if (null === $service) {
            $service = [];
        }

        if (!\is_array($service)) {
            throw new InvalidArgumentException(sprintf('A service definition must be an array or a string starting with "@" but "%s" found for service "%s" in "%s". Check your YAML syntax.', get_debug_type($service), $id, $file));
        }

        if (isset($service['stack'])) {
            if (!\is_array($service['stack'])) {
                throw new InvalidArgumentException(sprintf('A stack must be an array of definitions, "%s" given for service "%s" in "%s". Check your YAML syntax.', get_debug_type($service), $id, $file));
            }

            $stack = [];

            foreach ($service['stack'] as $k => $frame) {
                if (\is_array($frame) && 1 === \count($frame) && !isset(self::SERVICE_KEYWORDS[key($frame)])) {
                    $frame = [
                        'class' => key($frame),
                        'arguments' => current($frame),
                    ];
                }

                if (\is_array($frame) && isset($frame['stack'])) {
                    throw new InvalidArgumentException(sprintf('Service stack "%s" cannot contain another stack in "%s".', $id, $file));
                }

                $definition = $this->parseDefinition($id.'" at index "'.$k, $frame, $file, $defaults, true);

                if ($definition instanceof Definition) {
                    $definition->setInstanceofConditionals($this->instanceof);
                }

                $stack[$k] = $definition;
            }

            if ($diff = array_diff(array_keys($service), ['stack', 'public', 'deprecated'])) {
                throw new InvalidArgumentException(sprintf('Invalid attribute "%s"; supported ones are "public" and "deprecated" for service "%s" in "%s". Check your YAML syntax.', implode('", "', $diff), $id, $file));
            }

            $service = [
                'parent' => '',
                'arguments' => $stack,
                'tags' => ['container.stack'],
                'public' => $service['public'] ?? null,
                'deprecated' => $service['deprecated'] ?? null,
            ];
        }

        $definition = isset($service[0]) && $service[0] instanceof Definition ? array_shift($service) : null;
        $return = null === $definition ? $return : true;

        $this->checkDefinition($id, $service, $file);

        if (isset($service['alias'])) {
            $alias = new Alias($service['alias']);

            if (isset($service['public'])) {
                $alias->setPublic($service['public']);
            } elseif (isset($defaults['public'])) {
                $alias->setPublic($defaults['public']);
            }

            foreach ($service as $key => $value) {
                if (!\in_array($key, ['alias', 'public', 'deprecated'])) {
                    throw new InvalidArgumentException(sprintf('The configuration key "%s" is unsupported for the service "%s" which is defined as an alias in "%s". Allowed configuration keys for service aliases are "alias", "public" and "deprecated".', $key, $id, $file));
                }

                if ('deprecated' === $key) {
                    $deprecation = \is_array($value) ? $value : ['message' => $value];

                    if (!isset($deprecation['package'])) {
                        throw new InvalidArgumentException(sprintf('Missing attribute "package" of the "deprecated" option in "%s".', $file));
                    }

                    if (!isset($deprecation['version'])) {
                        throw new InvalidArgumentException(sprintf('Missing attribute "version" of the "deprecated" option in "%s".', $file));
                    }

                    $alias->setDeprecated($deprecation['package'] ?? '', $deprecation['version'] ?? '', $deprecation['message'] ?? '');
                }
            }

            return $return ? $alias : $this->container->setAlias($id, $alias);
        }

        if (null !== $definition) {
            // no-op
        } elseif ($this->isLoadingInstanceof) {
            $definition = new ChildDefinition('');
        } elseif (isset($service['parent'])) {
            if ('' !== $service['parent'] && '@' === $service['parent'][0]) {
                throw new InvalidArgumentException(sprintf('The value of the "parent" option for the "%s" service must be the id of the service without the "@" prefix (replace "%s" with "%s").', $id, $service['parent'], substr($service['parent'], 1)));
            }

            $definition = new ChildDefinition($service['parent']);
        } else {
            $definition = new Definition();
        }

        if (isset($defaults['public'])) {
            $definition->setPublic($defaults['public']);
        }
        if (isset($defaults['autowire'])) {
            $definition->setAutowired($defaults['autowire']);
        }
        if (isset($defaults['autoconfigure'])) {
            $definition->setAutoconfigured($defaults['autoconfigure']);
        }

        $definition->setChanges([]);

        if (isset($service['class'])) {
            $definition->setClass($service['class']);
        }

        if (isset($service['shared'])) {
            $definition->setShared($service['shared']);
        }

        if (isset($service['synthetic'])) {
            $definition->setSynthetic($service['synthetic']);
        }

        if (isset($service['lazy'])) {
            $definition->setLazy((bool) $service['lazy']);
            if (\is_string($service['lazy'])) {
                $definition->addTag('proxy', ['interface' => $service['lazy']]);
            }
        }

        if (isset($service['public'])) {
            $definition->setPublic($service['public']);
        }

        if (isset($service['abstract'])) {
            $definition->setAbstract($service['abstract']);
        }

        if (isset($service['deprecated'])) {
            $deprecation = \is_array($service['deprecated']) ? $service['deprecated'] : ['message' => $service['deprecated']];

            if (!isset($deprecation['package'])) {
                throw new InvalidArgumentException(sprintf('Missing attribute "package" of the "deprecated" option in "%s".', $file));
            }

            if (!isset($deprecation['version'])) {
                throw new InvalidArgumentException(sprintf('Missing attribute "version" of the "deprecated" option in "%s".', $file));
            }

            $definition->setDeprecated($deprecation['package'] ?? '', $deprecation['version'] ?? '', $deprecation['message'] ?? '');
        }

        if (isset($service['factory'])) {
            $definition->setFactory($this->parseCallable($service['factory'], 'factory', $id, $file));
        }

        if (isset($service['file'])) {
            $definition->setFile($service['file']);
        }

        if (isset($service['arguments'])) {
            $definition->setArguments($this->resolveServices($service['arguments'], $file));
        }

        if (isset($service['properties'])) {
            $definition->setProperties($this->resolveServices($service['properties'], $file));
        }

        if (isset($service['configurator'])) {
            $definition->setConfigurator($this->parseCallable($service['configurator'], 'configurator', $id, $file));
        }

        if (isset($service['calls'])) {
            if (!\is_array($service['calls'])) {
                throw new InvalidArgumentException(sprintf('Parameter "calls" must be an array for service "%s" in "%s". Check your YAML syntax.', $id, $file));
            }

            foreach ($service['calls'] as $k => $call) {
                if (!\is_array($call) && (!\is_string($k) || !$call instanceof TaggedValue)) {
                    throw new InvalidArgumentException(sprintf('Invalid method call for service "%s": expected map or array, "%s" given in "%s".', $id, $call instanceof TaggedValue ? '!'.$call->getTag() : get_debug_type($call), $file));
                }

                if (\is_string($k)) {
                    throw new InvalidArgumentException(sprintf('Invalid method call for service "%s", did you forgot a leading dash before "%s: ..." in "%s"?', $id, $k, $file));
                }

                if (isset($call['method']) && \is_string($call['method'])) {
                    $method = $call['method'];
                    $args = $call['arguments'] ?? [];
                    $returnsClone = $call['returns_clone'] ?? false;
                } else {
                    if (1 === \count($call) && \is_string(key($call))) {
                        $method = key($call);
                        $args = $call[$method];

                        if ($args instanceof TaggedValue) {
                            if ('returns_clone' !== $args->getTag()) {
                                throw new InvalidArgumentException(sprintf('Unsupported tag "!%s", did you mean "!returns_clone" for service "%s" in "%s"?', $args->getTag(), $id, $file));
                            }

                            $returnsClone = true;
                            $args = $args->getValue();
                        } else {
                            $returnsClone = false;
                        }
                    } elseif (empty($call[0])) {
                        throw new InvalidArgumentException(sprintf('Invalid call for service "%s": the method must be defined as the first index of an array or as the only key of a map in "%s".', $id, $file));
                    } else {
                        $method = $call[0];
                        $args = $call[1] ?? [];
                        $returnsClone = $call[2] ?? false;
                    }
                }

                if (!\is_array($args)) {
                    throw new InvalidArgumentException(sprintf('The second parameter for function call "%s" must be an array of its arguments for service "%s" in "%s". Check your YAML syntax.', $method, $id, $file));
                }

                $args = $this->resolveServices($args, $file);
                $definition->addMethodCall($method, $args, $returnsClone);
            }
        }

        $tags = $service['tags'] ?? [];
        if (!\is_array($tags)) {
            throw new InvalidArgumentException(sprintf('Parameter "tags" must be an array for service "%s" in "%s". Check your YAML syntax.', $id, $file));
        }

        if (isset($defaults['tags'])) {
            $tags = array_merge($tags, $defaults['tags']);
        }

        foreach ($tags as $tag) {
            if (!\is_array($tag)) {
                $tag = ['name' => $tag];
            }

            if (1 === \count($tag) && \is_array(current($tag))) {
                $name = key($tag);
                $tag = current($tag);
            } else {
                if (!isset($tag['name'])) {
                    throw new InvalidArgumentException(sprintf('A "tags" entry is missing a "name" key for service "%s" in "%s".', $id, $file));
                }
                $name = $tag['name'];
                unset($tag['name']);
            }

            if (!\is_string($name) || '' === $name) {
                throw new InvalidArgumentException(sprintf('The tag name for service "%s" in "%s" must be a non-empty string.', $id, $file));
            }

            foreach ($tag as $attribute => $value) {
                if (!is_scalar($value) && null !== $value) {
                    throw new InvalidArgumentException(sprintf('A "tags" attribute must be of a scalar-type for service "%s", tag "%s", attribute "%s" in "%s". Check your YAML syntax.', $id, $name, $attribute, $file));
                }
            }

            $definition->addTag($name, $tag);
        }

        if (null !== $decorates = $service['decorates'] ?? null) {
            if ('' !== $decorates && '@' === $decorates[0]) {
                throw new InvalidArgumentException(sprintf('The value of the "decorates" option for the "%s" service must be the id of the service without the "@" prefix (replace "%s" with "%s").', $id, $service['decorates'], substr($decorates, 1)));
            }

            $decorationOnInvalid = \array_key_exists('decoration_on_invalid', $service) ? $service['decoration_on_invalid'] : 'exception';
            if ('exception' === $decorationOnInvalid) {
                $invalidBehavior = ContainerInterface::EXCEPTION_ON_INVALID_REFERENCE;
            } elseif ('ignore' === $decorationOnInvalid) {
                $invalidBehavior = ContainerInterface::IGNORE_ON_INVALID_REFERENCE;
            } elseif (null === $decorationOnInvalid) {
                $invalidBehavior = ContainerInterface::NULL_ON_INVALID_REFERENCE;
            } elseif ('null' === $decorationOnInvalid) {
                throw new InvalidArgumentException(sprintf('Invalid value "%s" for attribute "decoration_on_invalid" on service "%s". Did you mean null (without quotes) in "%s"?', $decorationOnInvalid, $id, $file));
            } else {
                throw new InvalidArgumentException(sprintf('Invalid value "%s" for attribute "decoration_on_invalid" on service "%s". Did you mean "exception", "ignore" or null in "%s"?', $decorationOnInvalid, $id, $file));
            }

            $renameId = $service['decoration_inner_name'] ?? null;
            $priority = $service['decoration_priority'] ?? 0;

            $definition->setDecoratedService($decorates, $renameId, $priority, $invalidBehavior);
        }

        if (isset($service['autowire'])) {
            $definition->setAutowired($service['autowire']);
        }

        if (isset($defaults['bind']) || isset($service['bind'])) {
            // deep clone, to avoid multiple process of the same instance in the passes
            $bindings = $definition->getBindings();
            $bindings += isset($defaults['bind']) ? unserialize(serialize($defaults['bind'])) : [];

            if (isset($service['bind'])) {
                if (!\is_array($service['bind'])) {
                    throw new InvalidArgumentException(sprintf('Parameter "bind" must be an array for service "%s" in "%s". Check your YAML syntax.', $id, $file));
                }

                $bindings = array_merge($bindings, $this->resolveServices($service['bind'], $file));
                $bindingType = $this->isLoadingInstanceof ? BoundArgument::INSTANCEOF_BINDING : BoundArgument::SERVICE_BINDING;
                foreach ($bindings as $argument => $value) {
                    if (!$value instanceof BoundArgument) {
                        $bindings[$argument] = new BoundArgument($value, true, $bindingType, $file);
                    }
                }
            }

            $definition->setBindings($bindings);
        }

        if (isset($service['autoconfigure'])) {
            $definition->setAutoconfigured($service['autoconfigure']);
        }

        if (\array_key_exists('namespace', $service) && !\array_key_exists('resource', $service)) {
            throw new InvalidArgumentException(sprintf('A "resource" attribute must be set when the "namespace" attribute is set for service "%s" in "%s". Check your YAML syntax.', $id, $file));
        }

        if ($return) {
            if (\array_key_exists('resource', $service)) {
                throw new InvalidArgumentException(sprintf('Invalid "resource" attribute found for service "%s" in "%s". Check your YAML syntax.', $id, $file));
            }

            return $definition;
        }

        if (\array_key_exists('resource', $service)) {
            if (!\is_string($service['resource'])) {
                throw new InvalidArgumentException(sprintf('A "resource" attribute must be of type string for service "%s" in "%s". Check your YAML syntax.', $id, $file));
            }
            $exclude = $service['exclude'] ?? null;
            $namespace = $service['namespace'] ?? $id;
            $this->registerClasses($definition, $namespace, $service['resource'], $exclude);
        } else {
            $this->setDefinition($id, $definition);
        }
    }

    /**
     * @throws InvalidArgumentException When errors occur
<<<<<<< HEAD
=======
     *
     * @return string|array|Reference
>>>>>>> c91322d6
     */
    private function parseCallable(mixed $callable, string $parameter, string $id, string $file): string|array|Reference
    {
        if (\is_string($callable)) {
            if ('' !== $callable && '@' === $callable[0]) {
                if (!str_contains($callable, ':')) {
                    return [$this->resolveServices($callable, $file), '__invoke'];
                }

                throw new InvalidArgumentException(sprintf('The value of the "%s" option for the "%s" service must be the id of the service without the "@" prefix (replace "%s" with "%s" in "%s").', $parameter, $id, $callable, substr($callable, 1), $file));
            }

            return $callable;
        }

        if (\is_array($callable)) {
            if (isset($callable[0]) && isset($callable[1])) {
                return [$this->resolveServices($callable[0], $file), $callable[1]];
            }

            if ('factory' === $parameter && isset($callable[1]) && null === $callable[0]) {
                return $callable;
            }

            throw new InvalidArgumentException(sprintf('Parameter "%s" must contain an array with two elements for service "%s" in "%s". Check your YAML syntax.', $parameter, $id, $file));
        }

        throw new InvalidArgumentException(sprintf('Parameter "%s" must be a string or an array for service "%s" in "%s". Check your YAML syntax.', $parameter, $id, $file));
    }

    /**
     * Loads a YAML file.
     *
     * @return array
     *
     * @throws InvalidArgumentException when the given file is not a local file or when it does not exist
     */
    protected function loadFile(string $file): array
    {
        if (!class_exists(\Symfony\Component\Yaml\Parser::class)) {
            throw new RuntimeException('Unable to load YAML config files as the Symfony Yaml Component is not installed.');
        }

        if (!stream_is_local($file)) {
            throw new InvalidArgumentException(sprintf('This is not a local file "%s".', $file));
        }

        if (!is_file($file)) {
            throw new InvalidArgumentException(sprintf('The file "%s" does not exist.', $file));
        }

        $this->yamlParser ??= new YamlParser();

        try {
            $configuration = $this->yamlParser->parseFile($file, Yaml::PARSE_CONSTANT | Yaml::PARSE_CUSTOM_TAGS);
        } catch (ParseException $e) {
            throw new InvalidArgumentException(sprintf('The file "%s" does not contain valid YAML: ', $file).$e->getMessage(), 0, $e);
        }

        return $this->validate($configuration, $file);
    }

    /**
     * Validates a YAML file.
     *
     * @throws InvalidArgumentException When service file is not valid
     */
    private function validate(mixed $content, string $file): ?array
    {
        if (null === $content) {
            return $content;
        }

        if (!\is_array($content)) {
            throw new InvalidArgumentException(sprintf('The service file "%s" is not valid. It should contain an array. Check your YAML syntax.', $file));
        }

        foreach ($content as $namespace => $data) {
            if (\in_array($namespace, ['imports', 'parameters', 'services']) || 0 === strpos($namespace, 'when@')) {
                continue;
            }

            if (!$this->container->hasExtension($namespace)) {
                $extensionNamespaces = array_filter(array_map(function (ExtensionInterface $ext) { return $ext->getAlias(); }, $this->container->getExtensions()));
                throw new InvalidArgumentException(sprintf('There is no extension able to load the configuration for "%s" (in "%s"). Looked for namespace "%s", found "%s".', $namespace, $file, $namespace, $extensionNamespaces ? sprintf('"%s"', implode('", "', $extensionNamespaces)) : 'none'));
            }
        }

        return $content;
    }

    private function resolveServices(mixed $value, string $file, bool $isParameter = false): mixed
    {
        if ($value instanceof TaggedValue) {
            $argument = $value->getValue();
            if ('iterator' === $value->getTag()) {
                if (!\is_array($argument)) {
                    throw new InvalidArgumentException(sprintf('"!iterator" tag only accepts sequences in "%s".', $file));
                }
                $argument = $this->resolveServices($argument, $file, $isParameter);
                try {
                    return new IteratorArgument($argument);
                } catch (InvalidArgumentException $e) {
                    throw new InvalidArgumentException(sprintf('"!iterator" tag only accepts arrays of "@service" references in "%s".', $file));
                }
            }
            if ('service_closure' === $value->getTag()) {
                $argument = $this->resolveServices($argument, $file, $isParameter);

                if (!$argument instanceof Reference) {
                    throw new InvalidArgumentException(sprintf('"!service_closure" tag only accepts service references in "%s".', $file));
                }

                return new ServiceClosureArgument($argument);
            }
            if ('service_locator' === $value->getTag()) {
                if (!\is_array($argument)) {
                    throw new InvalidArgumentException(sprintf('"!service_locator" tag only accepts maps in "%s".', $file));
                }

                $argument = $this->resolveServices($argument, $file, $isParameter);

                try {
                    return new ServiceLocatorArgument($argument);
                } catch (InvalidArgumentException $e) {
                    throw new InvalidArgumentException(sprintf('"!service_locator" tag only accepts maps of "@service" references in "%s".', $file));
                }
            }
            if (\in_array($value->getTag(), ['tagged', 'tagged_iterator', 'tagged_locator'], true)) {
                $forLocator = 'tagged_locator' === $value->getTag();

                if (\is_array($argument) && isset($argument['tag']) && $argument['tag']) {
                    if ($diff = array_diff(array_keys($argument), ['tag', 'index_by', 'default_index_method', 'default_priority_method'])) {
                        throw new InvalidArgumentException(sprintf('"!%s" tag contains unsupported key "%s"; supported ones are "tag", "index_by", "default_index_method", and "default_priority_method".', $value->getTag(), implode('", "', $diff)));
                    }

                    $argument = new TaggedIteratorArgument($argument['tag'], $argument['index_by'] ?? null, $argument['default_index_method'] ?? null, $forLocator, $argument['default_priority_method'] ?? null);
                } elseif (\is_string($argument) && $argument) {
                    $argument = new TaggedIteratorArgument($argument, null, null, $forLocator);
                } else {
                    throw new InvalidArgumentException(sprintf('"!%s" tags only accept a non empty string or an array with a key "tag" in "%s".', $value->getTag(), $file));
                }

                if ($forLocator) {
                    $argument = new ServiceLocatorArgument($argument);
                }

                return $argument;
            }
            if ('service' === $value->getTag()) {
                if ($isParameter) {
                    throw new InvalidArgumentException(sprintf('Using an anonymous service in a parameter is not allowed in "%s".', $file));
                }

                $isLoadingInstanceof = $this->isLoadingInstanceof;
                $this->isLoadingInstanceof = false;
                $instanceof = $this->instanceof;
                $this->instanceof = [];

                $id = sprintf('.%d_%s', ++$this->anonymousServicesCount, preg_replace('/^.*\\\\/', '', $argument['class'] ?? '').$this->anonymousServicesSuffix);
                $this->parseDefinition($id, $argument, $file, []);

                if (!$this->container->hasDefinition($id)) {
                    throw new InvalidArgumentException(sprintf('Creating an alias using the tag "!service" is not allowed in "%s".', $file));
                }

                $this->container->getDefinition($id);

                $this->isLoadingInstanceof = $isLoadingInstanceof;
                $this->instanceof = $instanceof;

                return new Reference($id);
            }
            if ('abstract' === $value->getTag()) {
                return new AbstractArgument($value->getValue());
            }

            throw new InvalidArgumentException(sprintf('Unsupported tag "!%s".', $value->getTag()));
        }

        if (\is_array($value)) {
            foreach ($value as $k => $v) {
                $value[$k] = $this->resolveServices($v, $file, $isParameter);
            }
        } elseif (\is_string($value) && str_starts_with($value, '@=')) {
            if (!class_exists(Expression::class)) {
                throw new \LogicException('The "@=" expression syntax cannot be used without the ExpressionLanguage component. Try running "composer require symfony/expression-language".');
            }

            return new Expression(substr($value, 2));
        } elseif (\is_string($value) && str_starts_with($value, '@')) {
            if (str_starts_with($value, '@@')) {
                $value = substr($value, 1);
                $invalidBehavior = null;
            } elseif (str_starts_with($value, '@!')) {
                $value = substr($value, 2);
                $invalidBehavior = ContainerInterface::IGNORE_ON_UNINITIALIZED_REFERENCE;
            } elseif (str_starts_with($value, '@?')) {
                $value = substr($value, 2);
                $invalidBehavior = ContainerInterface::IGNORE_ON_INVALID_REFERENCE;
            } else {
                $value = substr($value, 1);
                $invalidBehavior = ContainerInterface::EXCEPTION_ON_INVALID_REFERENCE;
            }

            if (null !== $invalidBehavior) {
                $value = new Reference($value, $invalidBehavior);
            }
        }

        return $value;
    }

    private function loadFromExtensions(array $content)
    {
        foreach ($content as $namespace => $values) {
            if (\in_array($namespace, ['imports', 'parameters', 'services']) || 0 === strpos($namespace, 'when@')) {
                continue;
            }

            if (!\is_array($values) && null !== $values) {
                $values = [];
            }

            $this->container->loadFromExtension($namespace, $values);
        }
    }

    private function checkDefinition(string $id, array $definition, string $file)
    {
        if ($this->isLoadingInstanceof) {
            $keywords = self::INSTANCEOF_KEYWORDS;
        } elseif (isset($definition['resource']) || isset($definition['namespace'])) {
            $keywords = self::PROTOTYPE_KEYWORDS;
        } else {
            $keywords = self::SERVICE_KEYWORDS;
        }

        foreach ($definition as $key => $value) {
            if (!isset($keywords[$key])) {
                throw new InvalidArgumentException(sprintf('The configuration key "%s" is unsupported for definition "%s" in "%s". Allowed configuration keys are "%s".', $key, $id, $file, implode('", "', $keywords)));
            }
        }
    }
}<|MERGE_RESOLUTION|>--- conflicted
+++ resolved
@@ -700,11 +700,6 @@
 
     /**
      * @throws InvalidArgumentException When errors occur
-<<<<<<< HEAD
-=======
-     *
-     * @return string|array|Reference
->>>>>>> c91322d6
      */
     private function parseCallable(mixed $callable, string $parameter, string $id, string $file): string|array|Reference
     {
@@ -737,8 +732,6 @@
 
     /**
      * Loads a YAML file.
-     *
-     * @return array
      *
      * @throws InvalidArgumentException when the given file is not a local file or when it does not exist
      */
