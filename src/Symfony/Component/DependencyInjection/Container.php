<?php

/*
 * This file is part of the Symfony package.
 *
 * (c) Fabien Potencier <fabien@symfony.com>
 *
 * For the full copyright and license information, please view the LICENSE
 * file that was distributed with this source code.
 */

namespace Symfony\Component\DependencyInjection;

use Symfony\Component\DependencyInjection\Exception\EnvNotFoundException;
use Symfony\Component\DependencyInjection\Exception\InvalidArgumentException;
use Symfony\Component\DependencyInjection\Exception\ServiceNotFoundException;
use Symfony\Component\DependencyInjection\Exception\ServiceCircularReferenceException;
use Symfony\Component\DependencyInjection\ParameterBag\ParameterBagInterface;
use Symfony\Component\DependencyInjection\ParameterBag\EnvPlaceholderParameterBag;
use Symfony\Component\DependencyInjection\ParameterBag\FrozenParameterBag;

/**
 * Container is a dependency injection container.
 *
 * It gives access to object instances (services).
 *
 * Services and parameters are simple key/pair stores.
 *
 * Parameter keys are case insensitive.
 *
 * The container can have three possible behaviors when a service does not exist:
 *
 *  * EXCEPTION_ON_INVALID_REFERENCE: Throws an exception (the default)
 *  * NULL_ON_INVALID_REFERENCE:      Returns null
 *  * IGNORE_ON_INVALID_REFERENCE:    Ignores the wrapping command asking for the reference
 *                                    (for instance, ignore a setter if the service does not exist)
 *
 * @author Fabien Potencier <fabien@symfony.com>
 * @author Johannes M. Schmitt <schmittjoh@gmail.com>
 */
class Container implements ResettableContainerInterface
{
    /**
     * @var ParameterBagInterface
     */
    protected $parameterBag;

    protected $services = array();
    protected $methodMap = array();
    protected $aliases = array();
    protected $loading = array();

<<<<<<< HEAD
=======
    /**
     * @internal
     */
    protected $privates = array();

    /**
     * @internal
     */
    protected $normalizedIds = array();

    private $underscoreMap = array('_' => '', '.' => '_', '\\' => '_');
>>>>>>> a0795c71
    private $envCache = array();
    private $compiled = false;

    /**
     * @param ParameterBagInterface $parameterBag A ParameterBagInterface instance
     */
    public function __construct(ParameterBagInterface $parameterBag = null)
    {
        $this->parameterBag = $parameterBag ?: new EnvPlaceholderParameterBag();
    }

    /**
     * Compiles the container.
     *
     * This method does two things:
     *
     *  * Parameter values are resolved;
     *  * The parameter bag is frozen.
     */
    public function compile()
    {
        $this->parameterBag->resolve();

        $this->parameterBag = new FrozenParameterBag($this->parameterBag->all());

        $this->compiled = true;
    }

    /**
     * Returns true if the container is compiled.
     *
     * @return bool
     */
    public function isCompiled()
    {
        return $this->compiled;
    }

    /**
     * Gets the service container parameter bag.
     *
     * @return ParameterBagInterface A ParameterBagInterface instance
     */
    public function getParameterBag()
    {
        return $this->parameterBag;
    }

    /**
     * Gets a parameter.
     *
     * @param string $name The parameter name
     *
     * @return mixed The parameter value
     *
     * @throws InvalidArgumentException if the parameter is not defined
     */
    public function getParameter($name)
    {
        return $this->parameterBag->get($name);
    }

    /**
     * Checks if a parameter exists.
     *
     * @param string $name The parameter name
     *
     * @return bool The presence of parameter in container
     */
    public function hasParameter($name)
    {
        return $this->parameterBag->has($name);
    }

    /**
     * Sets a parameter.
     *
     * @param string $name  The parameter name
     * @param mixed  $value The parameter value
     */
    public function setParameter($name, $value)
    {
        $this->parameterBag->set($name, $value);
    }

    /**
     * Sets a service.
     *
     * Setting a service to null resets the service: has() returns false and get()
     * behaves in the same way as if the service was never created.
     *
     * @param string $id      The service identifier
     * @param object $service The service instance
     */
    public function set($id, $service)
    {
        if ('service_container' === $id) {
            throw new InvalidArgumentException('You cannot set service "service_container".');
        }

        if (isset($this->privates[$id])) {
            throw new InvalidArgumentException(sprintf('You cannot set the private service "%s".', $id));
        }

        if (isset($this->methodMap[$id])) {
            throw new InvalidArgumentException(sprintf('You cannot set the pre-defined service "%s".', $id));
        }

        if (isset($this->aliases[$id])) {
            unset($this->aliases[$id]);
        }

        if (null === $service) {
            unset($this->services[$id]);

            return;
        }

        $this->services[$id] = $service;
    }

    /**
     * Returns true if the given service is defined.
     *
     * @param string $id The service identifier
     *
     * @return bool true if the service is defined, false otherwise
     */
    public function has($id)
    {
<<<<<<< HEAD
        if (isset($this->privates[$id])) {
=======
        for ($i = 2;;) {
            if (isset($this->privates[$id])) {
                @trigger_error(sprintf('Checking for the existence of the "%s" private service is deprecated since Symfony 3.2 and won\'t be supported anymore in Symfony 4.0.', $id), E_USER_DEPRECATED);
            }
            if (isset($this->aliases[$id])) {
                $id = $this->aliases[$id];
            }
            if (isset($this->services[$id])) {
                return true;
            }
            if ('service_container' === $id) {
                return true;
            }

            if (isset($this->methodMap[$id])) {
                return true;
            }

            if (--$i && $id !== $normalizedId = $this->normalizeId($id)) {
                $id = $normalizedId;
                continue;
            }

            // We only check the convention-based factory in a compiled container (i.e. a child class other than a ContainerBuilder,
            // and only when the dumper has not generated the method map (otherwise the method map is considered to be fully populated by the dumper)
            if (!$this->methodMap && !$this instanceof ContainerBuilder && __CLASS__ !== static::class && method_exists($this, 'get'.strtr($id, $this->underscoreMap).'Service')) {
                @trigger_error('Generating a dumped container without populating the method map is deprecated since 3.2 and will be unsupported in 4.0. Update your dumper to generate the method map.', E_USER_DEPRECATED);

                return true;
            }

>>>>>>> a0795c71
            return false;
        }
        if ('service_container' === $id) {
            return true;
        }
        if (isset($this->aliases[$id])) {
            $id = $this->aliases[$id];
        }
        if (isset($this->services[$id])) {
            return true;
        }

        if (isset($this->methodMap[$id])) {
            return true;
        }

        return false;
    }

    /**
     * Gets a service.
     *
     * If a service is defined both through a set() method and
     * with a get{$id}Service() method, the former has always precedence.
     *
     * @param string $id              The service identifier
     * @param int    $invalidBehavior The behavior when the service does not exist
     *
     * @return object The associated service
     *
     * @throws ServiceCircularReferenceException When a circular reference is detected
     * @throws ServiceNotFoundException          When the service is not defined
     * @throws \Exception                        if an exception has been thrown when the service has been resolved
     *
     * @see Reference
     */
    public function get($id, $invalidBehavior = self::EXCEPTION_ON_INVALID_REFERENCE)
    {
<<<<<<< HEAD
        if (isset($this->privates[$id])) {
            if (self::EXCEPTION_ON_INVALID_REFERENCE === $invalidBehavior) {
                throw new ServiceNotFoundException($id);
            }

            return;
        }
        if ('service_container' === $id) {
            return $this;
        }
        if (isset($this->aliases[$id])) {
            $id = $this->aliases[$id];
        }
=======
        // Attempt to retrieve the service by checking first aliases then
        // available services. Service IDs are case insensitive, however since
        // this method can be called thousands of times during a request, avoid
        // calling $this->normalizeId($id) unless necessary.
        for ($i = 2;;) {
            if (isset($this->privates[$id])) {
                @trigger_error(sprintf('Requesting the "%s" private service is deprecated since Symfony 3.2 and won\'t be supported anymore in Symfony 4.0.', $id), E_USER_DEPRECATED);
            }
            if (isset($this->aliases[$id])) {
                $id = $this->aliases[$id];
            }

            // Re-use shared service instance if it exists.
            if (isset($this->services[$id])) {
                return $this->services[$id];
            }
            if ('service_container' === $id) {
                return $this;
            }
>>>>>>> a0795c71

        // Re-use shared service instance if it exists.
        if (isset($this->services[$id])) {
            return $this->services[$id];
        }

        if (isset($this->loading[$id])) {
            throw new ServiceCircularReferenceException($id, array_keys($this->loading));
        }

        if (isset($this->methodMap[$id])) {
            $method = $this->methodMap[$id];
        } else {
            if (self::EXCEPTION_ON_INVALID_REFERENCE === $invalidBehavior) {
                if (!$id) {
                    throw new ServiceNotFoundException($id);
                }

                $alternatives = array();
                foreach ($this->getServiceIds() as $knownId) {
                    $lev = levenshtein($id, $knownId);
                    if ($lev <= strlen($id) / 3 || false !== strpos($knownId, $id)) {
                        $alternatives[] = $knownId;
                    }
                }

                throw new ServiceNotFoundException($id, null, null, $alternatives);
            }

            return;
        }

        $this->loading[$id] = true;

        try {
            $service = $this->$method();
        } catch (\Exception $e) {
            unset($this->services[$id]);

            throw $e;
        } finally {
            unset($this->loading[$id]);
        }

        return $service;
    }

    /**
     * Returns true if the given service has actually been initialized.
     *
     * @param string $id The service identifier
     *
     * @return bool true if service has already been initialized, false otherwise
     */
    public function initialized($id)
    {
<<<<<<< HEAD
        if ('service_container' === $id) {
            return false;
        }
=======
        $id = $this->normalizeId($id);
>>>>>>> a0795c71

        if (isset($this->privates[$id])) {
            return false;
        }

        if (isset($this->aliases[$id])) {
            $id = $this->aliases[$id];
        }

        if ('service_container' === $id) {
            return false;
        }

        return isset($this->services[$id]);
    }

    /**
     * {@inheritdoc}
     */
    public function reset()
    {
        $this->services = array();
    }

    /**
     * Gets all service ids.
     *
     * @return array An array of all defined service ids
     */
    public function getServiceIds()
    {
        return array_unique(array_merge(array('service_container'), array_keys($this->methodMap), array_keys($this->services)));
    }

    /**
     * Camelizes a string.
     *
     * @param string $id A string to camelize
     *
     * @return string The camelized string
     */
    public static function camelize($id)
    {
        return strtr(ucwords(strtr($id, array('_' => ' ', '.' => '_ ', '\\' => '_ '))), array(' ' => ''));
    }

    /**
     * A string to underscore.
     *
     * @param string $id The string to underscore
     *
     * @return string The underscored string
     */
    public static function underscore($id)
    {
        return strtolower(preg_replace(array('/([A-Z]+)([A-Z][a-z])/', '/([a-z\d])([A-Z])/'), array('\\1_\\2', '\\1_\\2'), str_replace('_', '.', $id)));
    }

    /**
     * Fetches a variable from the environment.
     *
     * @param string The name of the environment variable
     *
     * @return scalar The value to use for the provided environment variable name
     *
     * @throws EnvNotFoundException When the environment variable is not found and has no default value
     */
    protected function getEnv($name)
    {
        if (isset($this->envCache[$name]) || array_key_exists($name, $this->envCache)) {
            return $this->envCache[$name];
        }
        if (isset($_ENV[$name])) {
            return $this->envCache[$name] = $_ENV[$name];
        }
        if (false !== $env = getenv($name)) {
            return $this->envCache[$name] = $env;
        }
        if (!$this->hasParameter("env($name)")) {
            throw new EnvNotFoundException($name);
        }

        return $this->envCache[$name] = $this->getParameter("env($name)");
    }

    private function __clone()
    {
    }
}<|MERGE_RESOLUTION|>--- conflicted
+++ resolved
@@ -50,20 +50,11 @@
     protected $aliases = array();
     protected $loading = array();
 
-<<<<<<< HEAD
-=======
     /**
      * @internal
      */
     protected $privates = array();
 
-    /**
-     * @internal
-     */
-    protected $normalizedIds = array();
-
-    private $underscoreMap = array('_' => '', '.' => '_', '\\' => '_');
->>>>>>> a0795c71
     private $envCache = array();
     private $compiled = false;
 
@@ -194,50 +185,16 @@
      */
     public function has($id)
     {
-<<<<<<< HEAD
         if (isset($this->privates[$id])) {
-=======
-        for ($i = 2;;) {
-            if (isset($this->privates[$id])) {
-                @trigger_error(sprintf('Checking for the existence of the "%s" private service is deprecated since Symfony 3.2 and won\'t be supported anymore in Symfony 4.0.', $id), E_USER_DEPRECATED);
-            }
-            if (isset($this->aliases[$id])) {
-                $id = $this->aliases[$id];
-            }
-            if (isset($this->services[$id])) {
-                return true;
-            }
-            if ('service_container' === $id) {
-                return true;
-            }
-
-            if (isset($this->methodMap[$id])) {
-                return true;
-            }
-
-            if (--$i && $id !== $normalizedId = $this->normalizeId($id)) {
-                $id = $normalizedId;
-                continue;
-            }
-
-            // We only check the convention-based factory in a compiled container (i.e. a child class other than a ContainerBuilder,
-            // and only when the dumper has not generated the method map (otherwise the method map is considered to be fully populated by the dumper)
-            if (!$this->methodMap && !$this instanceof ContainerBuilder && __CLASS__ !== static::class && method_exists($this, 'get'.strtr($id, $this->underscoreMap).'Service')) {
-                @trigger_error('Generating a dumped container without populating the method map is deprecated since 3.2 and will be unsupported in 4.0. Update your dumper to generate the method map.', E_USER_DEPRECATED);
-
-                return true;
-            }
-
->>>>>>> a0795c71
             return false;
-        }
-        if ('service_container' === $id) {
-            return true;
         }
         if (isset($this->aliases[$id])) {
             $id = $this->aliases[$id];
         }
         if (isset($this->services[$id])) {
+            return true;
+        }
+        if ('service_container' === $id) {
             return true;
         }
 
@@ -267,7 +224,6 @@
      */
     public function get($id, $invalidBehavior = self::EXCEPTION_ON_INVALID_REFERENCE)
     {
-<<<<<<< HEAD
         if (isset($this->privates[$id])) {
             if (self::EXCEPTION_ON_INVALID_REFERENCE === $invalidBehavior) {
                 throw new ServiceNotFoundException($id);
@@ -275,37 +231,16 @@
 
             return;
         }
-        if ('service_container' === $id) {
-            return $this;
-        }
         if (isset($this->aliases[$id])) {
             $id = $this->aliases[$id];
         }
-=======
-        // Attempt to retrieve the service by checking first aliases then
-        // available services. Service IDs are case insensitive, however since
-        // this method can be called thousands of times during a request, avoid
-        // calling $this->normalizeId($id) unless necessary.
-        for ($i = 2;;) {
-            if (isset($this->privates[$id])) {
-                @trigger_error(sprintf('Requesting the "%s" private service is deprecated since Symfony 3.2 and won\'t be supported anymore in Symfony 4.0.', $id), E_USER_DEPRECATED);
-            }
-            if (isset($this->aliases[$id])) {
-                $id = $this->aliases[$id];
-            }
-
-            // Re-use shared service instance if it exists.
-            if (isset($this->services[$id])) {
-                return $this->services[$id];
-            }
-            if ('service_container' === $id) {
-                return $this;
-            }
->>>>>>> a0795c71
 
         // Re-use shared service instance if it exists.
         if (isset($this->services[$id])) {
             return $this->services[$id];
+        }
+        if ('service_container' === $id) {
+            return $this;
         }
 
         if (isset($this->loading[$id])) {
@@ -358,25 +293,17 @@
      */
     public function initialized($id)
     {
-<<<<<<< HEAD
+        if (isset($this->privates[$id])) {
+            return false;
+        }
+
+        if (isset($this->aliases[$id])) {
+            $id = $this->aliases[$id];
+        }
+
         if ('service_container' === $id) {
             return false;
         }
-=======
-        $id = $this->normalizeId($id);
->>>>>>> a0795c71
-
-        if (isset($this->privates[$id])) {
-            return false;
-        }
-
-        if (isset($this->aliases[$id])) {
-            $id = $this->aliases[$id];
-        }
-
-        if ('service_container' === $id) {
-            return false;
-        }
 
         return isset($this->services[$id]);
     }
