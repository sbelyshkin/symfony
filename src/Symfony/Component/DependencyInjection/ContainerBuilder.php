--- conflicted
+++ resolved
@@ -340,20 +340,10 @@
     public function set($id, $service)
     {
         $id = strtolower($id);
-        $set = isset($this->definitions[$id]);
-
-<<<<<<< HEAD
-        if ($this->isFrozen() && (!isset($this->definitions[$id]) || !$this->definitions[$id]->isSynthetic())) {
+
+        if ($this->isFrozen() && (isset($this->definitions[$id]) && !$this->definitions[$id]->isSynthetic())) {
+            // setting a synthetic service on a frozen container is alright
             throw new BadMethodCallException(sprintf('Setting service "%s" for an unknown or non-synthetic service definition on a frozen container is not allowed.', $id));
-=======
-        if ($this->isFrozen() && ($set || isset($this->obsoleteDefinitions[$id])) && !$this->{$set ? 'definitions' : 'obsoleteDefinitions'}[$id]->isSynthetic()) {
-            // setting a synthetic service on a frozen container is alright
-            throw new BadMethodCallException(sprintf('Setting service "%s" on a frozen container is not allowed.', $id));
-        }
-
-        if ($set) {
-            $this->obsoleteDefinitions[$id] = $this->definitions[$id];
->>>>>>> 9e9b41d0
         }
 
         unset($this->definitions[$id], $this->aliasDefinitions[$id]);
