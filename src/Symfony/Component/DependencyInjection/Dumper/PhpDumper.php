<?php

/*
 * This file is part of the Symfony package.
 *
 * (c) Fabien Potencier <fabien@symfony.com>
 *
 * For the full copyright and license information, please view the LICENSE
 * file that was distributed with this source code.
 */

namespace Symfony\Component\DependencyInjection\Dumper;

use Composer\Autoload\ClassLoader;
use Symfony\Component\Debug\DebugClassLoader as LegacyDebugClassLoader;
use Symfony\Component\DependencyInjection\Argument\AbstractArgument;
use Symfony\Component\DependencyInjection\Argument\ArgumentInterface;
use Symfony\Component\DependencyInjection\Argument\IteratorArgument;
use Symfony\Component\DependencyInjection\Argument\ServiceClosureArgument;
use Symfony\Component\DependencyInjection\Argument\ServiceLocator;
use Symfony\Component\DependencyInjection\Argument\ServiceLocatorArgument;
use Symfony\Component\DependencyInjection\Compiler\AnalyzeServiceReferencesPass;
use Symfony\Component\DependencyInjection\Compiler\CheckCircularReferencesPass;
use Symfony\Component\DependencyInjection\Compiler\ServiceReferenceGraphNode;
use Symfony\Component\DependencyInjection\Container;
use Symfony\Component\DependencyInjection\ContainerBuilder;
use Symfony\Component\DependencyInjection\ContainerInterface;
use Symfony\Component\DependencyInjection\Definition;
use Symfony\Component\DependencyInjection\Exception\EnvParameterException;
use Symfony\Component\DependencyInjection\Exception\InvalidArgumentException;
use Symfony\Component\DependencyInjection\Exception\LogicException;
use Symfony\Component\DependencyInjection\Exception\RuntimeException;
use Symfony\Component\DependencyInjection\Exception\ServiceCircularReferenceException;
use Symfony\Component\DependencyInjection\ExpressionLanguage;
use Symfony\Component\DependencyInjection\LazyProxy\PhpDumper\DumperInterface as ProxyDumper;
use Symfony\Component\DependencyInjection\LazyProxy\PhpDumper\NullDumper;
use Symfony\Component\DependencyInjection\Loader\FileLoader;
use Symfony\Component\DependencyInjection\Parameter;
use Symfony\Component\DependencyInjection\Reference;
use Symfony\Component\DependencyInjection\ServiceLocator as BaseServiceLocator;
use Symfony\Component\DependencyInjection\TypedReference;
use Symfony\Component\DependencyInjection\Variable;
use Symfony\Component\ErrorHandler\DebugClassLoader;
use Symfony\Component\ExpressionLanguage\Expression;
use Symfony\Component\HttpKernel\Kernel;

/**
 * PhpDumper dumps a service container as a PHP class.
 *
 * @author Fabien Potencier <fabien@symfony.com>
 * @author Johannes M. Schmitt <schmittjoh@gmail.com>
 */
class PhpDumper extends Dumper
{
    /**
     * Characters that might appear in the generated variable name as first character.
     */
    public const FIRST_CHARS = 'abcdefghijklmnopqrstuvwxyz';

    /**
     * Characters that might appear in the generated variable name as any but the first character.
     */
    public const NON_FIRST_CHARS = 'abcdefghijklmnopqrstuvwxyz0123456789_';

    private $definitionVariables;
    private $referenceVariables;
    private $variableCount;
    private $inlinedDefinitions;
    private $serviceCalls;
    private $reservedVariables = ['instance', 'class', 'this', 'container'];
    private $expressionLanguage;
    private $targetDirRegex;
    private $targetDirMaxMatches;
    private $docStar;
    private $serviceIdToMethodNameMap;
    private $usedMethodNames;
    private $namespace;
    private $asFiles;
    private $hotPathTag;
    private $preloadTags;
    private $inlineFactories;
    private $inlineRequires;
    private $inlinedRequires = [];
    private $circularReferences = [];
    private $singleUsePrivateIds = [];
    private $preload = [];
    private $addThrow = false;
    private $addGetService = false;
    private $locatedIds = [];
    private $serviceLocatorTag;
    private $exportedVariables = [];
    private $baseClass;

    /**
     * @var ProxyDumper
     */
    private $proxyDumper;

    /**
     * {@inheritdoc}
     */
    public function __construct(ContainerBuilder $container)
    {
        if (!$container->isCompiled()) {
            throw new LogicException('Cannot dump an uncompiled container.');
        }

        parent::__construct($container);
    }

    /**
     * Sets the dumper to be used when dumping proxies in the generated container.
     */
    public function setProxyDumper(ProxyDumper $proxyDumper)
    {
        $this->proxyDumper = $proxyDumper;
    }

    /**
     * Dumps the service container as a PHP class.
     *
     * Available options:
     *
     *  * class:      The class name
     *  * base_class: The base class name
     *  * namespace:  The class namespace
     *  * as_files:   To split the container in several files
     *
     * @return string|array A PHP class representing the service container or an array of PHP files if the "as_files" option is set
     *
     * @throws EnvParameterException When an env var exists but has not been dumped
     */
    public function dump(array $options = [])
    {
        $this->locatedIds = [];
        $this->targetDirRegex = null;
        $this->inlinedRequires = [];
        $this->exportedVariables = [];
        $options = array_merge([
            'class' => 'ProjectServiceContainer',
            'base_class' => 'Container',
            'namespace' => '',
            'as_files' => false,
            'debug' => true,
            'hot_path_tag' => 'container.hot_path',
            'preload_tags' => ['container.preload', 'container.no_preload'],
            'inline_factories_parameter' => 'container.dumper.inline_factories',
            'inline_class_loader_parameter' => 'container.dumper.inline_class_loader',
            'preload_classes' => [],
            'service_locator_tag' => 'container.service_locator',
            'build_time' => time(),
        ], $options);

        $this->addThrow = $this->addGetService = false;
        $this->namespace = $options['namespace'];
        $this->asFiles = $options['as_files'];
        $this->hotPathTag = $options['hot_path_tag'];
        $this->preloadTags = $options['preload_tags'];
        $this->inlineFactories = $this->asFiles && $options['inline_factories_parameter'] && $this->container->hasParameter($options['inline_factories_parameter']) && $this->container->getParameter($options['inline_factories_parameter']);
        $this->inlineRequires = $options['inline_class_loader_parameter'] && ($this->container->hasParameter($options['inline_class_loader_parameter']) ? $this->container->getParameter($options['inline_class_loader_parameter']) : (\PHP_VERSION_ID < 70400 || $options['debug']));
        $this->serviceLocatorTag = $options['service_locator_tag'];

        if (0 !== strpos($baseClass = $options['base_class'], '\\') && 'Container' !== $baseClass) {
            $baseClass = sprintf('%s\%s', $options['namespace'] ? '\\'.$options['namespace'] : '', $baseClass);
            $this->baseClass = $baseClass;
        } elseif ('Container' === $baseClass) {
            $this->baseClass = Container::class;
        } else {
            $this->baseClass = $baseClass;
        }

        $this->initializeMethodNamesMap('Container' === $baseClass ? Container::class : $baseClass);

        if ($this->getProxyDumper() instanceof NullDumper) {
            (new AnalyzeServiceReferencesPass(true, false))->process($this->container);
            try {
                (new CheckCircularReferencesPass())->process($this->container);
            } catch (ServiceCircularReferenceException $e) {
                $path = $e->getPath();
                end($path);
                $path[key($path)] .= '". Try running "composer require symfony/proxy-manager-bridge';

                throw new ServiceCircularReferenceException($e->getServiceId(), $path);
            }
        }

        $this->analyzeReferences();
        $this->docStar = $options['debug'] ? '*' : '';

        if (!empty($options['file']) && is_dir($dir = \dirname($options['file']))) {
            // Build a regexp where the first root dirs are mandatory,
            // but every other sub-dir is optional up to the full path in $dir
            // Mandate at least 1 root dir and not more than 5 optional dirs.

            $dir = explode(\DIRECTORY_SEPARATOR, realpath($dir));
            $i = \count($dir);

            if (2 + (int) ('\\' === \DIRECTORY_SEPARATOR) <= $i) {
                $regex = '';
                $lastOptionalDir = $i > 8 ? $i - 5 : (2 + (int) ('\\' === \DIRECTORY_SEPARATOR));
                $this->targetDirMaxMatches = $i - $lastOptionalDir;

                while (--$i >= $lastOptionalDir) {
                    $regex = sprintf('(%s%s)?', preg_quote(\DIRECTORY_SEPARATOR.$dir[$i], '#'), $regex);
                }

                do {
                    $regex = preg_quote(\DIRECTORY_SEPARATOR.$dir[$i], '#').$regex;
                } while (0 < --$i);

                $this->targetDirRegex = '#(^|file://|[:;, \|\r\n])'.preg_quote($dir[0], '#').$regex.'#';
            }
        }

        $proxyClasses = $this->inlineFactories ? $this->generateProxyClasses() : null;

        if ($options['preload_classes']) {
            $this->preload = array_combine($options['preload_classes'], $options['preload_classes']);
        }

        $code =
            $this->startClass($options['class'], $baseClass).
            $this->addServices($services).
            $this->addDeprecatedAliases().
            $this->addDefaultParametersMethod()
        ;

        $proxyClasses = $proxyClasses ?? $this->generateProxyClasses();

        if ($this->addGetService) {
            $code = preg_replace(
                "/(\r?\n\r?\n    public function __construct.+?\\{\r?\n)/s",
                "\n    protected \$getService;$1        \$this->getService = \\Closure::fromCallable([\$this, 'getService']);\n",
                $code,
                1
            );
        }

        if ($this->asFiles) {
            $fileTemplate = <<<EOF
<?php

use Symfony\Component\DependencyInjection\Argument\RewindableGenerator;
use Symfony\Component\DependencyInjection\Exception\RuntimeException;

/*{$this->docStar}
 * @internal This class has been auto-generated by the Symfony Dependency Injection Component.
 */
class %s extends {$options['class']}
{%s}

EOF;
            $files = [];
            $preloadedFiles = [];
            $ids = $this->container->getRemovedIds();
            foreach ($this->container->getDefinitions() as $id => $definition) {
                if (!$definition->isPublic()) {
                    $ids[$id] = true;
                }
            }
            if ($ids = array_keys($ids)) {
                sort($ids);
                $c = "<?php\n\nreturn [\n";
                foreach ($ids as $id) {
                    $c .= '    '.$this->doExport($id)." => true,\n";
                }
                $files['removed-ids.php'] = $c."];\n";
            }

            if (!$this->inlineFactories) {
                foreach ($this->generateServiceFiles($services) as $file => [$c, $preload]) {
                    $files[$file] = sprintf($fileTemplate, substr($file, 0, -4), $c);

                    if ($preload) {
                        $preloadedFiles[$file] = $file;
                    }
                }
                foreach ($proxyClasses as $file => $c) {
                    $files[$file] = "<?php\n".$c;
                    $preloadedFiles[$file] = $file;
                }
            }

            $code .= $this->endClass();

            if ($this->inlineFactories) {
                foreach ($proxyClasses as $c) {
                    $code .= $c;
                }
            }

            $files[$options['class'].'.php'] = $code;
            $preloadedFiles[$options['class'].'.php'] = $options['class'].'.php';
            $hash = ucfirst(strtr(ContainerBuilder::hash($files), '._', 'xx'));
            $code = [];

            foreach ($files as $file => $c) {
                $code["Container{$hash}/{$file}"] = substr_replace($c, "<?php\n\nnamespace Container{$hash};\n", 0, 6);

                if (isset($preloadedFiles[$file])) {
                    $preloadedFiles[$file] = "Container{$hash}/{$file}";
                }
            }
            $namespaceLine = $this->namespace ? "\nnamespace {$this->namespace};\n" : '';
            $time = $options['build_time'];
            $id = hash('crc32', $hash.$time);
            $this->asFiles = false;

            if ($this->preload && null !== $autoloadFile = $this->getAutoloadFile()) {
                $autoloadFile = trim($this->export($autoloadFile), '()\\');

                $preloadedFiles = array_reverse($preloadedFiles);
                $preloadedFiles = implode("';\nrequire __DIR__.'/", $preloadedFiles);

                $code[$options['class'].'.preload.php'] = <<<EOF
<?php

// This file has been auto-generated by the Symfony Dependency Injection Component
// You can reference it in the "opcache.preload" php.ini setting on PHP >= 7.4 when preloading is desired

use Symfony\Component\DependencyInjection\Dumper\Preloader;

if (in_array(PHP_SAPI, ['cli', 'phpdbg'], true)) {
    return;
}

require $autoloadFile;
require __DIR__.'/$preloadedFiles';

\$classes = [];

EOF;

                foreach ($this->preload as $class) {
                    if (!$class || false !== strpos($class, '$') || \in_array($class, ['int', 'float', 'string', 'bool', 'resource', 'object', 'array', 'null', 'callable', 'iterable', 'mixed', 'void'], true)) {
                        continue;
                    }
                    if (!(class_exists($class, false) || interface_exists($class, false) || trait_exists($class, false)) || (new \ReflectionClass($class))->isUserDefined()) {
                        $code[$options['class'].'.preload.php'] .= sprintf("\$classes[] = '%s';\n", $class);
                    }
                }

                $code[$options['class'].'.preload.php'] .= <<<'EOF'

Preloader::preload($classes);

EOF;
            }

            $code[$options['class'].'.php'] = <<<EOF
<?php
{$namespaceLine}
// This file has been auto-generated by the Symfony Dependency Injection Component for internal use.

if (\\class_exists(\\Container{$hash}\\{$options['class']}::class, false)) {
    // no-op
} elseif (!include __DIR__.'/Container{$hash}/{$options['class']}.php') {
    touch(__DIR__.'/Container{$hash}.legacy');

    return;
}

if (!\\class_exists({$options['class']}::class, false)) {
    \\class_alias(\\Container{$hash}\\{$options['class']}::class, {$options['class']}::class, false);
}

return new \\Container{$hash}\\{$options['class']}([
    'container.build_hash' => '$hash',
    'container.build_id' => '$id',
    'container.build_time' => $time,
], __DIR__.\\DIRECTORY_SEPARATOR.'Container{$hash}');

EOF;
        } else {
            $code .= $this->endClass();
            foreach ($proxyClasses as $c) {
                $code .= $c;
            }
        }

        $this->targetDirRegex = null;
        $this->inlinedRequires = [];
        $this->circularReferences = [];
        $this->locatedIds = [];
        $this->exportedVariables = [];
        $this->preload = [];

        $unusedEnvs = [];
        foreach ($this->container->getEnvCounters() as $env => $use) {
            if (!$use) {
                $unusedEnvs[] = $env;
            }
        }
        if ($unusedEnvs) {
            throw new EnvParameterException($unusedEnvs, null, 'Environment variables "%s" are never used. Please, check your container\'s configuration.');
        }

        return $code;
    }

    /**
     * Retrieves the currently set proxy dumper or instantiates one.
     */
    private function getProxyDumper(): ProxyDumper
    {
        if (!$this->proxyDumper) {
            $this->proxyDumper = new NullDumper();
        }

        return $this->proxyDumper;
    }

    private function analyzeReferences()
    {
        (new AnalyzeServiceReferencesPass(false, !$this->getProxyDumper() instanceof NullDumper))->process($this->container);
        $checkedNodes = [];
        $this->circularReferences = [];
        $this->singleUsePrivateIds = [];
        foreach ($this->container->getCompiler()->getServiceReferenceGraph()->getNodes() as $id => $node) {
            if (!$node->getValue() instanceof Definition) {
                continue;
            }

            if ($this->isSingleUsePrivateNode($node)) {
                $this->singleUsePrivateIds[$id] = $id;
            }

            $this->collectCircularReferences($id, $node->getOutEdges(), $checkedNodes);
        }

        $this->container->getCompiler()->getServiceReferenceGraph()->clear();
        $this->singleUsePrivateIds = array_diff_key($this->singleUsePrivateIds, $this->circularReferences);
    }

    private function collectCircularReferences(string $sourceId, array $edges, array &$checkedNodes, array &$loops = [], array $path = [], bool $byConstructor = true): void
    {
        $path[$sourceId] = $byConstructor;
        $checkedNodes[$sourceId] = true;
        foreach ($edges as $edge) {
            $node = $edge->getDestNode();
            $id = $node->getId();
            if ($sourceId === $id || !$node->getValue() instanceof Definition || $edge->isLazy() || $edge->isWeak()) {
                continue;
            }

            if (isset($path[$id])) {
                $loop = null;
                $loopByConstructor = $edge->isReferencedByConstructor();
                $pathInLoop = [$id, []];
                foreach ($path as $k => $pathByConstructor) {
                    if (null !== $loop) {
                        $loop[] = $k;
                        $pathInLoop[1][$k] = $pathByConstructor;
                        $loops[$k][] = &$pathInLoop;
                        $loopByConstructor = $loopByConstructor && $pathByConstructor;
                    } elseif ($k === $id) {
                        $loop = [];
                    }
                }
                $this->addCircularReferences($id, $loop, $loopByConstructor);
            } elseif (!isset($checkedNodes[$id])) {
                $this->collectCircularReferences($id, $node->getOutEdges(), $checkedNodes, $loops, $path, $edge->isReferencedByConstructor());
            } elseif (isset($loops[$id])) {
                // we already had detected loops for this edge
                // let's check if we have a common ancestor in one of the detected loops
                foreach ($loops[$id] as [$first, $loopPath]) {
                    if (!isset($path[$first])) {
                        continue;
                    }
                    // We have a common ancestor, let's fill the current path
                    $fillPath = null;
                    foreach ($loopPath as $k => $pathByConstructor) {
                        if (null !== $fillPath) {
                            $fillPath[$k] = $pathByConstructor;
                        } elseif ($k === $id) {
                            $fillPath = $path;
                            $fillPath[$k] = $pathByConstructor;
                        }
                    }

                    // we can now build the loop
                    $loop = null;
                    $loopByConstructor = $edge->isReferencedByConstructor();
                    foreach ($fillPath as $k => $pathByConstructor) {
                        if (null !== $loop) {
                            $loop[] = $k;
                            $loopByConstructor = $loopByConstructor && $pathByConstructor;
                        } elseif ($k === $first) {
                            $loop = [];
                        }
                    }
                    $this->addCircularReferences($first, $loop, true);
                    break;
                }
            }
        }
        unset($path[$sourceId]);
    }

    private function addCircularReferences(string $sourceId, array $currentPath, bool $byConstructor)
    {
        $currentId = $sourceId;
        $currentPath = array_reverse($currentPath);
        $currentPath[] = $currentId;
        foreach ($currentPath as $parentId) {
            if (empty($this->circularReferences[$parentId][$currentId])) {
                $this->circularReferences[$parentId][$currentId] = $byConstructor;
            }

            $currentId = $parentId;
        }
    }

    private function collectLineage(string $class, array &$lineage)
    {
        if (isset($lineage[$class])) {
            return;
        }
        if (!$r = $this->container->getReflectionClass($class, false)) {
            return;
        }
        if (is_a($class, $this->baseClass, true)) {
            return;
        }
        $file = $r->getFileName();
        if (') : eval()\'d code' === substr($file, -17)) {
            $file = substr($file, 0, strrpos($file, '(', -17));
        }
        if (!$file || $this->doExport($file) === $exportedFile = $this->export($file)) {
            return;
        }

        $lineage[$class] = substr($exportedFile, 1, -1);

        if ($parent = $r->getParentClass()) {
            $this->collectLineage($parent->name, $lineage);
        }

        foreach ($r->getInterfaces() as $parent) {
            $this->collectLineage($parent->name, $lineage);
        }

        foreach ($r->getTraits() as $parent) {
            $this->collectLineage($parent->name, $lineage);
        }

        unset($lineage[$class]);
        $lineage[$class] = substr($exportedFile, 1, -1);
    }

    private function generateProxyClasses(): array
    {
        $proxyClasses = [];
        $alreadyGenerated = [];
        $definitions = $this->container->getDefinitions();
        $strip = '' === $this->docStar && method_exists(Kernel::class, 'stripComments');
        $proxyDumper = $this->getProxyDumper();
        ksort($definitions);
        foreach ($definitions as $definition) {
            if (!$proxyDumper->isProxyCandidate($definition)) {
                continue;
            }
            if (isset($alreadyGenerated[$class = $definition->getClass()])) {
                continue;
            }
            $alreadyGenerated[$class] = true;
            // register class' reflector for resource tracking
            $this->container->getReflectionClass($class);
            if ("\n" === $proxyCode = "\n".$proxyDumper->getProxyCode($definition)) {
                continue;
            }

            if ($this->inlineRequires) {
                $lineage = [];
                $this->collectLineage($class, $lineage);

                $code = '';
                foreach (array_diff_key(array_flip($lineage), $this->inlinedRequires) as $file => $class) {
                    if ($this->inlineFactories) {
                        $this->inlinedRequires[$file] = true;
                    }
                    $code .= sprintf("include_once %s;\n", $file);
                }

                $proxyCode = $code.$proxyCode;
            }

            if ($strip) {
                $proxyCode = "<?php\n".$proxyCode;
                $proxyCode = substr(Kernel::stripComments($proxyCode), 5);
            }

            $proxyClass = explode(' ', $this->inlineRequires ? substr($proxyCode, \strlen($code)) : $proxyCode, 3)[1];

            if ($this->asFiles || $this->namespace) {
                $proxyCode .= "\nif (!\\class_exists('$proxyClass', false)) {\n    \\class_alias(__NAMESPACE__.'\\\\$proxyClass', '$proxyClass', false);\n}\n";
            }

            $proxyClasses[$proxyClass.'.php'] = $proxyCode;
        }

        return $proxyClasses;
    }

    private function addServiceInclude(string $cId, Definition $definition): string
    {
        $code = '';

        if ($this->inlineRequires && (!$this->isHotPath($definition) || $this->getProxyDumper()->isProxyCandidate($definition))) {
            $lineage = [];
            foreach ($this->inlinedDefinitions as $def) {
                if (!$def->isDeprecated()) {
                    foreach ($this->getClasses($def, $cId) as $class) {
                        $this->collectLineage($class, $lineage);
                    }
                }
            }

            foreach ($this->serviceCalls as $id => [$callCount, $behavior]) {
                if ('service_container' !== $id && $id !== $cId
                    && ContainerInterface::IGNORE_ON_UNINITIALIZED_REFERENCE !== $behavior
                    && $this->container->has($id)
                    && $this->isTrivialInstance($def = $this->container->findDefinition($id))
                ) {
                    foreach ($this->getClasses($def, $cId) as $class) {
                        $this->collectLineage($class, $lineage);
                    }
                }
            }

            foreach (array_diff_key(array_flip($lineage), $this->inlinedRequires) as $file => $class) {
                $code .= sprintf("        include_once %s;\n", $file);
            }
        }

        foreach ($this->inlinedDefinitions as $def) {
            if ($file = $def->getFile()) {
                $file = $this->dumpValue($file);
                $file = '(' === $file[0] ? substr($file, 1, -1) : $file;
                $code .= sprintf("        include_once %s;\n", $file);
            }
        }

        if ('' !== $code) {
            $code .= "\n";
        }

        return $code;
    }

    /**
     * @throws InvalidArgumentException
     * @throws RuntimeException
     */
    private function addServiceInstance(string $id, Definition $definition, bool $isSimpleInstance): string
    {
        $class = $this->dumpValue($definition->getClass());

        if (0 === strpos($class, "'") && false === strpos($class, '$') && !preg_match('/^\'(?:\\\{2})?[a-zA-Z_\x7f-\xff][a-zA-Z0-9_\x7f-\xff]*(?:\\\{2}[a-zA-Z_\x7f-\xff][a-zA-Z0-9_\x7f-\xff]*)*\'$/', $class)) {
            throw new InvalidArgumentException(sprintf('"%s" is not a valid class name for the "%s" service.', $class, $id));
        }

        $isProxyCandidate = $this->getProxyDumper()->isProxyCandidate($definition);
        $instantiation = '';

        $lastWitherIndex = null;
        foreach ($definition->getMethodCalls() as $k => $call) {
            if ($call[2] ?? false) {
                $lastWitherIndex = $k;
            }
        }

        if (!$isProxyCandidate && $definition->isShared() && !isset($this->singleUsePrivateIds[$id]) && null === $lastWitherIndex) {
            $instantiation = sprintf('$this->%s[%s] = %s', $this->container->getDefinition($id)->isPublic() ? 'services' : 'privates', $this->doExport($id), $isSimpleInstance ? '' : '$instance');
        } elseif (!$isSimpleInstance) {
            $instantiation = '$instance';
        }

        $return = '';
        if ($isSimpleInstance) {
            $return = 'return ';
        } else {
            $instantiation .= ' = ';
        }

        return $this->addNewInstance($definition, '        '.$return.$instantiation, $id);
    }

    private function isTrivialInstance(Definition $definition): bool
    {
        if ($definition->hasErrors()) {
            return true;
        }
        if ($definition->isSynthetic() || $definition->getFile() || $definition->getMethodCalls() || $definition->getProperties() || $definition->getConfigurator()) {
            return false;
        }
        if ($definition->isDeprecated() || $definition->isLazy() || $definition->getFactory() || 3 < \count($definition->getArguments())) {
            return false;
        }

        foreach ($definition->getArguments() as $arg) {
            if (!$arg || $arg instanceof Parameter) {
                continue;
            }
            if (\is_array($arg) && 3 >= \count($arg)) {
                foreach ($arg as $k => $v) {
                    if ($this->dumpValue($k) !== $this->dumpValue($k, false)) {
                        return false;
                    }
                    if (!$v || $v instanceof Parameter) {
                        continue;
                    }
                    if ($v instanceof Reference && $this->container->has($id = (string) $v) && $this->container->findDefinition($id)->isSynthetic()) {
                        continue;
                    }
                    if (!is_scalar($v) || $this->dumpValue($v) !== $this->dumpValue($v, false)) {
                        return false;
                    }
                }
            } elseif ($arg instanceof Reference && $this->container->has($id = (string) $arg) && $this->container->findDefinition($id)->isSynthetic()) {
                continue;
            } elseif (!is_scalar($arg) || $this->dumpValue($arg) !== $this->dumpValue($arg, false)) {
                return false;
            }
        }

        return true;
    }

    private function addServiceMethodCalls(Definition $definition, string $variableName, ?string $sharedNonLazyId): string
    {
        $lastWitherIndex = null;
        foreach ($definition->getMethodCalls() as $k => $call) {
            if ($call[2] ?? false) {
                $lastWitherIndex = $k;
            }
        }

        $calls = '';
        foreach ($definition->getMethodCalls() as $k => $call) {
            $arguments = [];
            foreach ($call[1] as $value) {
                $arguments[] = $this->dumpValue($value);
            }

            $witherAssignation = '';

            if ($call[2] ?? false) {
                if (null !== $sharedNonLazyId && $lastWitherIndex === $k) {
                    $witherAssignation = sprintf('$this->%s[\'%s\'] = ', $definition->isPublic() ? 'services' : 'privates', $sharedNonLazyId);
                }
                $witherAssignation .= sprintf('$%s = ', $variableName);
            }

            $calls .= $this->wrapServiceConditionals($call[1], sprintf("        %s\$%s->%s(%s);\n", $witherAssignation, $variableName, $call[0], implode(', ', $arguments)));
        }

        return $calls;
    }

    private function addServiceProperties(Definition $definition, string $variableName = 'instance'): string
    {
        $code = '';
        foreach ($definition->getProperties() as $name => $value) {
            $code .= sprintf("        \$%s->%s = %s;\n", $variableName, $name, $this->dumpValue($value));
        }

        return $code;
    }

    private function addServiceConfigurator(Definition $definition, string $variableName = 'instance'): string
    {
        if (!$callable = $definition->getConfigurator()) {
            return '';
        }

        if (\is_array($callable)) {
            if ($callable[0] instanceof Reference
                || ($callable[0] instanceof Definition && $this->definitionVariables->contains($callable[0]))
            ) {
                return sprintf("        %s->%s(\$%s);\n", $this->dumpValue($callable[0]), $callable[1], $variableName);
            }

            $class = $this->dumpValue($callable[0]);
            // If the class is a string we can optimize away
            if (0 === strpos($class, "'") && false === strpos($class, '$')) {
                return sprintf("        %s::%s(\$%s);\n", $this->dumpLiteralClass($class), $callable[1], $variableName);
            }

            if (0 === strpos($class, 'new ')) {
                return sprintf("        (%s)->%s(\$%s);\n", $this->dumpValue($callable[0]), $callable[1], $variableName);
            }

            return sprintf("        [%s, '%s'](\$%s);\n", $this->dumpValue($callable[0]), $callable[1], $variableName);
        }

        return sprintf("        %s(\$%s);\n", $callable, $variableName);
    }

    private function addService(string $id, Definition $definition): array
    {
        $this->definitionVariables = new \SplObjectStorage();
        $this->referenceVariables = [];
        $this->variableCount = 0;
        $this->referenceVariables[$id] = new Variable('instance');

        $return = [];

        if ($class = $definition->getClass()) {
            $class = $class instanceof Parameter ? '%'.$class.'%' : $this->container->resolveEnvPlaceholders($class);
            $return[] = sprintf(0 === strpos($class, '%') ? '@return object A %1$s instance' : '@return \%s', ltrim($class, '\\'));
        } elseif ($definition->getFactory()) {
            $factory = $definition->getFactory();
            if (\is_string($factory)) {
                $return[] = sprintf('@return object An instance returned by %s()', $factory);
            } elseif (\is_array($factory) && (\is_string($factory[0]) || $factory[0] instanceof Definition || $factory[0] instanceof Reference)) {
                $class = $factory[0] instanceof Definition ? $factory[0]->getClass() : (string) $factory[0];
                $class = $class instanceof Parameter ? '%'.$class.'%' : $this->container->resolveEnvPlaceholders($class);
                $return[] = sprintf('@return object An instance returned by %s::%s()', $class, $factory[1]);
            }
        }

        if ($definition->isDeprecated()) {
            if ($return && 0 === strpos($return[\count($return) - 1], '@return')) {
                $return[] = '';
            }

            $deprecation = $definition->getDeprecation($id);
            $return[] = sprintf('@deprecated %s', ($deprecation['package'] || $deprecation['version'] ? "Since {$deprecation['package']} {$deprecation['version']}: " : '').$deprecation['message']);
        }

        $return = str_replace("\n     * \n", "\n     *\n", implode("\n     * ", $return));
        $return = $this->container->resolveEnvPlaceholders($return);

        $shared = $definition->isShared() ? ' shared' : '';
        $public = $definition->isPublic() ? 'public' : 'private';
        $autowired = $definition->isAutowired() ? ' autowired' : '';
        $asFile = $this->asFiles && !$this->inlineFactories && !$this->isHotPath($definition);
        $methodName = $this->generateMethodName($id);

        if ($asFile || $definition->isLazy()) {
            $lazyInitialization = '$lazyLoad = true';
        } else {
            $lazyInitialization = '';
        }

        $code = <<<EOF

    /*{$this->docStar}
     * Gets the $public '$id'$shared$autowired service.
     *
     * $return
EOF;
        $code = str_replace('*/', ' ', $code).<<<EOF

     */
    protected function {$methodName}($lazyInitialization)
    {

EOF;

        if ($asFile) {
            $file = $methodName.'.php';
            $code = str_replace("protected function {$methodName}(", 'public static function do($container, ', $code);
        } else {
            $file = null;
        }

        if ($definition->hasErrors() && $e = $definition->getErrors()) {
            $this->addThrow = true;

            $code .= sprintf("        \$this->throw(%s);\n", $this->export(reset($e)));
        } else {
            $this->serviceCalls = [];
            $this->inlinedDefinitions = $this->getDefinitionsFromArguments([$definition], null, $this->serviceCalls);

            if ($definition->isDeprecated()) {
                $deprecation = $definition->getDeprecation($id);
                $code .= sprintf("        trigger_deprecation(%s, %s, %s);\n\n", $this->export($deprecation['package']), $this->export($deprecation['version']), $this->export($deprecation['message']));
            } elseif ($definition->hasTag($this->hotPathTag) || !$definition->hasTag($this->preloadTags[1])) {
                foreach ($this->inlinedDefinitions as $def) {
                    foreach ($this->getClasses($def, $id) as $class) {
                        $this->preload[$class] = $class;
                    }
                }
            }

            if (!$definition->isShared()) {
                $factory = sprintf('$this->factories%s[%s]', $definition->isPublic() ? '' : "['service_container']", $this->doExport($id));
            }

            if ($isProxyCandidate = $this->getProxyDumper()->isProxyCandidate($definition)) {
                if (!$definition->isShared()) {
                    $code .= sprintf('        %s = %1$s ?? ', $factory);

                    if ($asFile) {
                        $code .= "function () {\n";
                        $code .= "            return self::do(\$container);\n";
                        $code .= "        };\n\n";
                    } else {
                        $code .= sprintf("\\Closure::fromCallable([\$this, '%s']);\n\n", $methodName);
                    }
                }

                $factoryCode = $asFile ? 'self::do($container, false)' : sprintf('$this->%s(false)', $methodName);
                $factoryCode = $this->getProxyDumper()->getProxyFactoryCode($definition, $id, $factoryCode);
                $code .= $asFile ? preg_replace('/function \(([^)]*+)\)( {|:)/', 'function (\1) use ($container)\2', $factoryCode) : $factoryCode;
            }

            $c = $this->addServiceInclude($id, $definition);

            if ('' !== $c && $isProxyCandidate && !$definition->isShared()) {
                $c = implode("\n", array_map(function ($line) { return $line ? '    '.$line : $line; }, explode("\n", $c)));
                $code .= "        static \$include = true;\n\n";
                $code .= "        if (\$include) {\n";
                $code .= $c;
                $code .= "            \$include = false;\n";
                $code .= "        }\n\n";
            } else {
                $code .= $c;
            }

            $c = $this->addInlineService($id, $definition);

            if (!$isProxyCandidate && !$definition->isShared()) {
                $c = implode("\n", array_map(function ($line) { return $line ? '    '.$line : $line; }, explode("\n", $c)));
                $lazyloadInitialization = $definition->isLazy() ? '$lazyLoad = true' : '';

                $c = sprintf("        %s = function (%s) {\n%s        };\n\n        return %1\$s();\n", $factory, $lazyloadInitialization, $c);
            }

            $code .= $c;
        }

        if ($asFile) {
            $code = str_replace('$this', '$container', $code);
            $code = preg_replace('/function \(([^)]*+)\)( {|:)/', 'function (\1) use ($container)\2', $code);
        }

        $code .= "    }\n";

        $this->definitionVariables = $this->inlinedDefinitions = null;
        $this->referenceVariables = $this->serviceCalls = null;

        return [$file, $code];
    }

    private function addInlineVariables(string $id, Definition $definition, array $arguments, bool $forConstructor): string
    {
        $code = '';

        foreach ($arguments as $argument) {
            if (\is_array($argument)) {
                $code .= $this->addInlineVariables($id, $definition, $argument, $forConstructor);
            } elseif ($argument instanceof Reference) {
                $code .= $this->addInlineReference($id, $definition, $argument, $forConstructor);
            } elseif ($argument instanceof Definition) {
                $code .= $this->addInlineService($id, $definition, $argument, $forConstructor);
            }
        }

        return $code;
    }

    private function addInlineReference(string $id, Definition $definition, string $targetId, bool $forConstructor): string
    {
        while ($this->container->hasAlias($targetId)) {
            $targetId = (string) $this->container->getAlias($targetId);
        }

        [$callCount, $behavior] = $this->serviceCalls[$targetId];

        if ($id === $targetId) {
            return $this->addInlineService($id, $definition, $definition);
        }

        if ('service_container' === $targetId || isset($this->referenceVariables[$targetId])) {
            return '';
        }

        if ($this->container->hasDefinition($targetId) && ($def = $this->container->getDefinition($targetId)) && !$def->isShared()) {
            return '';
        }

        $hasSelfRef = isset($this->circularReferences[$id][$targetId]) && !isset($this->definitionVariables[$definition]);

        if ($hasSelfRef && !$forConstructor && !$forConstructor = !$this->circularReferences[$id][$targetId]) {
            $code = $this->addInlineService($id, $definition, $definition);
        } else {
            $code = '';
        }

        if (isset($this->referenceVariables[$targetId]) || (2 > $callCount && (!$hasSelfRef || !$forConstructor))) {
            return $code;
        }

        $name = $this->getNextVariableName();
        $this->referenceVariables[$targetId] = new Variable($name);

        $reference = ContainerInterface::EXCEPTION_ON_INVALID_REFERENCE >= $behavior ? new Reference($targetId, $behavior) : null;
        $code .= sprintf("        \$%s = %s;\n", $name, $this->getServiceCall($targetId, $reference));

        if (!$hasSelfRef || !$forConstructor) {
            return $code;
        }

        $code .= sprintf(<<<'EOTXT'

        if (isset($this->%s[%s])) {
            return $this->%1$s[%2$s];
        }

EOTXT
            ,
            $this->container->getDefinition($id)->isPublic() ? 'services' : 'privates',
            $this->doExport($id)
        );

        return $code;
    }

    private function addInlineService(string $id, Definition $definition, Definition $inlineDef = null, bool $forConstructor = true): string
    {
        $code = '';

        if ($isSimpleInstance = $isRootInstance = null === $inlineDef) {
            foreach ($this->serviceCalls as $targetId => [$callCount, $behavior, $byConstructor]) {
                if ($byConstructor && isset($this->circularReferences[$id][$targetId]) && !$this->circularReferences[$id][$targetId]) {
                    $code .= $this->addInlineReference($id, $definition, $targetId, $forConstructor);
                }
            }
        }

        if (isset($this->definitionVariables[$inlineDef = $inlineDef ?: $definition])) {
            return $code;
        }

        $arguments = [$inlineDef->getArguments(), $inlineDef->getFactory()];

        $code .= $this->addInlineVariables($id, $definition, $arguments, $forConstructor);

        if ($arguments = array_filter([$inlineDef->getProperties(), $inlineDef->getMethodCalls(), $inlineDef->getConfigurator()])) {
            $isSimpleInstance = false;
        } elseif ($definition !== $inlineDef && 2 > $this->inlinedDefinitions[$inlineDef]) {
            return $code;
        }

        if (isset($this->definitionVariables[$inlineDef])) {
            $isSimpleInstance = false;
        } else {
            $name = $definition === $inlineDef ? 'instance' : $this->getNextVariableName();
            $this->definitionVariables[$inlineDef] = new Variable($name);
            $code .= '' !== $code ? "\n" : '';

            if ('instance' === $name) {
                $code .= $this->addServiceInstance($id, $definition, $isSimpleInstance);
            } else {
                $code .= $this->addNewInstance($inlineDef, '        $'.$name.' = ', $id);
            }

            if ('' !== $inline = $this->addInlineVariables($id, $definition, $arguments, false)) {
                $code .= "\n".$inline."\n";
            } elseif ($arguments && 'instance' === $name) {
                $code .= "\n";
            }

            $code .= $this->addServiceProperties($inlineDef, $name);
            $code .= $this->addServiceMethodCalls($inlineDef, $name, !$this->getProxyDumper()->isProxyCandidate($inlineDef) && $inlineDef->isShared() && !isset($this->singleUsePrivateIds[$id]) ? $id : null);
            $code .= $this->addServiceConfigurator($inlineDef, $name);
        }

        if ($isRootInstance && !$isSimpleInstance) {
            $code .= "\n        return \$instance;\n";
        }

        return $code;
    }

    private function addServices(array &$services = null): string
    {
        $publicServices = $privateServices = '';
        $definitions = $this->container->getDefinitions();
        ksort($definitions);
        foreach ($definitions as $id => $definition) {
            if (!$definition->isSynthetic()) {
                $services[$id] = $this->addService($id, $definition);
            } elseif ($definition->hasTag($this->hotPathTag) || !$definition->hasTag($this->preloadTags[1])) {
                $services[$id] = null;

                foreach ($this->getClasses($definition, $id) as $class) {
                    $this->preload[$class] = $class;
                }
            }
        }

        foreach ($definitions as $id => $definition) {
            if (!([$file, $code] = $services[$id]) || null !== $file) {
                continue;
            }
            if ($definition->isPublic()) {
                $publicServices .= $code;
            } elseif (!$this->isTrivialInstance($definition) || isset($this->locatedIds[$id])) {
                $privateServices .= $code;
            }
        }

        return $publicServices.$privateServices;
    }

    private function generateServiceFiles(array $services): iterable
    {
        $definitions = $this->container->getDefinitions();
        ksort($definitions);
        foreach ($definitions as $id => $definition) {
            if (([$file, $code] = $services[$id]) && null !== $file && ($definition->isPublic() || !$this->isTrivialInstance($definition) || isset($this->locatedIds[$id]))) {
                yield $file => [$code, $definition->hasTag($this->hotPathTag) || !$definition->hasTag($this->preloadTags[1]) && !$definition->isDeprecated() && !$definition->hasErrors()];
            }
        }
    }

    private function addNewInstance(Definition $definition, string $return = '', string $id = null): string
    {
        $tail = $return ? ";\n" : '';

        if (BaseServiceLocator::class === $definition->getClass() && $definition->hasTag($this->serviceLocatorTag)) {
            $arguments = [];
            foreach ($definition->getArgument(0) as $k => $argument) {
                $arguments[$k] = $argument->getValues()[0];
            }

            return $return.$this->dumpValue(new ServiceLocatorArgument($arguments)).$tail;
        }

        $arguments = [];
        foreach ($definition->getArguments() as $value) {
            $arguments[] = $this->dumpValue($value);
        }

        if (null !== $definition->getFactory()) {
            $callable = $definition->getFactory();

            if (\is_array($callable)) {
                if (!preg_match('/^[a-zA-Z_\x7f-\xff][a-zA-Z0-9_\x7f-\xff]*$/', $callable[1])) {
                    throw new RuntimeException(sprintf('Cannot dump definition because of invalid factory method (%s).', $callable[1] ?: 'n/a'));
                }

                if ($callable[0] instanceof Reference
                    || ($callable[0] instanceof Definition && $this->definitionVariables->contains($callable[0]))) {
                    return $return.sprintf('%s->%s(%s)', $this->dumpValue($callable[0]), $callable[1], $arguments ? implode(', ', $arguments) : '').$tail;
                }

                $class = $this->dumpValue($callable[0]);
                // If the class is a string we can optimize away
                if (0 === strpos($class, "'") && false === strpos($class, '$')) {
                    if ("''" === $class) {
                        throw new RuntimeException(sprintf('Cannot dump definition: "%s" service is defined to be created by a factory but is missing the service reference, did you forget to define the factory service id or class?', $id ? 'The "'.$id.'"' : 'inline'));
                    }

                    return $return.sprintf('%s::%s(%s)', $this->dumpLiteralClass($class), $callable[1], $arguments ? implode(', ', $arguments) : '').$tail;
                }

                if (0 === strpos($class, 'new ')) {
                    return $return.sprintf('(%s)->%s(%s)', $class, $callable[1], $arguments ? implode(', ', $arguments) : '').$tail;
                }

                return $return.sprintf("[%s, '%s'](%s)", $class, $callable[1], $arguments ? implode(', ', $arguments) : '').$tail;
            }

            return $return.sprintf('%s(%s)', $this->dumpLiteralClass($this->dumpValue($callable)), $arguments ? implode(', ', $arguments) : '').$tail;
        }

        if (null === $class = $definition->getClass()) {
            throw new RuntimeException('Cannot dump definitions which have no class nor factory.');
        }

        return $return.sprintf('new %s(%s)', $this->dumpLiteralClass($this->dumpValue($class)), implode(', ', $arguments)).$tail;
    }

    private function startClass(string $class, string $baseClass): string
    {
        $namespaceLine = !$this->asFiles && $this->namespace ? "\nnamespace {$this->namespace};\n" : '';

        $code = <<<EOF
<?php
$namespaceLine
use Symfony\Component\DependencyInjection\Argument\RewindableGenerator;
use Symfony\Component\DependencyInjection\ContainerInterface;
use Symfony\Component\DependencyInjection\Container;
use Symfony\Component\DependencyInjection\Exception\InvalidArgumentException;
use Symfony\Component\DependencyInjection\Exception\LogicException;
use Symfony\Component\DependencyInjection\Exception\RuntimeException;
use Symfony\Component\DependencyInjection\ParameterBag\FrozenParameterBag;
use Symfony\Component\DependencyInjection\ParameterBag\ParameterBagInterface;

/*{$this->docStar}
 * @internal This class has been auto-generated by the Symfony Dependency Injection Component.
 */
class $class extends $baseClass
{
    protected \$parameters = [];

    public function __construct()
    {

EOF;
        if ($this->asFiles) {
            $code = str_replace('$parameters = []', "\$containerDir;\n    protected \$parameters = [];\n    private \$buildParameters", $code);
            $code = str_replace('__construct()', '__construct(array $buildParameters = [], $containerDir = __DIR__)', $code);
            $code .= "        \$this->buildParameters = \$buildParameters;\n";
            $code .= "        \$this->containerDir = \$containerDir;\n";

            if (null !== $this->targetDirRegex) {
                $code = str_replace('$parameters = []', "\$targetDir;\n    protected \$parameters = []", $code);
                $code .= '        $this->targetDir = \\dirname($containerDir);'."\n";
            }
        }

        if (Container::class !== $this->baseClass) {
            $r = $this->container->getReflectionClass($this->baseClass, false);
            if (null !== $r
                && (null !== $constructor = $r->getConstructor())
                && 0 === $constructor->getNumberOfRequiredParameters()
                && Container::class !== $constructor->getDeclaringClass()->name
            ) {
                $code .= "        parent::__construct();\n";
                $code .= "        \$this->parameterBag = null;\n\n";
            }
        }

        if ($this->container->getParameterBag()->all()) {
            $code .= "        \$this->parameters = \$this->getDefaultParameters();\n\n";
        }
        $code .= "        \$this->services = \$this->privates = [];\n";

        $code .= $this->addSyntheticIds();
        $code .= $this->addMethodMap();
        $code .= $this->asFiles && !$this->inlineFactories ? $this->addFileMap() : '';
        $code .= $this->addAliases();
        $code .= $this->addInlineRequires();
        $code .= <<<EOF
    }

    public function compile(): void
    {
        throw new LogicException('You cannot compile a dumped container that was already compiled.');
    }

    public function isCompiled(): bool
    {
        return true;
    }

EOF;
        $code .= $this->addRemovedIds();

        if ($this->asFiles && !$this->inlineFactories) {
            $code .= <<<'EOF'

    protected function load($file, $lazyLoad = true)
    {
        if (class_exists($class = __NAMESPACE__.'\\'.$file, false)) {
            return $class::do($this, $lazyLoad);
        }

        if ('.' === $file[-4]) {
            $class = substr($class, 0, -4);
        } else {
            $file .= '.php';
        }

        $service = require $this->containerDir.\DIRECTORY_SEPARATOR.$file;

        return class_exists($class, false) ? $class::do($this, $lazyLoad) : $service;
    }

EOF;
        }

        $proxyDumper = $this->getProxyDumper();
        foreach ($this->container->getDefinitions() as $definition) {
            if (!$proxyDumper->isProxyCandidate($definition)) {
                continue;
            }

            if ($this->asFiles && !$this->inlineFactories) {
                $proxyLoader = "class_exists(\$class, false) || require __DIR__.'/'.\$class.'.php';\n\n        ";
            } else {
                $proxyLoader = '';
            }

            $code .= <<<EOF

    protected function createProxy(\$class, \Closure \$factory)
    {
        {$proxyLoader}return \$factory();
    }

EOF;
            break;
        }

        return $code;
    }

    private function addSyntheticIds(): string
    {
        $code = '';
        $definitions = $this->container->getDefinitions();
        ksort($definitions);
        foreach ($definitions as $id => $definition) {
            if ($definition->isSynthetic() && 'service_container' !== $id) {
                $code .= '            '.$this->doExport($id)." => true,\n";
            }
        }

        return $code ? "        \$this->syntheticIds = [\n{$code}        ];\n" : '';
    }

    private function addRemovedIds(): string
    {
        $ids = $this->container->getRemovedIds();
        foreach ($this->container->getDefinitions() as $id => $definition) {
            if (!$definition->isPublic()) {
                $ids[$id] = true;
            }
        }
        if (!$ids) {
            return '';
        }
        if ($this->asFiles) {
            $code = "require \$this->containerDir.\\DIRECTORY_SEPARATOR.'removed-ids.php'";
        } else {
            $code = '';
            $ids = array_keys($ids);
            sort($ids);
            foreach ($ids as $id) {
                if (preg_match(FileLoader::ANONYMOUS_ID_REGEXP, $id)) {
                    continue;
                }
                $code .= '            '.$this->doExport($id)." => true,\n";
            }

            $code = "[\n{$code}        ]";
        }

        return <<<EOF

    public function getRemovedIds(): array
    {
        return {$code};
    }

EOF;
    }

    private function addMethodMap(): string
    {
        $code = '';
        $definitions = $this->container->getDefinitions();
        ksort($definitions);
        foreach ($definitions as $id => $definition) {
            if (!$definition->isSynthetic() && $definition->isPublic() && (!$this->asFiles || $this->inlineFactories || $this->isHotPath($definition))) {
                $code .= '            '.$this->doExport($id).' => '.$this->doExport($this->generateMethodName($id)).",\n";
            }
        }

        $aliases = $this->container->getAliases();
        foreach ($aliases as $alias => $id) {
            if (!$id->isDeprecated()) {
                continue;
            }
            $code .= '            '.$this->doExport($alias).' => '.$this->doExport($this->generateMethodName($alias)).",\n";
        }

        return $code ? "        \$this->methodMap = [\n{$code}        ];\n" : '';
    }

    private function addFileMap(): string
    {
        $code = '';
        $definitions = $this->container->getDefinitions();
        ksort($definitions);
        foreach ($definitions as $id => $definition) {
            if (!$definition->isSynthetic() && $definition->isPublic() && !$this->isHotPath($definition)) {
                $code .= sprintf("            %s => '%s',\n", $this->doExport($id), $this->generateMethodName($id));
            }
        }

        return $code ? "        \$this->fileMap = [\n{$code}        ];\n" : '';
    }

    private function addAliases(): string
    {
        if (!$aliases = $this->container->getAliases()) {
            return "\n        \$this->aliases = [];\n";
        }

        $code = "        \$this->aliases = [\n";
        ksort($aliases);
        foreach ($aliases as $alias => $id) {
            if ($id->isDeprecated()) {
                continue;
            }

            $id = (string) $id;
            while (isset($aliases[$id])) {
                $id = (string) $aliases[$id];
            }
            $code .= '            '.$this->doExport($alias).' => '.$this->doExport($id).",\n";
        }

        return $code."        ];\n";
    }

    private function addDeprecatedAliases(): string
    {
        $code = '';
        $aliases = $this->container->getAliases();
        foreach ($aliases as $alias => $definition) {
            if (!$definition->isDeprecated()) {
                continue;
            }
            $public = $definition->isPublic() ? 'public' : 'private';
            $id = (string) $definition;
            $methodNameAlias = $this->generateMethodName($alias);
            $idExported = $this->export($id);
            $deprecation = $definition->getDeprecation($alias);
            $packageExported = $this->export($deprecation['package']);
            $versionExported = $this->export($deprecation['version']);
            $messageExported = $this->export($deprecation['message']);
            $code .= <<<EOF

    /*{$this->docStar}
     * Gets the $public '$alias' alias.
     *
     * @return object The "$id" service.
     */
    protected function {$methodNameAlias}()
    {
        trigger_deprecation($packageExported, $versionExported, $messageExported);

        return \$this->get($idExported);
    }

EOF;
        }

        return $code;
    }

    private function addInlineRequires(): string
    {
        if (!$this->hotPathTag || !$this->inlineRequires) {
            return '';
        }

        $lineage = [];

        foreach ($this->container->findTaggedServiceIds($this->hotPathTag) as $id => $tags) {
            $definition = $this->container->getDefinition($id);

            if ($this->getProxyDumper()->isProxyCandidate($definition)) {
                continue;
            }

            $inlinedDefinitions = $this->getDefinitionsFromArguments([$definition]);

            foreach ($inlinedDefinitions as $def) {
                foreach ($this->getClasses($def, $id) as $class) {
                    $this->collectLineage($class, $lineage);
                }
            }
        }

        $code = '';

        foreach ($lineage as $file) {
            if (!isset($this->inlinedRequires[$file])) {
                $this->inlinedRequires[$file] = true;
                $code .= sprintf("\n            include_once %s;", $file);
            }
        }

        return $code ? sprintf("\n        \$this->privates['service_container'] = function () {%s\n        };\n", $code) : '';
    }

    private function addDefaultParametersMethod(): string
    {
        if (!$this->container->getParameterBag()->all()) {
            return '';
        }

        $php = [];
        $dynamicPhp = [];

        foreach ($this->container->getParameterBag()->all() as $key => $value) {
            if ($key !== $resolvedKey = $this->container->resolveEnvPlaceholders($key)) {
                throw new InvalidArgumentException(sprintf('Parameter name cannot use env parameters: "%s".', $resolvedKey));
            }
            $export = $this->exportParameters([$value]);
            $export = explode('0 => ', substr(rtrim($export, " ]\n"), 2, -1), 2);

            if (preg_match("/\\\$this->(?:getEnv\('(?:[-.\w]*+:)*+\w++'\)|targetDir\.'')/", $export[1])) {
                $dynamicPhp[$key] = sprintf('%scase %s: $value = %s; break;', $export[0], $this->export($key), $export[1]);
            } else {
                $php[] = sprintf('%s%s => %s,', $export[0], $this->export($key), $export[1]);
            }
        }
        $parameters = sprintf("[\n%s\n%s]", implode("\n", $php), str_repeat(' ', 8));

        $code = <<<'EOF'

    /**
     * @return array|bool|float|int|string|null
     */
    public function getParameter(string $name)
    {
        if (isset($this->buildParameters[$name])) {
            return $this->buildParameters[$name];
        }

        if (!(isset($this->parameters[$name]) || isset($this->loadedDynamicParameters[$name]) || \array_key_exists($name, $this->parameters))) {
            throw new InvalidArgumentException(sprintf('The parameter "%s" must be defined.', $name));
        }
        if (isset($this->loadedDynamicParameters[$name])) {
            return $this->loadedDynamicParameters[$name] ? $this->dynamicParameters[$name] : $this->getDynamicParameter($name);
        }

        return $this->parameters[$name];
    }

    public function hasParameter(string $name): bool
    {
        if (isset($this->buildParameters[$name])) {
            return true;
        }

        return isset($this->parameters[$name]) || isset($this->loadedDynamicParameters[$name]) || \array_key_exists($name, $this->parameters);
    }

    public function setParameter(string $name, $value): void
    {
        throw new LogicException('Impossible to call set() on a frozen ParameterBag.');
    }

    public function getParameterBag(): ParameterBagInterface
    {
        if (null === $this->parameterBag) {
            $parameters = $this->parameters;
            foreach ($this->loadedDynamicParameters as $name => $loaded) {
                $parameters[$name] = $loaded ? $this->dynamicParameters[$name] : $this->getDynamicParameter($name);
            }
            foreach ($this->buildParameters as $name => $value) {
                $parameters[$name] = $value;
            }
            $this->parameterBag = new FrozenParameterBag($parameters);
        }

        return $this->parameterBag;
    }

EOF;
        if (!$this->asFiles) {
            $code = preg_replace('/^.*buildParameters.*\n.*\n.*\n\n?/m', '', $code);
        }

        if ($dynamicPhp) {
            $loadedDynamicParameters = $this->exportParameters(array_combine(array_keys($dynamicPhp), array_fill(0, \count($dynamicPhp), false)), '', 8);
            $getDynamicParameter = <<<'EOF'
        switch ($name) {
%s
            default: throw new InvalidArgumentException(sprintf('The dynamic parameter "%%s" must be defined.', $name));
        }
        $this->loadedDynamicParameters[$name] = true;

        return $this->dynamicParameters[$name] = $value;
EOF;
            $getDynamicParameter = sprintf($getDynamicParameter, implode("\n", $dynamicPhp));
        } else {
            $loadedDynamicParameters = '[]';
            $getDynamicParameter = str_repeat(' ', 8).'throw new InvalidArgumentException(sprintf(\'The dynamic parameter "%s" must be defined.\', $name));';
        }

        $code .= <<<EOF

    private \$loadedDynamicParameters = {$loadedDynamicParameters};
    private \$dynamicParameters = [];

    private function getDynamicParameter(string \$name)
    {
{$getDynamicParameter}
    }

    protected function getDefaultParameters(): array
    {
        return $parameters;
    }

EOF;

        return $code;
    }

    /**
     * @throws InvalidArgumentException
     */
    private function exportParameters(array $parameters, string $path = '', int $indent = 12): string
    {
        $php = [];
        foreach ($parameters as $key => $value) {
            if (\is_array($value)) {
                $value = $this->exportParameters($value, $path.'/'.$key, $indent + 4);
            } elseif ($value instanceof ArgumentInterface) {
                throw new InvalidArgumentException(sprintf('You cannot dump a container with parameters that contain special arguments. "%s" found in "%s".', get_debug_type($value), $path.'/'.$key));
            } elseif ($value instanceof Variable) {
                throw new InvalidArgumentException(sprintf('You cannot dump a container with parameters that contain variable references. Variable "%s" found in "%s".', $value, $path.'/'.$key));
            } elseif ($value instanceof Definition) {
                throw new InvalidArgumentException(sprintf('You cannot dump a container with parameters that contain service definitions. Definition for "%s" found in "%s".', $value->getClass(), $path.'/'.$key));
            } elseif ($value instanceof Reference) {
                throw new InvalidArgumentException(sprintf('You cannot dump a container with parameters that contain references to other services (reference to service "%s" found in "%s").', $value, $path.'/'.$key));
            } elseif ($value instanceof Expression) {
                throw new InvalidArgumentException(sprintf('You cannot dump a container with parameters that contain expressions. Expression "%s" found in "%s".', $value, $path.'/'.$key));
            } else {
                $value = $this->export($value);
            }

            $php[] = sprintf('%s%s => %s,', str_repeat(' ', $indent), $this->export($key), $value);
        }

        return sprintf("[\n%s\n%s]", implode("\n", $php), str_repeat(' ', $indent - 4));
    }

    private function endClass(): string
    {
        if ($this->addThrow) {
            return <<<'EOF'

    protected function throw($message)
    {
        throw new RuntimeException($message);
    }
}

EOF;
        }

        return <<<'EOF'
}

EOF;
    }

    private function wrapServiceConditionals($value, string $code): string
    {
        if (!$condition = $this->getServiceConditionals($value)) {
            return $code;
        }

        // re-indent the wrapped code
        $code = implode("\n", array_map(function ($line) { return $line ? '    '.$line : $line; }, explode("\n", $code)));

        return sprintf("        if (%s) {\n%s        }\n", $condition, $code);
    }

    private function getServiceConditionals($value): string
    {
        $conditions = [];
        foreach (ContainerBuilder::getInitializedConditionals($value) as $service) {
            if (!$this->container->hasDefinition($service)) {
                return 'false';
            }
            $conditions[] = sprintf('isset($this->%s[%s])', $this->container->getDefinition($service)->isPublic() ? 'services' : 'privates', $this->doExport($service));
        }
        foreach (ContainerBuilder::getServiceConditionals($value) as $service) {
            if ($this->container->hasDefinition($service) && !$this->container->getDefinition($service)->isPublic()) {
                continue;
            }

            $conditions[] = sprintf('$this->has(%s)', $this->doExport($service));
        }

        if (!$conditions) {
            return '';
        }

        return implode(' && ', $conditions);
    }

    private function getDefinitionsFromArguments(array $arguments, \SplObjectStorage $definitions = null, array &$calls = [], bool $byConstructor = null): \SplObjectStorage
    {
        if (null === $definitions) {
            $definitions = new \SplObjectStorage();
        }

        foreach ($arguments as $argument) {
            if (\is_array($argument)) {
                $this->getDefinitionsFromArguments($argument, $definitions, $calls, $byConstructor);
            } elseif ($argument instanceof Reference) {
                $id = (string) $argument;

                while ($this->container->hasAlias($id)) {
                    $id = (string) $this->container->getAlias($id);
                }

                if (!isset($calls[$id])) {
                    $calls[$id] = [0, $argument->getInvalidBehavior(), $byConstructor];
                } else {
                    $calls[$id][1] = min($calls[$id][1], $argument->getInvalidBehavior());
                }

                ++$calls[$id][0];
            } elseif (!$argument instanceof Definition) {
                // no-op
            } elseif (isset($definitions[$argument])) {
                $definitions[$argument] = 1 + $definitions[$argument];
            } else {
                $definitions[$argument] = 1;
                $arguments = [$argument->getArguments(), $argument->getFactory()];
                $this->getDefinitionsFromArguments($arguments, $definitions, $calls, null === $byConstructor || $byConstructor);
                $arguments = [$argument->getProperties(), $argument->getMethodCalls(), $argument->getConfigurator()];
                $this->getDefinitionsFromArguments($arguments, $definitions, $calls, null !== $byConstructor && $byConstructor);
            }
        }

        return $definitions;
    }

    /**
     * @throws RuntimeException
     */
    private function dumpValue($value, bool $interpolate = true): string
    {
        if (\is_array($value)) {
            if ($value && $interpolate && false !== $param = array_search($value, $this->container->getParameterBag()->all(), true)) {
                return $this->dumpValue("%$param%");
            }
            $code = [];
            foreach ($value as $k => $v) {
                $code[] = sprintf('%s => %s', $this->dumpValue($k, $interpolate), $this->dumpValue($v, $interpolate));
            }

            return sprintf('[%s]', implode(', ', $code));
        } elseif ($value instanceof ArgumentInterface) {
            $scope = [$this->definitionVariables, $this->referenceVariables];
            $this->definitionVariables = $this->referenceVariables = null;

            try {
                if ($value instanceof ServiceClosureArgument) {
                    $value = $value->getValues()[0];
                    $code = $this->dumpValue($value, $interpolate);

                    $returnedType = '';
                    if ($value instanceof TypedReference) {
                        $returnedType = sprintf(': %s\%s', ContainerInterface::EXCEPTION_ON_INVALID_REFERENCE >= $value->getInvalidBehavior() ? '' : '?', $value->getType());
                    }

                    $code = sprintf('return %s;', $code);

                    return sprintf("function ()%s {\n            %s\n        }", $returnedType, $code);
                }

                if ($value instanceof IteratorArgument) {
                    $operands = [0];
                    $code = [];
                    $code[] = 'new RewindableGenerator(function () {';

                    if (!$values = $value->getValues()) {
                        $code[] = '            return new \EmptyIterator();';
                    } else {
                        $countCode = [];
                        $countCode[] = 'function () {';

                        foreach ($values as $k => $v) {
                            ($c = $this->getServiceConditionals($v)) ? $operands[] = "(int) ($c)" : ++$operands[0];
                            $v = $this->wrapServiceConditionals($v, sprintf("        yield %s => %s;\n", $this->dumpValue($k, $interpolate), $this->dumpValue($v, $interpolate)));
                            foreach (explode("\n", $v) as $v) {
                                if ($v) {
                                    $code[] = '    '.$v;
                                }
                            }
                        }

                        $countCode[] = sprintf('            return %s;', implode(' + ', $operands));
                        $countCode[] = '        }';
                    }

                    $code[] = sprintf('        }, %s)', \count($operands) > 1 ? implode("\n", $countCode) : $operands[0]);

                    return implode("\n", $code);
                }

                if ($value instanceof ServiceLocatorArgument) {
                    $serviceMap = '';
                    $serviceTypes = '';
                    foreach ($value->getValues() as $k => $v) {
                        if (!$v) {
                            continue;
                        }
                        $id = (string) $v;
                        while ($this->container->hasAlias($id)) {
                            $id = (string) $this->container->getAlias($id);
                        }
                        $definition = $this->container->getDefinition($id);
                        $load = !($definition->hasErrors() && $e = $definition->getErrors()) ? $this->asFiles && !$this->inlineFactories && !$this->isHotPath($definition) : reset($e);
                        $serviceMap .= sprintf("\n            %s => [%s, %s, %s, %s],",
                            $this->export($k),
                            $this->export($definition->isShared() ? ($definition->isPublic() ? 'services' : 'privates') : false),
                            $this->doExport($id),
                            $this->export(ContainerInterface::IGNORE_ON_UNINITIALIZED_REFERENCE !== $v->getInvalidBehavior() && !\is_string($load) ? $this->generateMethodName($id) : null),
                            $this->export($load)
                        );
                        $serviceTypes .= sprintf("\n            %s => %s,", $this->export($k), $this->export($v instanceof TypedReference ? $v->getType() : '?'));
                        $this->locatedIds[$id] = true;
                    }
                    $this->addGetService = true;

                    return sprintf('new \%s($this->getService, [%s%s], [%s%s])', ServiceLocator::class, $serviceMap, $serviceMap ? "\n        " : '', $serviceTypes, $serviceTypes ? "\n        " : '');
                }
            } finally {
                [$this->definitionVariables, $this->referenceVariables] = $scope;
            }
        } elseif ($value instanceof Definition) {
            if ($value->hasErrors() && $e = $value->getErrors()) {
                $this->addThrow = true;

                return sprintf('$this->throw(%s)', $this->export(reset($e)));
            }
            if (null !== $this->definitionVariables && $this->definitionVariables->contains($value)) {
                return $this->dumpValue($this->definitionVariables[$value], $interpolate);
            }
            if ($value->getMethodCalls()) {
                throw new RuntimeException('Cannot dump definitions which have method calls.');
            }
            if ($value->getProperties()) {
                throw new RuntimeException('Cannot dump definitions which have properties.');
            }
            if (null !== $value->getConfigurator()) {
                throw new RuntimeException('Cannot dump definitions which have a configurator.');
            }

            return $this->addNewInstance($value);
        } elseif ($value instanceof Variable) {
            return '$'.$value;
        } elseif ($value instanceof Reference) {
            $id = (string) $value;

            while ($this->container->hasAlias($id)) {
                $id = (string) $this->container->getAlias($id);
            }

            if (null !== $this->referenceVariables && isset($this->referenceVariables[$id])) {
                return $this->dumpValue($this->referenceVariables[$id], $interpolate);
            }

            return $this->getServiceCall($id, $value);
        } elseif ($value instanceof Expression) {
            return $this->getExpressionLanguage()->compile((string) $value, ['this' => 'container']);
        } elseif ($value instanceof Parameter) {
            return $this->dumpParameter($value);
        } elseif (true === $interpolate && \is_string($value)) {
            if (preg_match('/^%([^%]+)%$/', $value, $match)) {
                // we do this to deal with non string values (Boolean, integer, ...)
                // the preg_replace_callback converts them to strings
                return $this->dumpParameter($match[1]);
            } else {
                $replaceParameters = function ($match) {
                    return "'.".$this->dumpParameter($match[2]).".'";
                };

                $code = str_replace('%%', '%', preg_replace_callback('/(?<!%)(%)([^%]+)\1/', $replaceParameters, $this->export($value)));

                return $code;
            }
<<<<<<< HEAD
        } elseif ($value instanceof AbstractArgument) {
            throw new RuntimeException($value->getTextWithContext());
=======
        } elseif ($value instanceof \UnitEnum) {
            return sprintf('\%s::%s', \get_class($value), $value->name);
>>>>>>> 119b3ec2
        } elseif (\is_object($value) || \is_resource($value)) {
            throw new RuntimeException('Unable to dump a service container if a parameter is an object or a resource.');
        }

        return $this->export($value);
    }

    /**
     * Dumps a string to a literal (aka PHP Code) class value.
     *
     * @throws RuntimeException
     */
    private function dumpLiteralClass(string $class): string
    {
        if (false !== strpos($class, '$')) {
            return sprintf('${($_ = %s) && false ?: "_"}', $class);
        }
        if (0 !== strpos($class, "'") || !preg_match('/^\'(?:\\\{2})?[a-zA-Z_\x7f-\xff][a-zA-Z0-9_\x7f-\xff]*(?:\\\{2}[a-zA-Z_\x7f-\xff][a-zA-Z0-9_\x7f-\xff]*)*\'$/', $class)) {
            throw new RuntimeException(sprintf('Cannot dump definition because of invalid class name (%s).', $class ?: 'n/a'));
        }

        $class = substr(str_replace('\\\\', '\\', $class), 1, -1);

        return 0 === strpos($class, '\\') ? $class : '\\'.$class;
    }

    private function dumpParameter(string $name): string
    {
        if ($this->container->hasParameter($name)) {
            $value = $this->container->getParameter($name);
            $dumpedValue = $this->dumpValue($value, false);

            if (!$value || !\is_array($value)) {
                return $dumpedValue;
            }

            if (!preg_match("/\\\$this->(?:getEnv\('(?:[-.\w]*+:)*+\w++'\)|targetDir\.'')/", $dumpedValue)) {
                return sprintf('$this->parameters[%s]', $this->doExport($name));
            }
        }

        return sprintf('$this->getParameter(%s)', $this->doExport($name));
    }

    private function getServiceCall(string $id, Reference $reference = null): string
    {
        while ($this->container->hasAlias($id)) {
            $id = (string) $this->container->getAlias($id);
        }

        if ('service_container' === $id) {
            return '$this';
        }

        if ($this->container->hasDefinition($id) && $definition = $this->container->getDefinition($id)) {
            if ($definition->isSynthetic()) {
                $code = sprintf('$this->get(%s%s)', $this->doExport($id), null !== $reference ? ', '.$reference->getInvalidBehavior() : '');
            } elseif (null !== $reference && ContainerInterface::IGNORE_ON_UNINITIALIZED_REFERENCE === $reference->getInvalidBehavior()) {
                $code = 'null';
                if (!$definition->isShared()) {
                    return $code;
                }
            } elseif ($this->isTrivialInstance($definition)) {
                if ($definition->hasErrors() && $e = $definition->getErrors()) {
                    $this->addThrow = true;

                    return sprintf('$this->throw(%s)', $this->export(reset($e)));
                }
                $code = $this->addNewInstance($definition, '', $id);
                if ($definition->isShared() && !isset($this->singleUsePrivateIds[$id])) {
                    $code = sprintf('$this->%s[%s] = %s', $definition->isPublic() ? 'services' : 'privates', $this->doExport($id), $code);
                }
                $code = "($code)";
            } else {
                $code = $this->asFiles && !$this->inlineFactories && !$this->isHotPath($definition) ? "\$this->load('%s')" : '$this->%s()';
                $code = sprintf($code, $this->generateMethodName($id));

                if (!$definition->isShared()) {
                    $factory = sprintf('$this->factories%s[%s]', $definition->isPublic() ? '' : "['service_container']", $this->doExport($id));
                    $code = sprintf('(isset(%s) ? %1$s() : %s)', $factory, $code);
                }
            }
            if ($definition->isShared() && !isset($this->singleUsePrivateIds[$id])) {
                $code = sprintf('($this->%s[%s] ?? %s)', $definition->isPublic() ? 'services' : 'privates', $this->doExport($id), $code);
            }

            return $code;
        }
        if (null !== $reference && ContainerInterface::IGNORE_ON_UNINITIALIZED_REFERENCE === $reference->getInvalidBehavior()) {
            return 'null';
        }
        if (null !== $reference && ContainerInterface::EXCEPTION_ON_INVALID_REFERENCE < $reference->getInvalidBehavior()) {
            $code = sprintf('$this->get(%s, /* ContainerInterface::NULL_ON_INVALID_REFERENCE */ %d)', $this->doExport($id), ContainerInterface::NULL_ON_INVALID_REFERENCE);
        } else {
            $code = sprintf('$this->get(%s)', $this->doExport($id));
        }

        return sprintf('($this->services[%s] ?? %s)', $this->doExport($id), $code);
    }

    /**
     * Initializes the method names map to avoid conflicts with the Container methods.
     */
    private function initializeMethodNamesMap(string $class)
    {
        $this->serviceIdToMethodNameMap = [];
        $this->usedMethodNames = [];

        if ($reflectionClass = $this->container->getReflectionClass($class)) {
            foreach ($reflectionClass->getMethods() as $method) {
                $this->usedMethodNames[strtolower($method->getName())] = true;
            }
        }
    }

    /**
     * @throws InvalidArgumentException
     */
    private function generateMethodName(string $id): string
    {
        if (isset($this->serviceIdToMethodNameMap[$id])) {
            return $this->serviceIdToMethodNameMap[$id];
        }

        $i = strrpos($id, '\\');
        $name = Container::camelize(false !== $i && isset($id[1 + $i]) ? substr($id, 1 + $i) : $id);
        $name = preg_replace('/[^a-zA-Z0-9_\x7f-\xff]/', '', $name);
        $methodName = 'get'.$name.'Service';
        $suffix = 1;

        while (isset($this->usedMethodNames[strtolower($methodName)])) {
            ++$suffix;
            $methodName = 'get'.$name.$suffix.'Service';
        }

        $this->serviceIdToMethodNameMap[$id] = $methodName;
        $this->usedMethodNames[strtolower($methodName)] = true;

        return $methodName;
    }

    private function getNextVariableName(): string
    {
        $firstChars = self::FIRST_CHARS;
        $firstCharsLength = \strlen($firstChars);
        $nonFirstChars = self::NON_FIRST_CHARS;
        $nonFirstCharsLength = \strlen($nonFirstChars);

        while (true) {
            $name = '';
            $i = $this->variableCount;

            if ('' === $name) {
                $name .= $firstChars[$i % $firstCharsLength];
                $i = (int) ($i / $firstCharsLength);
            }

            while ($i > 0) {
                --$i;
                $name .= $nonFirstChars[$i % $nonFirstCharsLength];
                $i = (int) ($i / $nonFirstCharsLength);
            }

            ++$this->variableCount;

            // check that the name is not reserved
            if (\in_array($name, $this->reservedVariables, true)) {
                continue;
            }

            return $name;
        }
    }

    private function getExpressionLanguage(): ExpressionLanguage
    {
        if (null === $this->expressionLanguage) {
            if (!class_exists(\Symfony\Component\ExpressionLanguage\ExpressionLanguage::class)) {
                throw new LogicException('Unable to use expressions as the Symfony ExpressionLanguage component is not installed.');
            }
            $providers = $this->container->getExpressionLanguageProviders();
            $this->expressionLanguage = new ExpressionLanguage(null, $providers, function ($arg) {
                $id = '""' === substr_replace($arg, '', 1, -1) ? stripcslashes(substr($arg, 1, -1)) : null;

                if (null !== $id && ($this->container->hasAlias($id) || $this->container->hasDefinition($id))) {
                    return $this->getServiceCall($id);
                }

                return sprintf('$this->get(%s)', $arg);
            });

            if ($this->container->isTrackingResources()) {
                foreach ($providers as $provider) {
                    $this->container->addObjectResource($provider);
                }
            }
        }

        return $this->expressionLanguage;
    }

    private function isHotPath(Definition $definition): bool
    {
        return $this->hotPathTag && $definition->hasTag($this->hotPathTag) && !$definition->isDeprecated();
    }

    private function isSingleUsePrivateNode(ServiceReferenceGraphNode $node): bool
    {
        if ($node->getValue()->isPublic()) {
            return false;
        }
        $ids = [];
        foreach ($node->getInEdges() as $edge) {
            if (!$value = $edge->getSourceNode()->getValue()) {
                continue;
            }
            if ($edge->isLazy() || !$value instanceof Definition || !$value->isShared()) {
                return false;
            }
            $ids[$edge->getSourceNode()->getId()] = true;
        }

        return 1 === \count($ids);
    }

    /**
     * @return mixed
     */
    private function export($value)
    {
        if (null !== $this->targetDirRegex && \is_string($value) && preg_match($this->targetDirRegex, $value, $matches, \PREG_OFFSET_CAPTURE)) {
            $suffix = $matches[0][1] + \strlen($matches[0][0]);
            $matches[0][1] += \strlen($matches[1][0]);
            $prefix = $matches[0][1] ? $this->doExport(substr($value, 0, $matches[0][1]), true).'.' : '';

            if ('\\' === \DIRECTORY_SEPARATOR && isset($value[$suffix])) {
                $cookie = '\\'.random_int(100000, \PHP_INT_MAX);
                $suffix = '.'.$this->doExport(str_replace('\\', $cookie, substr($value, $suffix)), true);
                $suffix = str_replace('\\'.$cookie, "'.\\DIRECTORY_SEPARATOR.'", $suffix);
            } else {
                $suffix = isset($value[$suffix]) ? '.'.$this->doExport(substr($value, $suffix), true) : '';
            }

            $dirname = $this->asFiles ? '$this->containerDir' : '__DIR__';
            $offset = 2 + $this->targetDirMaxMatches - \count($matches);

            if (0 < $offset) {
                $dirname = sprintf('\dirname(__DIR__, %d)', $offset + (int) $this->asFiles);
            } elseif ($this->asFiles) {
                $dirname = "\$this->targetDir.''"; // empty string concatenation on purpose
            }

            if ($prefix || $suffix) {
                return sprintf('(%s%s%s)', $prefix, $dirname, $suffix);
            }

            return $dirname;
        }

        return $this->doExport($value, true);
    }

    /**
     * @return mixed
     */
    private function doExport($value, bool $resolveEnv = false)
    {
        $shouldCacheValue = $resolveEnv && \is_string($value);
        if ($shouldCacheValue && isset($this->exportedVariables[$value])) {
            return $this->exportedVariables[$value];
        }
        if (\is_string($value) && false !== strpos($value, "\n")) {
            $cleanParts = explode("\n", $value);
            $cleanParts = array_map(function ($part) { return var_export($part, true); }, $cleanParts);
            $export = implode('."\n".', $cleanParts);
        } else {
            $export = var_export($value, true);
        }
        if ($this->asFiles) {
            if (false !== strpos($export, '$this')) {
                $export = str_replace('$this', "$'.'this", $export);
            }
            if (false !== strpos($export, 'function () {')) {
                $export = str_replace('function () {', "function ('.') {", $export);
            }
        }

        if ($resolveEnv && "'" === $export[0] && $export !== $resolvedExport = $this->container->resolveEnvPlaceholders($export, "'.\$this->getEnv('string:%s').'")) {
            $export = $resolvedExport;
            if (".''" === substr($export, -3)) {
                $export = substr($export, 0, -3);
                if ("'" === $export[1]) {
                    $export = substr_replace($export, '', 18, 7);
                }
            }
            if ("'" === $export[1]) {
                $export = substr($export, 3);
            }
        }

        if ($shouldCacheValue) {
            $this->exportedVariables[$value] = $export;
        }

        return $export;
    }

    private function getAutoloadFile(): ?string
    {
        $file = null;

        foreach (spl_autoload_functions() as $autoloader) {
            if (!\is_array($autoloader)) {
                continue;
            }

            if ($autoloader[0] instanceof DebugClassLoader || $autoloader[0] instanceof LegacyDebugClassLoader) {
                $autoloader = $autoloader[0]->getClassLoader();
            }

            if (!\is_array($autoloader) || !$autoloader[0] instanceof ClassLoader || !$autoloader[0]->findFile(__CLASS__)) {
                continue;
            }

            foreach (get_declared_classes() as $class) {
                if (0 === strpos($class, 'ComposerAutoloaderInit') && $class::getLoader() === $autoloader[0]) {
                    $file = \dirname((new \ReflectionClass($class))->getFileName(), 2).'/autoload.php';

                    if (null !== $this->targetDirRegex && preg_match($this->targetDirRegex.'A', $file)) {
                        return $file;
                    }
                }
            }
        }

        return $file;
    }

    private function getClasses(Definition $definition, string $id): array
    {
        $classes = [];

        while ($definition instanceof Definition) {
            foreach ($definition->getTag($this->preloadTags[0]) as $tag) {
                if (!isset($tag['class'])) {
                    throw new InvalidArgumentException(sprintf('Missing attribute "class" on tag "%s" for service "%s".', $this->preloadTags[0], $id));
                }

                $classes[] = trim($tag['class'], '\\');
            }

            if ($class = $definition->getClass()) {
                $classes[] = trim($class, '\\');
            }
            $factory = $definition->getFactory();

            if (!\is_array($factory)) {
                $factory = [$factory];
            }

            if (\is_string($factory[0])) {
                if (false !== $i = strrpos($factory[0], '::')) {
                    $factory[0] = substr($factory[0], 0, $i);
                }
                $classes[] = trim($factory[0], '\\');
            }

            $definition = $factory[0];
        }

        return $classes;
    }
}<|MERGE_RESOLUTION|>--- conflicted
+++ resolved
@@ -1871,13 +1871,10 @@
 
                 return $code;
             }
-<<<<<<< HEAD
+        } elseif ($value instanceof \UnitEnum) {
+            return sprintf('\%s::%s', \get_class($value), $value->name);
         } elseif ($value instanceof AbstractArgument) {
             throw new RuntimeException($value->getTextWithContext());
-=======
-        } elseif ($value instanceof \UnitEnum) {
-            return sprintf('\%s::%s', \get_class($value), $value->name);
->>>>>>> 119b3ec2
         } elseif (\is_object($value) || \is_resource($value)) {
             throw new RuntimeException('Unable to dump a service container if a parameter is an object or a resource.');
         }
