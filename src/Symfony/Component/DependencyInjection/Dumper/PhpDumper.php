--- conflicted
+++ resolved
@@ -1155,13 +1155,11 @@
 {$getDynamicParameter}
     }
 
-<<<<<<< HEAD
-=======
 
 EOF;
 
-            $code .= '    private $normalizedParameterNames = '.($normalizedParams ? sprintf("array(\n%s\n    );", implode("\n", $normalizedParams)) : 'array();')."\n";
-            $code .= <<<'EOF'
+        $code .= '    private $normalizedParameterNames = '.($normalizedParams ? sprintf("array(\n%s\n    );", implode("\n", $normalizedParams)) : 'array();')."\n";
+        $code .= <<<'EOF'
 
     private function normalizeParameterName($name)
     {
@@ -1178,13 +1176,9 @@
     }
 
 EOF;
-        } elseif ($dynamicPhp) {
-            throw new RuntimeException('You cannot dump a not-frozen container with dynamic parameters.');
-        }
 
         $code .= <<<EOF
 
->>>>>>> 67abb804
     /*{$this->docStar}
      * Gets the default parameters.
      *
