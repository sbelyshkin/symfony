--- conflicted
+++ resolved
@@ -24,24 +24,7 @@
  */
 class ReplaceAliasByActualDefinitionPass extends AbstractRecursivePass
 {
-<<<<<<< HEAD
     private array $replacements;
-=======
-    private $replacements;
-    private $autoAliasServicePass;
-
-    /**
-     * @internal to be removed in Symfony 6.0
-     *
-     * @return $this
-     */
-    public function setAutoAliasServicePass(AutoAliasServicePass $autoAliasServicePass): self
-    {
-        $this->autoAliasServicePass = $autoAliasServicePass;
-
-        return $this;
-    }
->>>>>>> f9c6958f
 
     /**
      * Process the Container to replace aliases with service definitions.
@@ -53,11 +36,6 @@
         // First collect all alias targets that need to be replaced
         $seenAliasTargets = [];
         $replacements = [];
-
-        $privateAliases = $this->autoAliasServicePass ? $this->autoAliasServicePass->getPrivateAliases() : [];
-        foreach ($privateAliases as $target) {
-            $target->setDeprecated('symfony/dependency-injection', '5.4', 'Accessing the "%alias_id%" service directly from the container is deprecated, use dependency injection instead.');
-        }
 
         foreach ($container->getAliases() as $definitionId => $target) {
             $targetId = (string) $target;
