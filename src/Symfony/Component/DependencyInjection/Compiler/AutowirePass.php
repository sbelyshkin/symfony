<?php

/*
 * This file is part of the Symfony package.
 *
 * (c) Fabien Potencier <fabien@symfony.com>
 *
 * For the full copyright and license information, please view the LICENSE
 * file that was distributed with this source code.
 */

namespace Symfony\Component\DependencyInjection\Compiler;

use Symfony\Component\Config\Resource\ClassExistenceResource;
use Symfony\Component\DependencyInjection\Argument\ServiceLocatorArgument;
use Symfony\Component\DependencyInjection\Argument\TaggedIteratorArgument;
use Symfony\Component\DependencyInjection\Attribute\TaggedIterator;
use Symfony\Component\DependencyInjection\Attribute\TaggedLocator;
use Symfony\Component\DependencyInjection\Attribute\Target;
use Symfony\Component\DependencyInjection\ContainerBuilder;
use Symfony\Component\DependencyInjection\Definition;
use Symfony\Component\DependencyInjection\Exception\AutowiringFailedException;
use Symfony\Component\DependencyInjection\Exception\RuntimeException;
use Symfony\Component\DependencyInjection\LazyProxy\ProxyHelper;
use Symfony\Component\DependencyInjection\TypedReference;

/**
 * Inspects existing service definitions and wires the autowired ones using the type hints of their classes.
 *
 * @author Kévin Dunglas <dunglas@gmail.com>
 * @author Nicolas Grekas <p@tchwork.com>
 */
class AutowirePass extends AbstractRecursivePass
{
<<<<<<< HEAD
    private array $types;
    private array $ambiguousServiceTypes;
    private array $autowiringAliases;
    private ?string $lastFailure = null;
    private bool $throwOnAutowiringException;
    private ?string $decoratedClass = null;
    private ?string $decoratedId = null;
    private ?array $methodCalls = null;
    private ?\Closure $getPreviousValue = null;
    private ?int $decoratedMethodIndex = null;
    private ?int $decoratedMethodArgumentIndex = null;
    private ?self $typesClone = null;
=======
    private $types;
    private $ambiguousServiceTypes;
    private $autowiringAliases;
    private $lastFailure;
    private $throwOnAutowiringException;
    private $decoratedClass;
    private $decoratedId;
    private $methodCalls;
    private $defaultArgument;
    private $getPreviousValue;
    private $decoratedMethodIndex;
    private $decoratedMethodArgumentIndex;
    private $typesClone;
>>>>>>> 054dd258

    public function __construct(bool $throwOnAutowireException = true)
    {
        $this->throwOnAutowiringException = $throwOnAutowireException;
        $this->defaultArgument = new class() {
            public $value;
            public $names;
        };
    }

    /**
     * {@inheritdoc}
     */
    public function process(ContainerBuilder $container)
    {
        try {
            $this->typesClone = clone $this;
            parent::process($container);
        } finally {
            $this->decoratedClass = null;
            $this->decoratedId = null;
            $this->methodCalls = null;
            $this->defaultArgument->names = null;
            $this->getPreviousValue = null;
            $this->decoratedMethodIndex = null;
            $this->decoratedMethodArgumentIndex = null;
            $this->typesClone = null;
        }
    }

    /**
     * {@inheritdoc}
     */
    protected function processValue(mixed $value, bool $isRoot = false): mixed
    {
        try {
            return $this->doProcessValue($value, $isRoot);
        } catch (AutowiringFailedException $e) {
            if ($this->throwOnAutowiringException) {
                throw $e;
            }

            $this->container->getDefinition($this->currentId)->addError($e->getMessageCallback() ?? $e->getMessage());

            return parent::processValue($value, $isRoot);
        }
    }

    private function doProcessValue(mixed $value, bool $isRoot = false): mixed
    {
        if ($value instanceof TypedReference) {
            if ($ref = $this->getAutowiredReference($value)) {
                return $ref;
            }
            if (ContainerBuilder::RUNTIME_EXCEPTION_ON_INVALID_REFERENCE === $value->getInvalidBehavior()) {
                $message = $this->createTypeNotFoundMessageCallback($value, 'it');

                // since the error message varies by referenced id and $this->currentId, so should the id of the dummy errored definition
                $this->container->register($id = sprintf('.errored.%s.%s', $this->currentId, (string) $value), $value->getType())
                    ->addError($message);

                return new TypedReference($id, $value->getType(), $value->getInvalidBehavior(), $value->getName());
            }
        }
        $value = parent::processValue($value, $isRoot);

        if (!$value instanceof Definition || !$value->isAutowired() || $value->isAbstract() || !$value->getClass()) {
            return $value;
        }
        if (!$reflectionClass = $this->container->getReflectionClass($value->getClass(), false)) {
            $this->container->log($this, sprintf('Skipping service "%s": Class or interface "%s" cannot be loaded.', $this->currentId, $value->getClass()));

            return $value;
        }

        $this->methodCalls = $value->getMethodCalls();

        try {
            $constructor = $this->getConstructor($value, false);
        } catch (RuntimeException $e) {
            throw new AutowiringFailedException($this->currentId, $e->getMessage(), 0, $e);
        }

        if ($constructor) {
            array_unshift($this->methodCalls, [$constructor, $value->getArguments()]);
        }

        $checkAttributes = !$value->hasTag('container.ignore_attributes');
        $this->methodCalls = $this->autowireCalls($reflectionClass, $isRoot, $checkAttributes);

        if ($constructor) {
            [, $arguments] = array_shift($this->methodCalls);

            if ($arguments !== $value->getArguments()) {
                $value->setArguments($arguments);
            }
        }

        if ($this->methodCalls !== $value->getMethodCalls()) {
            $value->setMethodCalls($this->methodCalls);
        }

        return $value;
    }

    private function autowireCalls(\ReflectionClass $reflectionClass, bool $isRoot, bool $checkAttributes): array
    {
        $this->decoratedId = null;
        $this->decoratedClass = null;
        $this->getPreviousValue = null;

        if ($isRoot && ($definition = $this->container->getDefinition($this->currentId)) && ($decoratedDefinition = $definition->getDecoratedService()) && null !== ($innerId = $decoratedDefinition[0]) && $this->container->has($innerId)) {
            // If the class references to itself and is decorated, provide the inner service id and class to not get a circular reference
            $this->decoratedClass = $this->container->findDefinition($innerId)->getClass();
            $this->decoratedId = $decoratedDefinition[1] ?? $this->currentId.'.inner';
        }

        $patchedIndexes = [];

        foreach ($this->methodCalls as $i => $call) {
            [$method, $arguments] = $call;

            if ($method instanceof \ReflectionFunctionAbstract) {
                $reflectionMethod = $method;
            } else {
                $definition = new Definition($reflectionClass->name);
                try {
                    $reflectionMethod = $this->getReflectionMethod($definition, $method);
                } catch (RuntimeException $e) {
                    if ($definition->getFactory()) {
                        continue;
                    }
                    throw $e;
                }
            }

            $arguments = $this->autowireMethod($reflectionMethod, $arguments, $checkAttributes, $i);

            if ($arguments !== $call[1]) {
                $this->methodCalls[$i][1] = $arguments;
                $patchedIndexes[] = $i;
            }
        }

        // use named arguments to skip complex default values
        foreach ($patchedIndexes as $i) {
            $namedArguments = null;
            $arguments = $this->methodCalls[$i][1];

            foreach ($arguments as $j => $value) {
                if ($namedArguments && !$value instanceof $this->defaultArgument) {
                    unset($arguments[$j]);
                    $arguments[$namedArguments[$j]] = $value;
                }
                if ($namedArguments || !$value instanceof $this->defaultArgument) {
                    continue;
                }

                if (\PHP_VERSION_ID >= 80100 && (\is_array($value->value) ? $value->value : \is_object($value->value))) {
                    unset($arguments[$j]);
                    $namedArguments = $value->names;
                } else {
                    $arguments[$j] = $value->value;
                }
            }

            $this->methodCalls[$i][1] = $arguments;
        }

        return $this->methodCalls;
    }

    /**
     * Autowires the constructor or a method.
     *
     * @throws AutowiringFailedException
     */
    private function autowireMethod(\ReflectionFunctionAbstract $reflectionMethod, array $arguments, bool $checkAttributes, int $methodIndex): array
    {
        $class = $reflectionMethod instanceof \ReflectionMethod ? $reflectionMethod->class : $this->currentId;
        $method = $reflectionMethod->name;
        $parameters = $reflectionMethod->getParameters();
        if ($reflectionMethod->isVariadic()) {
            array_pop($parameters);
        }
        $this->defaultArgument->names = new \ArrayObject();

        foreach ($parameters as $index => $parameter) {
            $this->defaultArgument->names[$index] = $parameter->name;

            if (\array_key_exists($index, $arguments) && '' !== $arguments[$index]) {
                continue;
            }

            $type = ProxyHelper::getTypeHint($reflectionMethod, $parameter, true);

            if ($checkAttributes) {
                foreach ($parameter->getAttributes() as $attribute) {
                    if (TaggedIterator::class === $attribute->getName()) {
                        $attribute = $attribute->newInstance();
                        $arguments[$index] = new TaggedIteratorArgument($attribute->tag, $attribute->indexAttribute);
                        break;
                    }

                    if (TaggedLocator::class === $attribute->getName()) {
                        $attribute = $attribute->newInstance();
                        $arguments[$index] = new ServiceLocatorArgument(new TaggedIteratorArgument($attribute->tag, $attribute->indexAttribute, null, true));
                        break;
                    }
                }

                if ('' !== ($arguments[$index] ?? '')) {
                    continue;
                }
            }

            if (!$type) {
                if (isset($arguments[$index])) {
                    continue;
                }

                // no default value? Then fail
                if (!$parameter->isDefaultValueAvailable()) {
                    // For core classes, isDefaultValueAvailable() can
                    // be false when isOptional() returns true. If the
                    // argument *is* optional, allow it to be missing
                    if ($parameter->isOptional()) {
                        --$index;
                        break;
                    }
                    $type = ProxyHelper::getTypeHint($reflectionMethod, $parameter, false);
                    $type = $type ? sprintf('is type-hinted "%s"', ltrim($type, '\\')) : 'has no type-hint';

                    throw new AutowiringFailedException($this->currentId, sprintf('Cannot autowire service "%s": argument "$%s" of method "%s()" %s, you should configure its value explicitly.', $this->currentId, $parameter->name, $class !== $this->currentId ? $class.'::'.$method : $method, $type));
                }

                // specifically pass the default value
                $arguments[$index] = clone $this->defaultArgument;
                $arguments[$index]->value = $parameter->getDefaultValue();

                continue;
            }

            $getValue = function () use ($type, $parameter, $class, $method) {
                if (!$value = $this->getAutowiredReference($ref = new TypedReference($type, $type, ContainerBuilder::EXCEPTION_ON_INVALID_REFERENCE, Target::parseName($parameter)))) {
                    $failureMessage = $this->createTypeNotFoundMessageCallback($ref, sprintf('argument "$%s" of method "%s()"', $parameter->name, $class !== $this->currentId ? $class.'::'.$method : $method));

                    if ($parameter->isDefaultValueAvailable()) {
                        $value = clone $this->defaultArgument;
                        $value->value = $parameter->getDefaultValue();
                    } elseif (!$parameter->allowsNull()) {
                        throw new AutowiringFailedException($this->currentId, $failureMessage);
                    }
                }

                return $value;
            };

            if ($this->decoratedClass && $isDecorated = is_a($this->decoratedClass, $type, true)) {
                if ($this->getPreviousValue) {
                    // The inner service is injected only if there is only 1 argument matching the type of the decorated class
                    // across all arguments of all autowired methods.
                    // If a second matching argument is found, the default behavior is restored.

                    $getPreviousValue = $this->getPreviousValue;
                    $this->methodCalls[$this->decoratedMethodIndex][1][$this->decoratedMethodArgumentIndex] = $getPreviousValue();
                    $this->decoratedClass = null; // Prevent further checks
                } else {
                    $arguments[$index] = new TypedReference($this->decoratedId, $this->decoratedClass);
                    $this->getPreviousValue = $getValue;
                    $this->decoratedMethodIndex = $methodIndex;
                    $this->decoratedMethodArgumentIndex = $index;

                    continue;
                }
            }

            $arguments[$index] = $getValue();
        }

        if ($parameters && !isset($arguments[++$index])) {
            while (0 <= --$index) {
                if (!$arguments[$index] instanceof $this->defaultArgument) {
                    break;
                }
                unset($arguments[$index]);
            }
        }

        // it's possible index 1 was set, then index 0, then 2, etc
        // make sure that we re-order so they're injected as expected
        ksort($arguments);

        return $arguments;
    }

    /**
     * Returns a reference to the service matching the given type, if any.
     */
    private function getAutowiredReference(TypedReference $reference): ?TypedReference
    {
        $this->lastFailure = null;
        $type = $reference->getType();

        if ($type !== (string) $reference) {
            return $reference;
        }

        if (null !== $name = $reference->getName()) {
            if ($this->container->has($alias = $type.' $'.$name) && !$this->container->findDefinition($alias)->isAbstract()) {
                return new TypedReference($alias, $type, $reference->getInvalidBehavior());
            }

            if ($this->container->has($name) && !$this->container->findDefinition($name)->isAbstract()) {
                foreach ($this->container->getAliases() as $id => $alias) {
                    if ($name === (string) $alias && str_starts_with($id, $type.' $')) {
                        return new TypedReference($name, $type, $reference->getInvalidBehavior());
                    }
                }
            }
        }

        if ($this->container->has($type) && !$this->container->findDefinition($type)->isAbstract()) {
            return new TypedReference($type, $type, $reference->getInvalidBehavior());
        }

        return null;
    }

    /**
     * Populates the list of available types.
     */
    private function populateAvailableTypes(ContainerBuilder $container)
    {
        $this->types = [];
        $this->ambiguousServiceTypes = [];
        $this->autowiringAliases = [];

        foreach ($container->getDefinitions() as $id => $definition) {
            $this->populateAvailableType($container, $id, $definition);
        }

        foreach ($container->getAliases() as $id => $alias) {
            $this->populateAutowiringAlias($id);
        }
    }

    /**
     * Populates the list of available types for a given definition.
     */
    private function populateAvailableType(ContainerBuilder $container, string $id, Definition $definition)
    {
        // Never use abstract services
        if ($definition->isAbstract()) {
            return;
        }

        if ('' === $id || '.' === $id[0] || $definition->isDeprecated() || !$reflectionClass = $container->getReflectionClass($definition->getClass(), false)) {
            return;
        }

        foreach ($reflectionClass->getInterfaces() as $reflectionInterface) {
            $this->set($reflectionInterface->name, $id);
        }

        do {
            $this->set($reflectionClass->name, $id);
        } while ($reflectionClass = $reflectionClass->getParentClass());

        $this->populateAutowiringAlias($id);
    }

    /**
     * Associates a type and a service id if applicable.
     */
    private function set(string $type, string $id)
    {
        // is this already a type/class that is known to match multiple services?
        if (isset($this->ambiguousServiceTypes[$type])) {
            $this->ambiguousServiceTypes[$type][] = $id;

            return;
        }

        // check to make sure the type doesn't match multiple services
        if (!isset($this->types[$type]) || $this->types[$type] === $id) {
            $this->types[$type] = $id;

            return;
        }

        // keep an array of all services matching this type
        if (!isset($this->ambiguousServiceTypes[$type])) {
            $this->ambiguousServiceTypes[$type] = [$this->types[$type]];
            unset($this->types[$type]);
        }
        $this->ambiguousServiceTypes[$type][] = $id;
    }

    private function createTypeNotFoundMessageCallback(TypedReference $reference, string $label): \Closure
    {
        if (null === $this->typesClone->container) {
            $this->typesClone->container = new ContainerBuilder($this->container->getParameterBag());
            $this->typesClone->container->setAliases($this->container->getAliases());
            $this->typesClone->container->setDefinitions($this->container->getDefinitions());
            $this->typesClone->container->setResourceTracking(false);
        }
        $currentId = $this->currentId;

        return (function () use ($reference, $label, $currentId) {
            return $this->createTypeNotFoundMessage($reference, $label, $currentId);
        })->bindTo($this->typesClone);
    }

    private function createTypeNotFoundMessage(TypedReference $reference, string $label, string $currentId): string
    {
        if (!$r = $this->container->getReflectionClass($type = $reference->getType(), false)) {
            // either $type does not exist or a parent class does not exist
            try {
                $resource = new ClassExistenceResource($type, false);
                // isFresh() will explode ONLY if a parent class/trait does not exist
                $resource->isFresh(0);
                $parentMsg = false;
            } catch (\ReflectionException $e) {
                $parentMsg = $e->getMessage();
            }

            $message = sprintf('has type "%s" but this class %s.', $type, $parentMsg ? sprintf('is missing a parent class (%s)', $parentMsg) : 'was not found');
        } else {
            $alternatives = $this->createTypeAlternatives($this->container, $reference);
            $message = $this->container->has($type) ? 'this service is abstract' : 'no such service exists';
            $message = sprintf('references %s "%s" but %s.%s', $r->isInterface() ? 'interface' : 'class', $type, $message, $alternatives);

            if ($r->isInterface() && !$alternatives) {
                $message .= ' Did you create a class that implements this interface?';
            }
        }

        $message = sprintf('Cannot autowire service "%s": %s %s', $currentId, $label, $message);

        if (null !== $this->lastFailure) {
            $message = $this->lastFailure."\n".$message;
            $this->lastFailure = null;
        }

        return $message;
    }

    private function createTypeAlternatives(ContainerBuilder $container, TypedReference $reference): string
    {
        // try suggesting available aliases first
        if ($message = $this->getAliasesSuggestionForType($container, $type = $reference->getType())) {
            return ' '.$message;
        }
        if (!isset($this->ambiguousServiceTypes)) {
            $this->populateAvailableTypes($container);
        }

        $servicesAndAliases = $container->getServiceIds();
        if (null !== ($autowiringAliases = $this->autowiringAliases[$type] ?? null) && !isset($autowiringAliases[''])) {
            return sprintf(' Available autowiring aliases for this %s are: "$%s".', class_exists($type, false) ? 'class' : 'interface', implode('", "$', $autowiringAliases));
        }

        if (!$container->has($type) && false !== $key = array_search(strtolower($type), array_map('strtolower', $servicesAndAliases))) {
            return sprintf(' Did you mean "%s"?', $servicesAndAliases[$key]);
        } elseif (isset($this->ambiguousServiceTypes[$type])) {
            $message = sprintf('one of these existing services: "%s"', implode('", "', $this->ambiguousServiceTypes[$type]));
        } elseif (isset($this->types[$type])) {
            $message = sprintf('the existing "%s" service', $this->types[$type]);
        } else {
            return '';
        }

        return sprintf(' You should maybe alias this %s to %s.', class_exists($type, false) ? 'class' : 'interface', $message);
    }

    private function getAliasesSuggestionForType(ContainerBuilder $container, string $type): ?string
    {
        $aliases = [];
        foreach (class_parents($type) + class_implements($type) as $parent) {
            if ($container->has($parent) && !$container->findDefinition($parent)->isAbstract()) {
                $aliases[] = $parent;
            }
        }

        if (1 < $len = \count($aliases)) {
            $message = 'Try changing the type-hint to one of its parents: ';
            for ($i = 0, --$len; $i < $len; ++$i) {
                $message .= sprintf('%s "%s", ', class_exists($aliases[$i], false) ? 'class' : 'interface', $aliases[$i]);
            }
            $message .= sprintf('or %s "%s".', class_exists($aliases[$i], false) ? 'class' : 'interface', $aliases[$i]);

            return $message;
        }

        if ($aliases) {
            return sprintf('Try changing the type-hint to "%s" instead.', $aliases[0]);
        }

        return null;
    }

    private function populateAutowiringAlias(string $id): void
    {
        if (!preg_match('/(?(DEFINE)(?<V>[a-zA-Z_\x7f-\xff][a-zA-Z0-9_\x7f-\xff]*+))^((?&V)(?:\\\\(?&V))*+)(?: \$((?&V)))?$/', $id, $m)) {
            return;
        }

        $type = $m[2];
        $name = $m[3] ?? '';

        if (class_exists($type, false) || interface_exists($type, false)) {
            $this->autowiringAliases[$type][$name] = $name;
        }
    }
}<|MERGE_RESOLUTION|>--- conflicted
+++ resolved
@@ -32,7 +32,6 @@
  */
 class AutowirePass extends AbstractRecursivePass
 {
-<<<<<<< HEAD
     private array $types;
     private array $ambiguousServiceTypes;
     private array $autowiringAliases;
@@ -41,25 +40,11 @@
     private ?string $decoratedClass = null;
     private ?string $decoratedId = null;
     private ?array $methodCalls = null;
+    private object $defaultArgument;
     private ?\Closure $getPreviousValue = null;
     private ?int $decoratedMethodIndex = null;
     private ?int $decoratedMethodArgumentIndex = null;
     private ?self $typesClone = null;
-=======
-    private $types;
-    private $ambiguousServiceTypes;
-    private $autowiringAliases;
-    private $lastFailure;
-    private $throwOnAutowiringException;
-    private $decoratedClass;
-    private $decoratedId;
-    private $methodCalls;
-    private $defaultArgument;
-    private $getPreviousValue;
-    private $decoratedMethodIndex;
-    private $decoratedMethodArgumentIndex;
-    private $typesClone;
->>>>>>> 054dd258
 
     public function __construct(bool $throwOnAutowireException = true)
     {
