<?php

/*
 * This file is part of the Symfony package.
 *
 * (c) Fabien Potencier <fabien@symfony.com>
 *
 * For the full copyright and license information, please view the LICENSE
 * file that was distributed with this source code.
 */

namespace Symfony\Component\Filesystem;

use Symfony\Component\Filesystem\Exception\FileNotFoundException;
use Symfony\Component\Filesystem\Exception\InvalidArgumentException;
use Symfony\Component\Filesystem\Exception\IOException;

/**
 * Provides basic utility to manipulate the file system.
 *
 * @author Fabien Potencier <fabien@symfony.com>
 */
class Filesystem
{
    private static $lastError;

    /**
     * Copies a file.
     *
     * If the target file is older than the origin file, it's always overwritten.
     * If the target file is newer, it is overwritten only when the
     * $overwriteNewerFiles option is set to true.
     *
     * @throws FileNotFoundException When originFile doesn't exist
     * @throws IOException           When copy fails
     */
    public function copy(string $originFile, string $targetFile, bool $overwriteNewerFiles = false)
    {
        $originIsLocal = stream_is_local($originFile) || 0 === stripos($originFile, 'file://');
        if ($originIsLocal && !is_file($originFile)) {
            throw new FileNotFoundException(sprintf('Failed to copy "%s" because file does not exist.', $originFile), 0, null, $originFile);
        }

        $this->mkdir(\dirname($targetFile));

        $doCopy = true;
        if (!$overwriteNewerFiles && null === parse_url($originFile, \PHP_URL_HOST) && is_file($targetFile)) {
            $doCopy = filemtime($originFile) > filemtime($targetFile);
        }

        if ($doCopy) {
            // https://bugs.php.net/64634
            if (!$source = self::box('fopen', $originFile, 'r')) {
                throw new IOException(sprintf('Failed to copy "%s" to "%s" because source file could not be opened for reading: ', $originFile, $targetFile).self::$lastError, 0, null, $originFile);
            }

            // Stream context created to allow files overwrite when using FTP stream wrapper - disabled by default
            if (!$target = self::box('fopen', $targetFile, 'w', false, stream_context_create(['ftp' => ['overwrite' => true]]))) {
                throw new IOException(sprintf('Failed to copy "%s" to "%s" because target file could not be opened for writing: ', $originFile, $targetFile).self::$lastError, 0, null, $originFile);
            }

            $bytesCopied = stream_copy_to_stream($source, $target);
            fclose($source);
            fclose($target);
            unset($source, $target);

            if (!is_file($targetFile)) {
                throw new IOException(sprintf('Failed to copy "%s" to "%s".', $originFile, $targetFile), 0, null, $originFile);
            }

            if ($originIsLocal) {
                // Like `cp`, preserve executable permission bits
                self::box('chmod', $targetFile, fileperms($targetFile) | (fileperms($originFile) & 0111));

                if ($bytesCopied !== $bytesOrigin = filesize($originFile)) {
                    throw new IOException(sprintf('Failed to copy the whole content of "%s" to "%s" (%g of %g bytes copied).', $originFile, $targetFile, $bytesCopied, $bytesOrigin), 0, null, $originFile);
                }
            }
        }
    }

    /**
     * Creates a directory recursively.
     *
     * @throws IOException On any directory creation failure
     */
    public function mkdir(string|iterable $dirs, int $mode = 0777)
    {
        foreach ($this->toIterable($dirs) as $dir) {
            if (is_dir($dir)) {
                continue;
            }

            if (!self::box('mkdir', $dir, $mode, true) && !is_dir($dir)) {
                throw new IOException(sprintf('Failed to create "%s": ', $dir).self::$lastError, 0, null, $dir);
            }
        }
    }

    /**
     * Checks the existence of files or directories.
     *
     * @return bool true if the file exists, false otherwise
     */
    public function exists(string|iterable $files)
    {
        $maxPathLength = \PHP_MAXPATHLEN - 2;

        foreach ($this->toIterable($files) as $file) {
            if (\strlen($file) > $maxPathLength) {
                throw new IOException(sprintf('Could not check if file exist because path length exceeds %d characters.', $maxPathLength), 0, null, $file);
            }

            if (!file_exists($file)) {
                return false;
            }
        }

        return true;
    }

    /**
     * Sets access and modification time of file.
     *
     * @param int|null $time  The touch time as a Unix timestamp, if not supplied the current system time is used
     * @param int|null $atime The access time as a Unix timestamp, if not supplied the current system time is used
     *
     * @throws IOException When touch fails
     */
    public function touch(string|iterable $files, int $time = null, int $atime = null)
    {
        foreach ($this->toIterable($files) as $file) {
            if (!($time ? self::box('touch', $file, $time, $atime) : self::box('touch', $file))) {
                throw new IOException(sprintf('Failed to touch "%s": ', $file).self::$lastError, 0, null, $file);
            }
        }
    }

    /**
     * Removes files or directories.
     *
     * @throws IOException When removal fails
     */
    public function remove(string|iterable $files)
    {
        if ($files instanceof \Traversable) {
            $files = iterator_to_array($files, false);
        } elseif (!\is_array($files)) {
            $files = [$files];
        }

        self::doRemove($files, false);
    }

    private static function doRemove(array $files, bool $isRecursive): void
    {
        $files = array_reverse($files);
        foreach ($files as $file) {
            if (is_link($file)) {
                // See https://bugs.php.net/52176
                if (!(self::box('unlink', $file) || '\\' !== \DIRECTORY_SEPARATOR || self::box('rmdir', $file)) && file_exists($file)) {
                    throw new IOException(sprintf('Failed to remove symlink "%s": ', $file).self::$lastError);
                }
            } elseif (is_dir($file)) {
                if (!$isRecursive) {
                    $tmpName = \dirname(realpath($file)).'/.'.strrev(strtr(base64_encode(random_bytes(2)), '/=', '-.'));

                    if (file_exists($tmpName)) {
                        try {
                            self::doRemove([$tmpName], true);
                        } catch (IOException $e) {
                        }
                    }

                    if (!file_exists($tmpName) && self::box('rename', $file, $tmpName)) {
                        $origFile = $file;
                        $file = $tmpName;
                    } else {
                        $origFile = null;
                    }
                }

                $files = new \FilesystemIterator($file, \FilesystemIterator::CURRENT_AS_PATHNAME | \FilesystemIterator::SKIP_DOTS);
                self::doRemove(iterator_to_array($files, true), true);

                if (!self::box('rmdir', $file) && file_exists($file) && !$isRecursive) {
                    $lastError = self::$lastError;

                    if (null !== $origFile && self::box('rename', $file, $origFile)) {
                        $file = $origFile;
                    }

                    throw new IOException(sprintf('Failed to remove directory "%s": ', $file).$lastError);
                }
            } elseif (!self::box('unlink', $file) && (false !== strpos(self::$lastError, 'Permission denied') || file_exists($file))) {
                throw new IOException(sprintf('Failed to remove file "%s": ', $file).self::$lastError);
            }
        }
    }

    /**
     * Change mode for an array of files or directories.
     *
     * @param int  $mode      The new mode (octal)
     * @param int  $umask     The mode mask (octal)
     * @param bool $recursive Whether change the mod recursively or not
     *
     * @throws IOException When the change fails
     */
    public function chmod(string|iterable $files, int $mode, int $umask = 0000, bool $recursive = false)
    {
        foreach ($this->toIterable($files) as $file) {
            if (\is_int($mode) && !self::box('chmod', $file, $mode & ~$umask)) {
                throw new IOException(sprintf('Failed to chmod file "%s": ', $file).self::$lastError, 0, null, $file);
            }
            if ($recursive && is_dir($file) && !is_link($file)) {
                $this->chmod(new \FilesystemIterator($file), $mode, $umask, true);
            }
        }
    }

    /**
     * Change the owner of an array of files or directories.
     *
     * @param string|int $user      A user name or number
     * @param bool       $recursive Whether change the owner recursively or not
     *
     * @throws IOException When the change fails
     */
    public function chown(string|iterable $files, string|int $user, bool $recursive = false)
    {
        foreach ($this->toIterable($files) as $file) {
            if ($recursive && is_dir($file) && !is_link($file)) {
                $this->chown(new \FilesystemIterator($file), $user, true);
            }
            if (is_link($file) && \function_exists('lchown')) {
                if (!self::box('lchown', $file, $user)) {
                    throw new IOException(sprintf('Failed to chown file "%s": ', $file).self::$lastError, 0, null, $file);
                }
            } else {
                if (!self::box('chown', $file, $user)) {
                    throw new IOException(sprintf('Failed to chown file "%s": ', $file).self::$lastError, 0, null, $file);
                }
            }
        }
    }

    /**
     * Change the group of an array of files or directories.
     *
     * @param string|int $group     A group name or number
     * @param bool       $recursive Whether change the group recursively or not
     *
     * @throws IOException When the change fails
     */
    public function chgrp(string|iterable $files, string|int $group, bool $recursive = false)
    {
        foreach ($this->toIterable($files) as $file) {
            if ($recursive && is_dir($file) && !is_link($file)) {
                $this->chgrp(new \FilesystemIterator($file), $group, true);
            }
            if (is_link($file) && \function_exists('lchgrp')) {
                if (!self::box('lchgrp', $file, $group)) {
                    throw new IOException(sprintf('Failed to chgrp file "%s": ', $file).self::$lastError, 0, null, $file);
                }
            } else {
                if (!self::box('chgrp', $file, $group)) {
                    throw new IOException(sprintf('Failed to chgrp file "%s": ', $file).self::$lastError, 0, null, $file);
                }
            }
        }
    }

    /**
     * Renames a file or a directory.
     *
     * @throws IOException When target file or directory already exists
     * @throws IOException When origin cannot be renamed
     */
    public function rename(string $origin, string $target, bool $overwrite = false)
    {
        // we check that target does not exist
        if (!$overwrite && $this->isReadable($target)) {
            throw new IOException(sprintf('Cannot rename because the target "%s" already exists.', $target), 0, null, $target);
        }

        if (!self::box('rename', $origin, $target)) {
            if (is_dir($origin)) {
                // See https://bugs.php.net/54097 & https://php.net/rename#113943
                $this->mirror($origin, $target, null, ['override' => $overwrite, 'delete' => $overwrite]);
                $this->remove($origin);

                return;
            }
            throw new IOException(sprintf('Cannot rename "%s" to "%s": ', $origin, $target).self::$lastError, 0, null, $target);
        }
    }

    /**
     * Tells whether a file exists and is readable.
     *
     * @throws IOException When windows path is longer than 258 characters
     */
    private function isReadable(string $filename): bool
    {
        $maxPathLength = \PHP_MAXPATHLEN - 2;

        if (\strlen($filename) > $maxPathLength) {
            throw new IOException(sprintf('Could not check if file is readable because path length exceeds %d characters.', $maxPathLength), 0, null, $filename);
        }

        return is_readable($filename);
    }

    /**
     * Creates a symbolic link or copy a directory.
     *
     * @throws IOException When symlink fails
     */
    public function symlink(string $originDir, string $targetDir, bool $copyOnWindows = false)
    {
        if ('\\' === \DIRECTORY_SEPARATOR) {
            $originDir = strtr($originDir, '/', '\\');
            $targetDir = strtr($targetDir, '/', '\\');

            if ($copyOnWindows) {
                $this->mirror($originDir, $targetDir);

                return;
            }
        }

        $this->mkdir(\dirname($targetDir));

        if (is_link($targetDir)) {
            if (readlink($targetDir) === $originDir) {
                return;
            }
            $this->remove($targetDir);
        }

        if (!self::box('symlink', $originDir, $targetDir)) {
            $this->linkException($originDir, $targetDir, 'symbolic');
        }
    }

    /**
     * Creates a hard link, or several hard links to a file.
     *
     * @param string|string[] $targetFiles The target file(s)
     *
     * @throws FileNotFoundException When original file is missing or not a file
     * @throws IOException           When link fails, including if link already exists
     */
    public function hardlink(string $originFile, string|iterable $targetFiles)
    {
        if (!$this->exists($originFile)) {
            throw new FileNotFoundException(null, 0, null, $originFile);
        }

        if (!is_file($originFile)) {
            throw new FileNotFoundException(sprintf('Origin file "%s" is not a file.', $originFile));
        }

        foreach ($this->toIterable($targetFiles) as $targetFile) {
            if (is_file($targetFile)) {
                if (fileinode($originFile) === fileinode($targetFile)) {
                    continue;
                }
                $this->remove($targetFile);
            }

            if (!self::box('link', $originFile, $targetFile)) {
                $this->linkException($originFile, $targetFile, 'hard');
            }
        }
    }

    /**
     * @param string $linkType Name of the link type, typically 'symbolic' or 'hard'
     */
    private function linkException(string $origin, string $target, string $linkType)
    {
        if (self::$lastError) {
            if ('\\' === \DIRECTORY_SEPARATOR && false !== strpos(self::$lastError, 'error code(1314)')) {
                throw new IOException(sprintf('Unable to create "%s" link due to error code 1314: \'A required privilege is not held by the client\'. Do you have the required Administrator-rights?', $linkType), 0, null, $target);
            }
        }
        throw new IOException(sprintf('Failed to create "%s" link from "%s" to "%s": ', $linkType, $origin, $target).self::$lastError, 0, null, $target);
    }

    /**
     * Resolves links in paths.
     *
     * With $canonicalize = false (default)
     *      - if $path does not exist or is not a link, returns null
     *      - if $path is a link, returns the next direct target of the link without considering the existence of the target
     *
     * With $canonicalize = true
     *      - if $path does not exist, returns null
     *      - if $path exists, returns its absolute fully resolved final version
     *
     * @return string|null
     */
    public function readlink(string $path, bool $canonicalize = false)
    {
        if (!$canonicalize && !is_link($path)) {
            return null;
        }

        if ($canonicalize) {
            if (!$this->exists($path)) {
                return null;
            }

            return realpath($path);
        }

        return readlink($path);
    }

    /**
     * Given an existing path, convert it to a path relative to a given starting path.
     *
     * @return string Path of target relative to starting path
     */
    public function makePathRelative(string $endPath, string $startPath)
    {
        if (!$this->isAbsolutePath($startPath)) {
            throw new InvalidArgumentException(sprintf('The start path "%s" is not absolute.', $startPath));
        }

        if (!$this->isAbsolutePath($endPath)) {
            throw new InvalidArgumentException(sprintf('The end path "%s" is not absolute.', $endPath));
        }

        // Normalize separators on Windows
        if ('\\' === \DIRECTORY_SEPARATOR) {
            $endPath = str_replace('\\', '/', $endPath);
            $startPath = str_replace('\\', '/', $startPath);
        }

        $splitDriveLetter = function ($path) {
            return (\strlen($path) > 2 && ':' === $path[1] && '/' === $path[2] && ctype_alpha($path[0]))
                ? [substr($path, 2), strtoupper($path[0])]
                : [$path, null];
        };

        $splitPath = function ($path) {
            $result = [];

            foreach (explode('/', trim($path, '/')) as $segment) {
                if ('..' === $segment) {
                    array_pop($result);
                } elseif ('.' !== $segment && '' !== $segment) {
                    $result[] = $segment;
                }
            }

            return $result;
        };

        [$endPath, $endDriveLetter] = $splitDriveLetter($endPath);
        [$startPath, $startDriveLetter] = $splitDriveLetter($startPath);

        $startPathArr = $splitPath($startPath);
        $endPathArr = $splitPath($endPath);

        if ($endDriveLetter && $startDriveLetter && $endDriveLetter != $startDriveLetter) {
            // End path is on another drive, so no relative path exists
            return $endDriveLetter.':/'.($endPathArr ? implode('/', $endPathArr).'/' : '');
        }

        // Find for which directory the common path stops
        $index = 0;
        while (isset($startPathArr[$index]) && isset($endPathArr[$index]) && $startPathArr[$index] === $endPathArr[$index]) {
            ++$index;
        }

        // Determine how deep the start path is relative to the common path (ie, "web/bundles" = 2 levels)
        if (1 === \count($startPathArr) && '' === $startPathArr[0]) {
            $depth = 0;
        } else {
            $depth = \count($startPathArr) - $index;
        }

        // Repeated "../" for each level need to reach the common path
        $traverser = str_repeat('../', $depth);

        $endPathRemainder = implode('/', \array_slice($endPathArr, $index));

        // Construct $endPath from traversing to the common path, then to the remaining $endPath
        $relativePath = $traverser.('' !== $endPathRemainder ? $endPathRemainder.'/' : '');

        return '' === $relativePath ? './' : $relativePath;
    }

    /**
     * Mirrors a directory to another.
     *
     * Copies files and directories from the origin directory into the target directory. By default:
     *
     *  - existing files in the target directory will be overwritten, except if they are newer (see the `override` option)
     *  - files in the target directory that do not exist in the source directory will not be deleted (see the `delete` option)
     *
     * @param \Traversable|null $iterator Iterator that filters which files and directories to copy, if null a recursive iterator is created
     * @param array             $options  An array of boolean options
     *                                    Valid options are:
     *                                    - $options['override'] If true, target files newer than origin files are overwritten (see copy(), defaults to false)
     *                                    - $options['copy_on_windows'] Whether to copy files instead of links on Windows (see symlink(), defaults to false)
     *                                    - $options['delete'] Whether to delete files that are not in the source directory (defaults to false)
     *
     * @throws IOException When file type is unknown
     */
    public function mirror(string $originDir, string $targetDir, \Traversable $iterator = null, array $options = [])
    {
        $targetDir = rtrim($targetDir, '/\\');
        $originDir = rtrim($originDir, '/\\');
        $originDirLen = \strlen($originDir);

        if (!$this->exists($originDir)) {
            throw new IOException(sprintf('The origin directory specified "%s" was not found.', $originDir), 0, null, $originDir);
        }

        // Iterate in destination folder to remove obsolete entries
        if ($this->exists($targetDir) && isset($options['delete']) && $options['delete']) {
            $deleteIterator = $iterator;
            if (null === $deleteIterator) {
                $flags = \FilesystemIterator::SKIP_DOTS;
                $deleteIterator = new \RecursiveIteratorIterator(new \RecursiveDirectoryIterator($targetDir, $flags), \RecursiveIteratorIterator::CHILD_FIRST);
            }
            $targetDirLen = \strlen($targetDir);
            foreach ($deleteIterator as $file) {
                $origin = $originDir.substr($file->getPathname(), $targetDirLen);
                if (!$this->exists($origin)) {
                    $this->remove($file);
                }
            }
        }

        $copyOnWindows = $options['copy_on_windows'] ?? false;

        if (null === $iterator) {
            $flags = $copyOnWindows ? \FilesystemIterator::SKIP_DOTS | \FilesystemIterator::FOLLOW_SYMLINKS : \FilesystemIterator::SKIP_DOTS;
            $iterator = new \RecursiveIteratorIterator(new \RecursiveDirectoryIterator($originDir, $flags), \RecursiveIteratorIterator::SELF_FIRST);
        }

        $this->mkdir($targetDir);
        $filesCreatedWhileMirroring = [];

        foreach ($iterator as $file) {
            if ($file->getPathname() === $targetDir || $file->getRealPath() === $targetDir || isset($filesCreatedWhileMirroring[$file->getRealPath()])) {
                continue;
            }

            $target = $targetDir.substr($file->getPathname(), $originDirLen);
            $filesCreatedWhileMirroring[$target] = true;

            if (!$copyOnWindows && is_link($file)) {
                $this->symlink($file->getLinkTarget(), $target);
            } elseif (is_dir($file)) {
                $this->mkdir($target);
            } elseif (is_file($file)) {
                $this->copy($file, $target, $options['override'] ?? false);
            } else {
                throw new IOException(sprintf('Unable to guess "%s" file type.', $file), 0, null, $file);
            }
        }
    }

    /**
     * Returns whether the file path is an absolute path.
     *
     * @return bool
     */
    public function isAbsolutePath(string $file)
    {
        return '' !== $file && (strspn($file, '/\\', 0, 1)
            || (\strlen($file) > 3 && ctype_alpha($file[0])
                && ':' === $file[1]
                && strspn($file, '/\\', 2, 1)
            )
            || null !== parse_url($file, \PHP_URL_SCHEME)
        );
    }

    /**
     * Creates a temporary file with support for custom stream wrappers.
     *
     * @param string $prefix The prefix of the generated temporary filename
     *                       Note: Windows uses only the first three characters of prefix
     * @param string $suffix The suffix of the generated temporary filename
     *
     * @return string The new temporary filename (with path), or throw an exception on failure
     */
    public function tempnam(string $dir, string $prefix/*, string $suffix = ''*/)
    {
        $suffix = \func_num_args() > 2 ? func_get_arg(2) : '';
        [$scheme, $hierarchy] = $this->getSchemeAndHierarchy($dir);

        // If no scheme or scheme is "file" or "gs" (Google Cloud) create temp file in local filesystem
        if ((null === $scheme || 'file' === $scheme || 'gs' === $scheme) && '' === $suffix) {
            // If tempnam failed or no scheme return the filename otherwise prepend the scheme
            if ($tmpFile = self::box('tempnam', $hierarchy, $prefix)) {
                if (null !== $scheme && 'gs' !== $scheme) {
                    return $scheme.'://'.$tmpFile;
                }

                return $tmpFile;
            }

            throw new IOException('A temporary file could not be created: '.self::$lastError);
        }

        // Loop until we create a valid temp file or have reached 10 attempts
        for ($i = 0; $i < 10; ++$i) {
            // Create a unique filename
            $tmpFile = $dir.'/'.$prefix.uniqid(mt_rand(), true).$suffix;

            // Use fopen instead of file_exists as some streams do not support stat
            // Use mode 'x+' to atomically check existence and create to avoid a TOCTOU vulnerability
            if (!$handle = self::box('fopen', $tmpFile, 'x+')) {
                continue;
            }

            // Close the file if it was successfully opened
            self::box('fclose', $handle);

            return $tmpFile;
        }

        throw new IOException('A temporary file could not be created: '.self::$lastError);
    }

    /**
     * Atomically dumps content into a file.
     *
     * @param string|resource $content The data to write into the file
     *
     * @throws IOException if the file cannot be written to
     */
    public function dumpFile(string $filename, $content)
    {
        if (\is_array($content)) {
            throw new \TypeError(sprintf('Argument 2 passed to "%s()" must be string or resource, array given.', __METHOD__));
        }

        $dir = \dirname($filename);

        if (!is_dir($dir)) {
            $this->mkdir($dir);
        }

        // Will create a temp file with 0600 access rights
        // when the filesystem supports chmod.
        $tmpFile = $this->tempnam($dir, basename($filename));

        try {
            if (false === self::box('file_put_contents', $tmpFile, $content)) {
                throw new IOException(sprintf('Failed to write file "%s": ', $filename).self::$lastError, 0, null, $filename);
            }

            self::box('chmod', $tmpFile, file_exists($filename) ? fileperms($filename) : 0666 & ~umask());

            $this->rename($tmpFile, $filename, true);
        } finally {
            if (file_exists($tmpFile)) {
                self::box('unlink', $tmpFile);
            }
        }
    }

    /**
     * Appends content to an existing file.
     *
     * @param string|resource $content The content to append
     *
     * @throws IOException If the file is not writable
     */
    public function appendToFile(string $filename, $content)
    {
        if (\is_array($content)) {
            throw new \TypeError(sprintf('Argument 2 passed to "%s()" must be string or resource, array given.', __METHOD__));
        }

        $dir = \dirname($filename);

        if (!is_dir($dir)) {
            $this->mkdir($dir);
        }

        if (false === self::box('file_put_contents', $filename, $content, \FILE_APPEND)) {
            throw new IOException(sprintf('Failed to write file "%s": ', $filename).self::$lastError, 0, null, $filename);
        }
    }

    private function toIterable(string|iterable $files): iterable
    {
<<<<<<< HEAD
        return \is_string($files) ? [$files] : $files;
=======
        return is_iterable($files) ? $files : [$files];
>>>>>>> cd12afee
    }

    /**
     * Gets a 2-tuple of scheme (may be null) and hierarchical part of a filename (e.g. file:///tmp -> [file, tmp]).
     */
    private function getSchemeAndHierarchy(string $filename): array
    {
        $components = explode('://', $filename, 2);

        return 2 === \count($components) ? [$components[0], $components[1]] : [null, $components[0]];
    }

    private static function box(callable $func, mixed ...$args): mixed
    {
        self::$lastError = null;
        set_error_handler(__CLASS__.'::handleError');
        try {
            $result = $func(...$args);
            restore_error_handler();

            return $result;
        } catch (\Throwable $e) {
        }
        restore_error_handler();

        throw $e;
    }

    /**
     * @internal
     */
    public static function handleError(int $type, string $msg)
    {
        self::$lastError = $msg;
    }
}<|MERGE_RESOLUTION|>--- conflicted
+++ resolved
@@ -696,11 +696,7 @@
 
     private function toIterable(string|iterable $files): iterable
     {
-<<<<<<< HEAD
-        return \is_string($files) ? [$files] : $files;
-=======
         return is_iterable($files) ? $files : [$files];
->>>>>>> cd12afee
     }
 
     /**
