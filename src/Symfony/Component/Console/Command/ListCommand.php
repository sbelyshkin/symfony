--- conflicted
+++ resolved
@@ -31,17 +31,12 @@
     {
         $this
             ->setName('list')
-<<<<<<< HEAD
             ->setDefinition([
                 new InputArgument('namespace', InputArgument::OPTIONAL, 'The namespace name'),
                 new InputOption('raw', null, InputOption::VALUE_NONE, 'To output raw command list'),
                 new InputOption('format', null, InputOption::VALUE_REQUIRED, 'The output format (txt, xml, json, or md)', 'txt'),
             ])
-            ->setDescription('Lists commands')
-=======
-            ->setDefinition($this->createDefinition())
             ->setDescription('List commands')
->>>>>>> 57fb475e
             ->setHelp(<<<'EOF'
 The <info>%command.name%</info> command lists all commands:
 
