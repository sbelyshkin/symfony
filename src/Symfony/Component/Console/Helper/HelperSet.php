<?php

/*
 * This file is part of the Symfony package.
 *
 * (c) Fabien Potencier <fabien@symfony.com>
 *
 * For the full copyright and license information, please view the LICENSE
 * file that was distributed with this source code.
 */

namespace Symfony\Component\Console\Helper;

use Symfony\Component\Console\Command\Command;
use Symfony\Component\Console\Exception\InvalidArgumentException;

/**
 * HelperSet represents a set of helpers to be used with a command.
 *
 * @author Fabien Potencier <fabien@symfony.com>
 */
class HelperSet implements \IteratorAggregate
{
    /**
     * @var Helper[]
     */
    private $helpers = [];
    private $command;

    /**
     * @param Helper[] $helpers An array of helper
     */
    public function __construct(array $helpers = [])
    {
        foreach ($helpers as $alias => $helper) {
            $this->set($helper, \is_int($alias) ? null : $alias);
        }
    }

    public function set(HelperInterface $helper, string $alias = null)
    {
        $this->helpers[$helper->getName()] = $helper;
        if (null !== $alias) {
            $this->helpers[$alias] = $helper;
        }

        $helper->setHelperSet($this);
    }

    /**
     * Returns true if the helper if defined.
     */
    public function has(string $name): bool
    {
        return isset($this->helpers[$name]);
    }

    /**
     * Gets a helper value.
     *
     * @throws InvalidArgumentException if the helper is not defined
     */
    public function get(string $name): HelperInterface
    {
        if (!$this->has($name)) {
            throw new InvalidArgumentException(sprintf('The helper "%s" is not defined.', $name));
        }

        return $this->helpers[$name];
    }

    /**
     * @deprecated since Symfony 5.4
     */
    public function setCommand(Command $command = null)
    {
        trigger_deprecation('symfony/console', '5.4', 'Method "%s()" is deprecated.', __METHOD__);

        $this->command = $command;
    }

    /**
     * Gets the command associated with this helper set.
<<<<<<< HEAD
=======
     *
     * @return Command
     *
     * @deprecated since Symfony 5.4
>>>>>>> 2fb15cdd
     */
    public function getCommand(): Command
    {
        trigger_deprecation('symfony/console', '5.4', 'Method "%s()" is deprecated.', __METHOD__);

        return $this->command;
    }

    /**
     * @return \Traversable<string, Helper>
     */
    public function getIterator(): \Traversable
    {
        return new \ArrayIterator($this->helpers);
    }
}<|MERGE_RESOLUTION|>--- conflicted
+++ resolved
@@ -81,13 +81,8 @@
 
     /**
      * Gets the command associated with this helper set.
-<<<<<<< HEAD
-=======
-     *
-     * @return Command
      *
      * @deprecated since Symfony 5.4
->>>>>>> 2fb15cdd
      */
     public function getCommand(): Command
     {
