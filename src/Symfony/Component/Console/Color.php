--- conflicted
+++ resolved
@@ -49,17 +49,9 @@
         'conceal' => ['set' => 8, 'unset' => 28],
     ];
 
-<<<<<<< HEAD
-    private const RGB_FUNCTIONAL_NOTATION_REGEX = '/^rgb\(\s*(\d+)\s*,\s*(\d+)\s*,\s*(\d+)\s*\)$/';
-
     private string $foreground;
     private string $background;
     private array $options = [];
-=======
-    private $foreground;
-    private $background;
-    private $options = [];
->>>>>>> 6b1d9b8f
 
     public function __construct(string $foreground = '', string $background = '', array $options = [])
     {
