--- conflicted
+++ resolved
@@ -739,13 +739,9 @@
      * @param int $width  The width
      * @param int $height The height
      *
-<<<<<<< HEAD
-     * @return Application The current application
+     * @return $this
      *
      * @deprecated since version 3.2, to be removed in 4.0. Set the COLUMNS and LINES env vars instead.
-=======
-     * @return $this
->>>>>>> 4c453f61
      */
     public function setTerminalDimensions($width, $height)
     {
