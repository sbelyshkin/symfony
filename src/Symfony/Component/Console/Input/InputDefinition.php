--- conflicted
+++ resolved
@@ -102,13 +102,7 @@
      *
      * @param InputArgument $argument An InputArgument object
      *
-<<<<<<< HEAD
      * @throws LogicException When incorrect argument is given
-     *
-     * @api
-=======
-     * @throws \LogicException When incorrect argument is given
->>>>>>> 3146062f
      */
     public function addArgument(InputArgument $argument)
     {
@@ -144,13 +138,7 @@
      *
      * @return InputArgument An InputArgument object
      *
-<<<<<<< HEAD
      * @throws InvalidArgumentException When argument given doesn't exist
-     *
-     * @api
-=======
-     * @throws \InvalidArgumentException When argument given doesn't exist
->>>>>>> 3146062f
      */
     public function getArgument($name)
     {
@@ -251,13 +239,7 @@
      *
      * @param InputOption $option An InputOption object
      *
-<<<<<<< HEAD
      * @throws LogicException When option given already exist
-     *
-     * @api
-=======
-     * @throws \LogicException When option given already exist
->>>>>>> 3146062f
      */
     public function addOption(InputOption $option)
     {
@@ -288,13 +270,7 @@
      *
      * @return InputOption A InputOption object
      *
-<<<<<<< HEAD
      * @throws InvalidArgumentException When option given doesn't exist
-     *
-     * @api
-=======
-     * @throws \InvalidArgumentException When option given doesn't exist
->>>>>>> 3146062f
      */
     public function getOption($name)
     {
