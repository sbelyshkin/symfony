<?php

/*
 * This file is part of the Symfony package.
 *
 * (c) Fabien Potencier <fabien@symfony.com>
 *
 * For the full copyright and license information, please view the LICENSE
 * file that was distributed with this source code.
 */

namespace Symfony\Component\Console\Input;

use Symfony\Component\Console\Exception\InvalidArgumentException;
use Symfony\Component\Console\Exception\RuntimeException;

/**
 * InputInterface is the interface implemented by all input classes.
 *
 * @author Fabien Potencier <fabien@symfony.com>
 */
interface InputInterface
{
    /**
     * Returns the first argument from the raw parameters (not parsed).
     *
     * @return string|null The value of the first argument or null otherwise
     */
    public function getFirstArgument();

    /**
     * Returns true if the raw parameters (not parsed) contain a value.
     *
     * This method is to be used to introspect the input parameters
     * before they have been validated. It must be used carefully.
     * Does not necessarily return the correct result for short options
     * when multiple flags are combined in the same option.
     *
     * @param string|array $values     The values to look for in the raw parameters (can be an array)
     * @param bool         $onlyParams Only check real parameters, skip those following an end of options (--) signal
     *
     * @return bool true if the value is contained in the raw parameters
     */
    public function hasParameterOption($values, bool $onlyParams = false);

    /**
     * Returns the value of a raw option (not parsed).
     *
     * This method is to be used to introspect the input parameters
     * before they have been validated. It must be used carefully.
     * Does not necessarily return the correct result for short options
     * when multiple flags are combined in the same option.
     *
     * @param string|array $values     The value(s) to look for in the raw parameters (can be an array)
     * @param mixed        $default    The default value to return if no result is found
     * @param bool         $onlyParams Only check real parameters, skip those following an end of options (--) signal
     *
     * @return mixed The option value
     */
    public function getParameterOption($values, $default = false, bool $onlyParams = false);

    /**
     * Binds the current Input instance with the given arguments and options.
     *
     * @throws RuntimeException
     */
    public function bind(InputDefinition $definition);

    /**
     * Validates the input.
     *
     * @throws RuntimeException When not enough arguments are given
     */
    public function validate();

    /**
     * Returns all the given arguments merged with the default values.
     *
     * @return array
     */
    public function getArguments();

    /**
     * Returns the argument value for a given argument name.
     *
<<<<<<< HEAD
     * @return string|string[]|null The argument value
=======
     * @param string $name The argument name
     *
     * @return mixed
>>>>>>> cf0f3c98
     *
     * @throws InvalidArgumentException When argument given doesn't exist
     */
    public function getArgument(string $name);

    /**
     * Sets an argument value by name.
     *
<<<<<<< HEAD
     * @param string|string[]|null $value The argument value
=======
     * @param string $name  The argument name
     * @param mixed  $value The argument value
>>>>>>> cf0f3c98
     *
     * @throws InvalidArgumentException When argument given doesn't exist
     */
    public function setArgument(string $name, $value);

    /**
     * Returns true if an InputArgument object exists by name or position.
     *
     * @param string|int $name The InputArgument name or position
     *
     * @return bool true if the InputArgument object exists, false otherwise
     */
    public function hasArgument($name);

    /**
     * Returns all the given options merged with the default values.
     *
     * @return array
     */
    public function getOptions();

    /**
     * Returns the option value for a given option name.
     *
<<<<<<< HEAD
     * @return string|string[]|bool|null The option value
=======
     * @param string $name The option name
     *
     * @return mixed
>>>>>>> cf0f3c98
     *
     * @throws InvalidArgumentException When option given doesn't exist
     */
    public function getOption(string $name);

    /**
     * Sets an option value by name.
     *
<<<<<<< HEAD
     * @param string|string[]|bool|null $value The option value
=======
     * @param string $name  The option name
     * @param mixed  $value The option value
>>>>>>> cf0f3c98
     *
     * @throws InvalidArgumentException When option given doesn't exist
     */
    public function setOption(string $name, $value);

    /**
     * Returns true if an InputOption object exists by name.
     *
     * @return bool true if the InputOption object exists, false otherwise
     */
    public function hasOption(string $name);

    /**
     * Is this input means interactive?
     *
     * @return bool
     */
    public function isInteractive();

    /**
     * Sets the input interactivity.
     */
    public function setInteractive(bool $interactive);
}<|MERGE_RESOLUTION|>--- conflicted
+++ resolved
@@ -83,13 +83,7 @@
     /**
      * Returns the argument value for a given argument name.
      *
-<<<<<<< HEAD
-     * @return string|string[]|null The argument value
-=======
-     * @param string $name The argument name
-     *
      * @return mixed
->>>>>>> cf0f3c98
      *
      * @throws InvalidArgumentException When argument given doesn't exist
      */
@@ -98,12 +92,7 @@
     /**
      * Sets an argument value by name.
      *
-<<<<<<< HEAD
-     * @param string|string[]|null $value The argument value
-=======
-     * @param string $name  The argument name
-     * @param mixed  $value The argument value
->>>>>>> cf0f3c98
+     * @param mixed $value The argument value
      *
      * @throws InvalidArgumentException When argument given doesn't exist
      */
@@ -128,13 +117,7 @@
     /**
      * Returns the option value for a given option name.
      *
-<<<<<<< HEAD
-     * @return string|string[]|bool|null The option value
-=======
-     * @param string $name The option name
-     *
      * @return mixed
->>>>>>> cf0f3c98
      *
      * @throws InvalidArgumentException When option given doesn't exist
      */
@@ -143,12 +126,7 @@
     /**
      * Sets an option value by name.
      *
-<<<<<<< HEAD
-     * @param string|string[]|bool|null $value The option value
-=======
-     * @param string $name  The option name
-     * @param mixed  $value The option value
->>>>>>> cf0f3c98
+     * @param mixed $value The option value
      *
      * @throws InvalidArgumentException When option given doesn't exist
      */
