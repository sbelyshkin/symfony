--- conflicted
+++ resolved
@@ -1,12 +1,9 @@
-<<<<<<< HEAD
-{"commands":[{"name":"help","usage":["help [--format FORMAT] [--raw] [--] [<command_name>]"],"description":"Displays help for a command","help":"The <info>help<\/info> command displays help for a given command:\n\n  <info>php app\/console help list<\/info>\n\nYou can also output the help in other formats by using the <comment>--format<\/comment> option:\n\n  <info>php app\/console help --format=xml list<\/info>\n\nTo display the list of available commands, please use the <info>list<\/info> command.","definition":{"arguments":{"command_name":{"name":"command_name","is_required":false,"is_array":false,"description":"The command name","default":"help"}},"options":{"format":{"name":"--format","shortcut":"","accept_value":true,"is_value_required":true,"is_multiple":false,"description":"The output format (txt, xml, json, or md)","default":"txt"},"raw":{"name":"--raw","shortcut":"","accept_value":false,"is_value_required":false,"is_multiple":false,"description":"To output raw command help","default":false},"help":{"name":"--help","shortcut":"-h","accept_value":false,"is_value_required":false,"is_multiple":false,"description":"Display this help message","default":false},"quiet":{"name":"--quiet","shortcut":"-q","accept_value":false,"is_value_required":false,"is_multiple":false,"description":"Do not output any message","default":false},"verbose":{"name":"--verbose","shortcut":"-v|-vv|-vvv","accept_value":false,"is_value_required":false,"is_multiple":false,"description":"Increase the verbosity of messages: 1 for normal output, 2 for more verbose output and 3 for debug","default":false},"version":{"name":"--version","shortcut":"-V","accept_value":false,"is_value_required":false,"is_multiple":false,"description":"Display this application version","default":false},"ansi":{"name":"--ansi","shortcut":"","accept_value":false,"is_value_required":false,"is_multiple":false,"description":"Force ANSI output","default":false},"no-ansi":{"name":"--no-ansi","shortcut":"","accept_value":false,"is_value_required":false,"is_multiple":false,"description":"Disable ANSI output","default":false},"no-interaction":{"name":"--no-interaction","shortcut":"-n","accept_value":false,"is_value_required":false,"is_multiple":false,"description":"Do not ask any interactive question","default":false}}}},{"name":"list","usage":["list [--raw] [--format FORMAT] [--] [<namespace>]"],"description":"Lists commands","help":"The <info>list<\/info> command lists all commands:\n\n  <info>php app\/console list<\/info>\n\nYou can also display the commands for a specific namespace:\n\n  <info>php app\/console list test<\/info>\n\nYou can also output the information in other formats by using the <comment>--format<\/comment> option:\n\n  <info>php app\/console list --format=xml<\/info>\n\nIt's also possible to get raw list of commands (useful for embedding command runner):\n\n  <info>php app\/console list --raw<\/info>","definition":{"arguments":{"namespace":{"name":"namespace","is_required":false,"is_array":false,"description":"The namespace name","default":null}},"options":{"raw":{"name":"--raw","shortcut":"","accept_value":false,"is_value_required":false,"is_multiple":false,"description":"To output raw command list","default":false},"format":{"name":"--format","shortcut":"","accept_value":true,"is_value_required":true,"is_multiple":false,"description":"The output format (txt, xml, json, or md)","default":"txt"}}}},{"name":"descriptor:command1","usage":["descriptor:command1", "alias1", "alias2"],"description":"command 1 description","help":"command 1 help","definition":{"arguments":[],"options":{"help":{"name":"--help","shortcut":"-h","accept_value":false,"is_value_required":false,"is_multiple":false,"description":"Display this help message","default":false},"quiet":{"name":"--quiet","shortcut":"-q","accept_value":false,"is_value_required":false,"is_multiple":false,"description":"Do not output any message","default":false},"verbose":{"name":"--verbose","shortcut":"-v|-vv|-vvv","accept_value":false,"is_value_required":false,"is_multiple":false,"description":"Increase the verbosity of messages: 1 for normal output, 2 for more verbose output and 3 for debug","default":false},"version":{"name":"--version","shortcut":"-V","accept_value":false,"is_value_required":false,"is_multiple":false,"description":"Display this application version","default":false},"ansi":{"name":"--ansi","shortcut":"","accept_value":false,"is_value_required":false,"is_multiple":false,"description":"Force ANSI output","default":false},"no-ansi":{"name":"--no-ansi","shortcut":"","accept_value":false,"is_value_required":false,"is_multiple":false,"description":"Disable ANSI output","default":false},"no-interaction":{"name":"--no-interaction","shortcut":"-n","accept_value":false,"is_value_required":false,"is_multiple":false,"description":"Do not ask any interactive question","default":false}}}},{"name":"descriptor:command2","usage":["descriptor:command2 [-o|--option_name] [--] <argument_name>", "descriptor:command2 -o|--option_name <argument_name>", "descriptor:command2 <argument_name>"],"description":"command 2 description","help":"command 2 help","definition":{"arguments":{"argument_name":{"name":"argument_name","is_required":true,"is_array":false,"description":"","default":null}},"options":{"option_name":{"name":"--option_name","shortcut":"-o","accept_value":false,"is_value_required":false,"is_multiple":false,"description":"","default":false},"help":{"name":"--help","shortcut":"-h","accept_value":false,"is_value_required":false,"is_multiple":false,"description":"Display this help message","default":false},"quiet":{"name":"--quiet","shortcut":"-q","accept_value":false,"is_value_required":false,"is_multiple":false,"description":"Do not output any message","default":false},"verbose":{"name":"--verbose","shortcut":"-v|-vv|-vvv","accept_value":false,"is_value_required":false,"is_multiple":false,"description":"Increase the verbosity of messages: 1 for normal output, 2 for more verbose output and 3 for debug","default":false},"version":{"name":"--version","shortcut":"-V","accept_value":false,"is_value_required":false,"is_multiple":false,"description":"Display this application version","default":false},"ansi":{"name":"--ansi","shortcut":"","accept_value":false,"is_value_required":false,"is_multiple":false,"description":"Force ANSI output","default":false},"no-ansi":{"name":"--no-ansi","shortcut":"","accept_value":false,"is_value_required":false,"is_multiple":false,"description":"Disable ANSI output","default":false},"no-interaction":{"name":"--no-interaction","shortcut":"-n","accept_value":false,"is_value_required":false,"is_multiple":false,"description":"Do not ask any interactive question","default":false}}}}],"namespaces":[{"id":"_global","commands":["alias1","alias2","help","list"]},{"id":"descriptor","commands":["descriptor:command1","descriptor:command2"]}]}
-=======
 {
     "commands": [
         {
             "name": "help",
             "usage": [
-                "help [--xml] [--format FORMAT] [--raw] [--] [<command_name>]"
+                "help [--format FORMAT] [--raw] [--] [<command_name>]"
             ],
             "description": "Displays help for a command",
             "help": "The <info>help<\/info> command displays help for a given command:\n\n  <info>php app\/console help list<\/info>\n\nYou can also output the help in other formats by using the <comment>--format<\/comment> option:\n\n  <info>php app\/console help --format=xml list<\/info>\n\nTo display the list of available commands, please use the <info>list<\/info> command.",
@@ -21,15 +18,6 @@
                     }
                 },
                 "options": {
-                    "xml": {
-                        "name": "--xml",
-                        "shortcut": "",
-                        "accept_value": false,
-                        "is_value_required": false,
-                        "is_multiple": false,
-                        "description": "To output help as XML",
-                        "default": false
-                    },
                     "format": {
                         "name": "--format",
                         "shortcut": "",
@@ -117,7 +105,7 @@
         {
             "name": "list",
             "usage": [
-                "list [--xml] [--raw] [--format FORMAT] [--] [<namespace>]"
+                "list [--raw] [--format FORMAT] [--] [<namespace>]"
             ],
             "description": "Lists commands",
             "help": "The <info>list<\/info> command lists all commands:\n\n  <info>php app\/console list<\/info>\n\nYou can also display the commands for a specific namespace:\n\n  <info>php app\/console list test<\/info>\n\nYou can also output the information in other formats by using the <comment>--format<\/comment> option:\n\n  <info>php app\/console list --format=xml<\/info>\n\nIt's also possible to get raw list of commands (useful for embedding command runner):\n\n  <info>php app\/console list --raw<\/info>",
@@ -132,15 +120,6 @@
                     }
                 },
                 "options": {
-                    "xml": {
-                        "name": "--xml",
-                        "shortcut": "",
-                        "accept_value": false,
-                        "is_value_required": false,
-                        "is_multiple": false,
-                        "description": "To output list as XML",
-                        "default": false
-                    },
                     "raw": {
                         "name": "--raw",
                         "shortcut": "",
@@ -354,5 +333,4 @@
             ]
         }
     ]
-}
->>>>>>> aef50083
+}