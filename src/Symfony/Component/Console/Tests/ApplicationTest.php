<?php

/*
 * This file is part of the Symfony package.
 *
 * (c) Fabien Potencier <fabien@symfony.com>
 *
 * For the full copyright and license information, please view the LICENSE
 * file that was distributed with this source code.
 */

namespace Symfony\Component\Console\Tests;

use PHPUnit\Framework\TestCase;
use Symfony\Component\Console\Application;
use Symfony\Component\Console\Command\Command;
use Symfony\Component\Console\Command\HelpCommand;
use Symfony\Component\Console\Command\LazyCommand;
use Symfony\Component\Console\Command\SignalableCommandInterface;
use Symfony\Component\Console\CommandLoader\FactoryCommandLoader;
use Symfony\Component\Console\DependencyInjection\AddConsoleCommandPass;
use Symfony\Component\Console\Event\ConsoleCommandEvent;
use Symfony\Component\Console\Event\ConsoleErrorEvent;
use Symfony\Component\Console\Event\ConsoleTerminateEvent;
use Symfony\Component\Console\Exception\CommandNotFoundException;
use Symfony\Component\Console\Exception\NamespaceNotFoundException;
use Symfony\Component\Console\Helper\FormatterHelper;
use Symfony\Component\Console\Helper\HelperSet;
use Symfony\Component\Console\Input\ArgvInput;
use Symfony\Component\Console\Input\ArrayInput;
use Symfony\Component\Console\Input\InputArgument;
use Symfony\Component\Console\Input\InputDefinition;
use Symfony\Component\Console\Input\InputInterface;
use Symfony\Component\Console\Input\InputOption;
use Symfony\Component\Console\Output\ConsoleOutput;
use Symfony\Component\Console\Output\NullOutput;
use Symfony\Component\Console\Output\Output;
use Symfony\Component\Console\Output\OutputInterface;
use Symfony\Component\Console\Output\StreamOutput;
use Symfony\Component\Console\SignalRegistry\SignalRegistry;
use Symfony\Component\Console\Tester\ApplicationTester;
use Symfony\Component\DependencyInjection\ContainerBuilder;
use Symfony\Component\EventDispatcher\EventDispatcher;

class ApplicationTest extends TestCase
{
    protected static $fixturesPath;

    private $colSize;

    protected function setUp(): void
    {
        $this->colSize = getenv('COLUMNS');
    }

    protected function tearDown(): void
    {
        putenv($this->colSize ? 'COLUMNS='.$this->colSize : 'COLUMNS');
        putenv('SHELL_VERBOSITY');
        unset($_ENV['SHELL_VERBOSITY']);
        unset($_SERVER['SHELL_VERBOSITY']);
    }

    public static function setUpBeforeClass(): void
    {
        self::$fixturesPath = realpath(__DIR__.'/Fixtures/');
        require_once self::$fixturesPath.'/FooCommand.php';
        require_once self::$fixturesPath.'/FooOptCommand.php';
        require_once self::$fixturesPath.'/Foo1Command.php';
        require_once self::$fixturesPath.'/Foo2Command.php';
        require_once self::$fixturesPath.'/Foo3Command.php';
        require_once self::$fixturesPath.'/Foo4Command.php';
        require_once self::$fixturesPath.'/Foo5Command.php';
        require_once self::$fixturesPath.'/FooSameCaseUppercaseCommand.php';
        require_once self::$fixturesPath.'/FooSameCaseLowercaseCommand.php';
        require_once self::$fixturesPath.'/FoobarCommand.php';
        require_once self::$fixturesPath.'/BarBucCommand.php';
        require_once self::$fixturesPath.'/FooSubnamespaced1Command.php';
        require_once self::$fixturesPath.'/FooSubnamespaced2Command.php';
        require_once self::$fixturesPath.'/FooWithoutAliasCommand.php';
        require_once self::$fixturesPath.'/TestAmbiguousCommandRegistering.php';
        require_once self::$fixturesPath.'/TestAmbiguousCommandRegistering2.php';
        require_once self::$fixturesPath.'/FooHiddenCommand.php';
        require_once self::$fixturesPath.'/BarHiddenCommand.php';
    }

    protected function normalizeLineBreaks($text)
    {
        return str_replace(\PHP_EOL, "\n", $text);
    }

    /**
     * Replaces the dynamic placeholders of the command help text with a static version.
     * The placeholder %command.full_name% includes the script path that is not predictable
     * and can not be tested against.
     */
    protected function ensureStaticCommandHelp(Application $application)
    {
        foreach ($application->all() as $command) {
            $command->setHelp(str_replace('%command.full_name%', 'app/console %command.name%', $command->getHelp()));
        }
    }

    public function testConstructor()
    {
        $application = new Application('foo', 'bar');
        $this->assertEquals('foo', $application->getName(), '__construct() takes the application name as its first argument');
        $this->assertEquals('bar', $application->getVersion(), '__construct() takes the application version as its second argument');
        $this->assertEquals(['help', 'list'], array_keys($application->all()), '__construct() registered the help and list commands by default');
    }

    public function testSetGetName()
    {
        $application = new Application();
        $application->setName('foo');
        $this->assertEquals('foo', $application->getName(), '->setName() sets the name of the application');
    }

    public function testSetGetVersion()
    {
        $application = new Application();
        $application->setVersion('bar');
        $this->assertEquals('bar', $application->getVersion(), '->setVersion() sets the version of the application');
    }

    public function testGetLongVersion()
    {
        $application = new Application('foo', 'bar');
        $this->assertEquals('foo <info>bar</info>', $application->getLongVersion(), '->getLongVersion() returns the long version of the application');
    }

    public function testHelp()
    {
        $application = new Application();
        $this->assertStringEqualsFile(self::$fixturesPath.'/application_gethelp.txt', $this->normalizeLineBreaks($application->getHelp()), '->getHelp() returns a help message');
    }

    public function testAll()
    {
        $application = new Application();
        $commands = $application->all();
        $this->assertInstanceOf(HelpCommand::class, $commands['help'], '->all() returns the registered commands');

        $application->add(new \FooCommand());
        $commands = $application->all('foo');
        $this->assertCount(1, $commands, '->all() takes a namespace as its first argument');
    }

    public function testAllWithCommandLoader()
    {
        $application = new Application();
        $commands = $application->all();
        $this->assertInstanceOf(HelpCommand::class, $commands['help'], '->all() returns the registered commands');

        $application->add(new \FooCommand());
        $commands = $application->all('foo');
        $this->assertCount(1, $commands, '->all() takes a namespace as its first argument');

        $application->setCommandLoader(new FactoryCommandLoader([
            'foo:bar1' => function () { return new \Foo1Command(); },
        ]));
        $commands = $application->all('foo');
        $this->assertCount(2, $commands, '->all() takes a namespace as its first argument');
        $this->assertInstanceOf(\FooCommand::class, $commands['foo:bar'], '->all() returns the registered commands');
        $this->assertInstanceOf(\Foo1Command::class, $commands['foo:bar1'], '->all() returns the registered commands');
    }

    public function testRegister()
    {
        $application = new Application();
        $command = $application->register('foo');
        $this->assertEquals('foo', $command->getName(), '->register() registers a new command');
    }

    public function testRegisterAmbiguous()
    {
        $code = function (InputInterface $input, OutputInterface $output) {
            $output->writeln('It works!');
        };

        $application = new Application();
        $application->setAutoExit(false);
        $application
            ->register('test-foo')
            ->setAliases(['test'])
            ->setCode($code);

        $application
            ->register('test-bar')
            ->setCode($code);

        $tester = new ApplicationTester($application);
        $tester->run(['test']);
        $this->assertStringContainsString('It works!', $tester->getDisplay(true));
    }

    public function testAdd()
    {
        $application = new Application();
        $application->add($foo = new \FooCommand());
        $commands = $application->all();
        $this->assertEquals($foo, $commands['foo:bar'], '->add() registers a command');

        $application = new Application();
        $application->addCommands([$foo = new \FooCommand(), $foo1 = new \Foo1Command()]);
        $commands = $application->all();
        $this->assertEquals([$foo, $foo1], [$commands['foo:bar'], $commands['foo:bar1']], '->addCommands() registers an array of commands');
    }

    public function testAddCommandWithEmptyConstructor()
    {
        $this->expectException(\LogicException::class);
        $this->expectExceptionMessage('Command class "Foo5Command" is not correctly initialized. You probably forgot to call the parent constructor.');
        $application = new Application();
        $application->add(new \Foo5Command());
    }

    public function testHasGet()
    {
        $application = new Application();
        $this->assertTrue($application->has('list'), '->has() returns true if a named command is registered');
        $this->assertFalse($application->has('afoobar'), '->has() returns false if a named command is not registered');

        $application->add($foo = new \FooCommand());
        $this->assertTrue($application->has('afoobar'), '->has() returns true if an alias is registered');
        $this->assertEquals($foo, $application->get('foo:bar'), '->get() returns a command by name');
        $this->assertEquals($foo, $application->get('afoobar'), '->get() returns a command by alias');

        $application = new Application();
        $application->add($foo = new \FooCommand());
        // simulate --help
        $r = new \ReflectionObject($application);
        $p = $r->getProperty('wantHelps');
        $p->setAccessible(true);
        $p->setValue($application, true);
        $command = $application->get('foo:bar');
        $this->assertInstanceOf(HelpCommand::class, $command, '->get() returns the help command if --help is provided as the input');
    }

    public function testHasGetWithCommandLoader()
    {
        $application = new Application();
        $this->assertTrue($application->has('list'), '->has() returns true if a named command is registered');
        $this->assertFalse($application->has('afoobar'), '->has() returns false if a named command is not registered');

        $application->add($foo = new \FooCommand());
        $this->assertTrue($application->has('afoobar'), '->has() returns true if an alias is registered');
        $this->assertEquals($foo, $application->get('foo:bar'), '->get() returns a command by name');
        $this->assertEquals($foo, $application->get('afoobar'), '->get() returns a command by alias');

        $application->setCommandLoader(new FactoryCommandLoader([
            'foo:bar1' => function () { return new \Foo1Command(); },
        ]));

        $this->assertTrue($application->has('afoobar'), '->has() returns true if an instance is registered for an alias even with command loader');
        $this->assertEquals($foo, $application->get('foo:bar'), '->get() returns an instance by name even with command loader');
        $this->assertEquals($foo, $application->get('afoobar'), '->get() returns an instance by alias even with command loader');
        $this->assertTrue($application->has('foo:bar1'), '->has() returns true for commands registered in the loader');
        $this->assertInstanceOf(\Foo1Command::class, $foo1 = $application->get('foo:bar1'), '->get() returns a command by name from the command loader');
        $this->assertTrue($application->has('afoobar1'), '->has() returns true for commands registered in the loader');
        $this->assertEquals($foo1, $application->get('afoobar1'), '->get() returns a command by name from the command loader');
    }

    public function testSilentHelp()
    {
        $application = new Application();
        $application->setAutoExit(false);
        $application->setCatchExceptions(false);

        $tester = new ApplicationTester($application);
        $tester->run(['-h' => true, '-q' => true], ['decorated' => false]);

        $this->assertEmpty($tester->getDisplay(true));
    }

    public function testGetInvalidCommand()
    {
        $this->expectException(CommandNotFoundException::class);
        $this->expectExceptionMessage('The command "foofoo" does not exist.');
        $application = new Application();
        $application->get('foofoo');
    }

    public function testGetNamespaces()
    {
        $application = new Application();
        $application->add(new \FooCommand());
        $application->add(new \Foo1Command());
        $this->assertEquals(['foo'], $application->getNamespaces(), '->getNamespaces() returns an array of unique used namespaces');
    }

    public function testFindNamespace()
    {
        $application = new Application();
        $application->add(new \FooCommand());
        $this->assertEquals('foo', $application->findNamespace('foo'), '->findNamespace() returns the given namespace if it exists');
        $this->assertEquals('foo', $application->findNamespace('f'), '->findNamespace() finds a namespace given an abbreviation');
        $application->add(new \Foo2Command());
        $this->assertEquals('foo', $application->findNamespace('foo'), '->findNamespace() returns the given namespace if it exists');
    }

    public function testFindNamespaceWithSubnamespaces()
    {
        $application = new Application();
        $application->add(new \FooSubnamespaced1Command());
        $application->add(new \FooSubnamespaced2Command());
        $this->assertEquals('foo', $application->findNamespace('foo'), '->findNamespace() returns commands even if the commands are only contained in subnamespaces');
    }

    public function testFindAmbiguousNamespace()
    {
        $application = new Application();
        $application->add(new \BarBucCommand());
        $application->add(new \FooCommand());
        $application->add(new \Foo2Command());

        $expectedMsg = "The namespace \"f\" is ambiguous.\nDid you mean one of these?\n    foo\n    foo1";

        $this->expectException(NamespaceNotFoundException::class);
        $this->expectExceptionMessage($expectedMsg);

        $application->findNamespace('f');
    }

    public function testFindNonAmbiguous()
    {
        $application = new Application();
        $application->add(new \TestAmbiguousCommandRegistering());
        $application->add(new \TestAmbiguousCommandRegistering2());
        $this->assertEquals('test-ambiguous', $application->find('test')->getName());
    }

    public function testFindInvalidNamespace()
    {
        $this->expectException(NamespaceNotFoundException::class);
        $this->expectExceptionMessage('There are no commands defined in the "bar" namespace.');
        $application = new Application();
        $application->findNamespace('bar');
    }

    public function testFindUniqueNameButNamespaceName()
    {
        $this->expectException(CommandNotFoundException::class);
        $this->expectExceptionMessage('Command "foo1" is not defined');
        $application = new Application();
        $application->add(new \FooCommand());
        $application->add(new \Foo1Command());
        $application->add(new \Foo2Command());

        $application->find($commandName = 'foo1');
    }

    public function testFind()
    {
        $application = new Application();
        $application->add(new \FooCommand());

        $this->assertInstanceOf(\FooCommand::class, $application->find('foo:bar'), '->find() returns a command if its name exists');
        $this->assertInstanceOf(HelpCommand::class, $application->find('h'), '->find() returns a command if its name exists');
        $this->assertInstanceOf(\FooCommand::class, $application->find('f:bar'), '->find() returns a command if the abbreviation for the namespace exists');
        $this->assertInstanceOf(\FooCommand::class, $application->find('f:b'), '->find() returns a command if the abbreviation for the namespace and the command name exist');
        $this->assertInstanceOf(\FooCommand::class, $application->find('a'), '->find() returns a command if the abbreviation exists for an alias');
    }

    public function testFindCaseSensitiveFirst()
    {
        $application = new Application();
        $application->add(new \FooSameCaseUppercaseCommand());
        $application->add(new \FooSameCaseLowercaseCommand());

        $this->assertInstanceOf(\FooSameCaseUppercaseCommand::class, $application->find('f:B'), '->find() returns a command if the abbreviation is the correct case');
        $this->assertInstanceOf(\FooSameCaseUppercaseCommand::class, $application->find('f:BAR'), '->find() returns a command if the abbreviation is the correct case');
        $this->assertInstanceOf(\FooSameCaseLowercaseCommand::class, $application->find('f:b'), '->find() returns a command if the abbreviation is the correct case');
        $this->assertInstanceOf(\FooSameCaseLowercaseCommand::class, $application->find('f:bar'), '->find() returns a command if the abbreviation is the correct case');
    }

    public function testFindCaseInsensitiveAsFallback()
    {
        $application = new Application();
        $application->add(new \FooSameCaseLowercaseCommand());

        $this->assertInstanceOf(\FooSameCaseLowercaseCommand::class, $application->find('f:b'), '->find() returns a command if the abbreviation is the correct case');
        $this->assertInstanceOf(\FooSameCaseLowercaseCommand::class, $application->find('f:B'), '->find() will fallback to case insensitivity');
        $this->assertInstanceOf(\FooSameCaseLowercaseCommand::class, $application->find('FoO:BaR'), '->find() will fallback to case insensitivity');
    }

    public function testFindCaseInsensitiveSuggestions()
    {
        $this->expectException(CommandNotFoundException::class);
        $this->expectExceptionMessage('Command "FoO:BaR" is ambiguous');
        $application = new Application();
        $application->add(new \FooSameCaseLowercaseCommand());
        $application->add(new \FooSameCaseUppercaseCommand());

        $this->assertInstanceOf(\FooSameCaseLowercaseCommand::class, $application->find('FoO:BaR'), '->find() will find two suggestions with case insensitivity');
    }

    public function testFindWithCommandLoader()
    {
        $application = new Application();
        $application->setCommandLoader(new FactoryCommandLoader([
            'foo:bar' => $f = function () { return new \FooCommand(); },
        ]));

        $this->assertInstanceOf(\FooCommand::class, $application->find('foo:bar'), '->find() returns a command if its name exists');
        $this->assertInstanceOf(HelpCommand::class, $application->find('h'), '->find() returns a command if its name exists');
        $this->assertInstanceOf(\FooCommand::class, $application->find('f:bar'), '->find() returns a command if the abbreviation for the namespace exists');
        $this->assertInstanceOf(\FooCommand::class, $application->find('f:b'), '->find() returns a command if the abbreviation for the namespace and the command name exist');
        $this->assertInstanceOf(\FooCommand::class, $application->find('a'), '->find() returns a command if the abbreviation exists for an alias');
    }

    /**
     * @dataProvider provideAmbiguousAbbreviations
     */
    public function testFindWithAmbiguousAbbreviations($abbreviation, $expectedExceptionMessage)
    {
        putenv('COLUMNS=120');
        $this->expectException(CommandNotFoundException::class);
        $this->expectExceptionMessage($expectedExceptionMessage);

        $application = new Application();
        $application->add(new \FooCommand());
        $application->add(new \Foo1Command());
        $application->add(new \Foo2Command());

        $application->find($abbreviation);
    }

    public function provideAmbiguousAbbreviations()
    {
        return [
            ['f', 'Command "f" is not defined.'],
            [
                'a',
                "Command \"a\" is ambiguous.\nDid you mean one of these?\n".
                "    afoobar  The foo:bar command\n".
                "    afoobar1 The foo:bar1 command\n".
                '    afoobar2 The foo1:bar command',
            ],
            [
                'foo:b',
                "Command \"foo:b\" is ambiguous.\nDid you mean one of these?\n".
                "    foo:bar  The foo:bar command\n".
                "    foo:bar1 The foo:bar1 command\n".
                '    foo1:bar The foo1:bar command',
            ],
        ];
    }

    public function testFindWithAmbiguousAbbreviationsFindsCommandIfAlternativesAreHidden()
    {
        $application = new Application();

        $application->add(new \FooCommand());
        $application->add(new \FooHiddenCommand());

        $this->assertInstanceOf(\FooCommand::class, $application->find('foo:'));
    }

    public function testFindCommandEqualNamespace()
    {
        $application = new Application();
        $application->add(new \Foo3Command());
        $application->add(new \Foo4Command());

        $this->assertInstanceOf(\Foo3Command::class, $application->find('foo3:bar'), '->find() returns the good command even if a namespace has same name');
        $this->assertInstanceOf(\Foo4Command::class, $application->find('foo3:bar:toh'), '->find() returns a command even if its namespace equals another command name');
    }

    public function testFindCommandWithAmbiguousNamespacesButUniqueName()
    {
        $application = new Application();
        $application->add(new \FooCommand());
        $application->add(new \FoobarCommand());

        $this->assertInstanceOf(\FoobarCommand::class, $application->find('f:f'));
    }

    public function testFindCommandWithMissingNamespace()
    {
        $application = new Application();
        $application->add(new \Foo4Command());

        $this->assertInstanceOf(\Foo4Command::class, $application->find('f::t'));
    }

    /**
     * @dataProvider provideInvalidCommandNamesSingle
     */
    public function testFindAlternativeExceptionMessageSingle($name)
    {
        $this->expectException(CommandNotFoundException::class);
        $this->expectExceptionMessage('Did you mean this');
        $application = new Application();
        $application->add(new \Foo3Command());
        $application->find($name);
    }

    public function testDontRunAlternativeNamespaceName()
    {
        $application = new Application();
        $application->add(new \Foo1Command());
        $application->setAutoExit(false);
        $tester = new ApplicationTester($application);
        $tester->run(['command' => 'foos:bar1'], ['decorated' => false]);
        $this->assertSame('
                                                          
  There are no commands defined in the "foos" namespace.  
                                                          
  Did you mean this?                                      
      foo                                                 
                                                          

', $tester->getDisplay(true));
    }

    public function testCanRunAlternativeCommandName()
    {
        $application = new Application();
        $application->add(new \FooWithoutAliasCommand());
        $application->setAutoExit(false);
        $tester = new ApplicationTester($application);
        $tester->setInputs(['y']);
        $tester->run(['command' => 'foos'], ['decorated' => false]);
        $display = trim($tester->getDisplay(true));
        $this->assertStringContainsString('Command "foos" is not defined', $display);
        $this->assertStringContainsString('Do you want to run "foo" instead?  (yes/no) [no]:', $display);
        $this->assertStringContainsString('called', $display);
    }

    public function testDontRunAlternativeCommandName()
    {
        $application = new Application();
        $application->add(new \FooWithoutAliasCommand());
        $application->setAutoExit(false);
        $tester = new ApplicationTester($application);
        $tester->setInputs(['n']);
        $exitCode = $tester->run(['command' => 'foos'], ['decorated' => false]);
        $this->assertSame(1, $exitCode);
        $display = trim($tester->getDisplay(true));
        $this->assertStringContainsString('Command "foos" is not defined', $display);
        $this->assertStringContainsString('Do you want to run "foo" instead?  (yes/no) [no]:', $display);
    }

    public function provideInvalidCommandNamesSingle()
    {
        return [
            ['foo3:barr'],
            ['fooo3:bar'],
        ];
    }

    public function testFindAlternativeExceptionMessageMultiple()
    {
        putenv('COLUMNS=120');
        $application = new Application();
        $application->add(new \FooCommand());
        $application->add(new \Foo1Command());
        $application->add(new \Foo2Command());

        // Command + plural
        try {
            $application->find('foo:baR');
            $this->fail('->find() throws a CommandNotFoundException if command does not exist, with alternatives');
        } catch (\Exception $e) {
            $this->assertInstanceOf(CommandNotFoundException::class, $e, '->find() throws a CommandNotFoundException if command does not exist, with alternatives');
            $this->assertMatchesRegularExpression('/Did you mean one of these/', $e->getMessage(), '->find() throws a CommandNotFoundException if command does not exist, with alternatives');
            $this->assertMatchesRegularExpression('/foo1:bar/', $e->getMessage());
            $this->assertMatchesRegularExpression('/foo:bar/', $e->getMessage());
        }

        // Namespace + plural
        try {
            $application->find('foo2:bar');
            $this->fail('->find() throws a CommandNotFoundException if command does not exist, with alternatives');
        } catch (\Exception $e) {
            $this->assertInstanceOf(CommandNotFoundException::class, $e, '->find() throws a CommandNotFoundException if command does not exist, with alternatives');
            $this->assertMatchesRegularExpression('/Did you mean one of these/', $e->getMessage(), '->find() throws a CommandNotFoundException if command does not exist, with alternatives');
            $this->assertMatchesRegularExpression('/foo1/', $e->getMessage());
        }

        $application->add(new \Foo3Command());
        $application->add(new \Foo4Command());

        // Subnamespace + plural
        try {
            $application->find('foo3:');
            $this->fail('->find() should throw an Symfony\Component\Console\Exception\CommandNotFoundException if a command is ambiguous because of a subnamespace, with alternatives');
        } catch (\Exception $e) {
            $this->assertInstanceOf(CommandNotFoundException::class, $e);
            $this->assertMatchesRegularExpression('/foo3:bar/', $e->getMessage());
            $this->assertMatchesRegularExpression('/foo3:bar:toh/', $e->getMessage());
        }
    }

    public function testFindAlternativeCommands()
    {
        $application = new Application();

        $application->add(new \FooCommand());
        $application->add(new \Foo1Command());
        $application->add(new \Foo2Command());

        try {
            $application->find($commandName = 'Unknown command');
            $this->fail('->find() throws a CommandNotFoundException if command does not exist');
        } catch (\Exception $e) {
            $this->assertInstanceOf(CommandNotFoundException::class, $e, '->find() throws a CommandNotFoundException if command does not exist');
            $this->assertSame([], $e->getAlternatives());
            $this->assertEquals(sprintf('Command "%s" is not defined.', $commandName), $e->getMessage(), '->find() throws a CommandNotFoundException if command does not exist, without alternatives');
        }

        // Test if "bar1" command throw a "CommandNotFoundException" and does not contain
        // "foo:bar" as alternative because "bar1" is too far from "foo:bar"
        try {
            $application->find($commandName = 'bar1');
            $this->fail('->find() throws a CommandNotFoundException if command does not exist');
        } catch (\Exception $e) {
            $this->assertInstanceOf(CommandNotFoundException::class, $e, '->find() throws a CommandNotFoundException if command does not exist');
            $this->assertSame(['afoobar1', 'foo:bar1'], $e->getAlternatives());
            $this->assertMatchesRegularExpression(sprintf('/Command "%s" is not defined./', $commandName), $e->getMessage(), '->find() throws a CommandNotFoundException if command does not exist, with alternatives');
            $this->assertMatchesRegularExpression('/afoobar1/', $e->getMessage(), '->find() throws a CommandNotFoundException if command does not exist, with alternative : "afoobar1"');
            $this->assertMatchesRegularExpression('/foo:bar1/', $e->getMessage(), '->find() throws a CommandNotFoundException if command does not exist, with alternative : "foo:bar1"');
            $this->assertDoesNotMatchRegularExpression('/foo:bar(?!1)/', $e->getMessage(), '->find() throws a CommandNotFoundException if command does not exist, without "foo:bar" alternative');
        }
    }

    public function testFindAlternativeCommandsWithAnAlias()
    {
        $fooCommand = new \FooCommand();
        $fooCommand->setAliases(['foo2']);

        $application = new Application();
        $application->setCommandLoader(new FactoryCommandLoader([
            'foo3' => static function () use ($fooCommand) { return $fooCommand; },
        ]));
        $application->add($fooCommand);

        $result = $application->find('foo');

        $this->assertSame($fooCommand, $result);
    }

    public function testFindAlternativeNamespace()
    {
        $application = new Application();

        $application->add(new \FooCommand());
        $application->add(new \Foo1Command());
        $application->add(new \Foo2Command());
        $application->add(new \Foo3Command());

        try {
            $application->find('Unknown-namespace:Unknown-command');
            $this->fail('->find() throws a CommandNotFoundException if namespace does not exist');
        } catch (\Exception $e) {
            $this->assertInstanceOf(CommandNotFoundException::class, $e, '->find() throws a CommandNotFoundException if namespace does not exist');
            $this->assertSame([], $e->getAlternatives());
            $this->assertEquals('There are no commands defined in the "Unknown-namespace" namespace.', $e->getMessage(), '->find() throws a CommandNotFoundException if namespace does not exist, without alternatives');
        }

        try {
            $application->find('foo2:command');
            $this->fail('->find() throws a CommandNotFoundException if namespace does not exist');
        } catch (\Exception $e) {
            $this->assertInstanceOf(NamespaceNotFoundException::class, $e, '->find() throws a NamespaceNotFoundException if namespace does not exist');
            $this->assertInstanceOf(CommandNotFoundException::class, $e, 'NamespaceNotFoundException extends from CommandNotFoundException');
            $this->assertCount(3, $e->getAlternatives());
            $this->assertContains('foo', $e->getAlternatives());
            $this->assertContains('foo1', $e->getAlternatives());
            $this->assertContains('foo3', $e->getAlternatives());
            $this->assertMatchesRegularExpression('/There are no commands defined in the "foo2" namespace./', $e->getMessage(), '->find() throws a CommandNotFoundException if namespace does not exist, with alternative');
            $this->assertMatchesRegularExpression('/foo/', $e->getMessage(), '->find() throws a CommandNotFoundException if namespace does not exist, with alternative : "foo"');
            $this->assertMatchesRegularExpression('/foo1/', $e->getMessage(), '->find() throws a CommandNotFoundException if namespace does not exist, with alternative : "foo1"');
            $this->assertMatchesRegularExpression('/foo3/', $e->getMessage(), '->find() throws a CommandNotFoundException if namespace does not exist, with alternative : "foo3"');
        }
    }

    public function testFindAlternativesOutput()
    {
        $application = new Application();

        $application->add(new \FooCommand());
        $application->add(new \Foo1Command());
        $application->add(new \Foo2Command());
        $application->add(new \Foo3Command());
        $application->add(new \FooHiddenCommand());

        $expectedAlternatives = [
            'afoobar',
            'afoobar1',
            'afoobar2',
            'foo1:bar',
            'foo3:bar',
            'foo:bar',
            'foo:bar1',
        ];

        try {
            $application->find('foo');
            $this->fail('->find() throws a CommandNotFoundException if command is not defined');
        } catch (\Exception $e) {
            $this->assertInstanceOf(CommandNotFoundException::class, $e, '->find() throws a CommandNotFoundException if command is not defined');
            $this->assertSame($expectedAlternatives, $e->getAlternatives());

            $this->assertMatchesRegularExpression('/Command "foo" is not defined\..*Did you mean one of these\?.*/Ums', $e->getMessage());
        }
    }

    public function testFindNamespaceDoesNotFailOnDeepSimilarNamespaces()
    {
        $application = $this->getMockBuilder(Application::class)->setMethods(['getNamespaces'])->getMock();
        $application->expects($this->once())
            ->method('getNamespaces')
            ->willReturn(['foo:sublong', 'bar:sub']);

        $this->assertEquals('foo:sublong', $application->findNamespace('f:sub'));
    }

    public function testFindWithDoubleColonInNameThrowsException()
    {
        $this->expectException(CommandNotFoundException::class);
        $this->expectExceptionMessage('Command "foo::bar" is not defined.');
        $application = new Application();
        $application->add(new \FooCommand());
        $application->add(new \Foo4Command());
        $application->find('foo::bar');
    }

    public function testFindHiddenWithExactName()
    {
        $application = new Application();
        $application->add(new \FooHiddenCommand());

        $this->assertInstanceOf(\FooHiddenCommand::class, $application->find('foo:hidden'));
        $this->assertInstanceOf(\FooHiddenCommand::class, $application->find('afoohidden'));
    }

    public function testFindAmbiguousCommandsIfAllAlternativesAreHidden()
    {
        $application = new Application();

        $application->add(new \FooCommand());
        $application->add(new \FooHiddenCommand());

        $this->assertInstanceOf(\FooCommand::class, $application->find('foo:'));
    }

    public function testSetCatchExceptions()
    {
        $application = new Application();
        $application->setAutoExit(false);
        putenv('COLUMNS=120');
        $tester = new ApplicationTester($application);

        $application->setCatchExceptions(true);
        $this->assertTrue($application->areExceptionsCaught());

        $tester->run(['command' => 'foo'], ['decorated' => false]);
        $this->assertStringEqualsFile(self::$fixturesPath.'/application_renderexception1.txt', $tester->getDisplay(true), '->setCatchExceptions() sets the catch exception flag');

        $tester->run(['command' => 'foo'], ['decorated' => false, 'capture_stderr_separately' => true]);
        $this->assertStringEqualsFile(self::$fixturesPath.'/application_renderexception1.txt', $tester->getErrorOutput(true), '->setCatchExceptions() sets the catch exception flag');
        $this->assertSame('', $tester->getDisplay(true));

        $application->setCatchExceptions(false);
        try {
            $tester->run(['command' => 'foo'], ['decorated' => false]);
            $this->fail('->setCatchExceptions() sets the catch exception flag');
        } catch (\Exception $e) {
            $this->assertInstanceOf(\Exception::class, $e, '->setCatchExceptions() sets the catch exception flag');
            $this->assertEquals('Command "foo" is not defined.', $e->getMessage(), '->setCatchExceptions() sets the catch exception flag');
        }
    }

    public function testAutoExitSetting()
    {
        $application = new Application();
        $this->assertTrue($application->isAutoExitEnabled());

        $application->setAutoExit(false);
        $this->assertFalse($application->isAutoExitEnabled());
    }

    public function testRenderException()
    {
        $application = new Application();
        $application->setAutoExit(false);
        putenv('COLUMNS=120');
        $tester = new ApplicationTester($application);

        $tester->run(['command' => 'foo'], ['decorated' => false, 'capture_stderr_separately' => true]);
        $this->assertStringEqualsFile(self::$fixturesPath.'/application_renderexception1.txt', $tester->getErrorOutput(true), '->renderException() renders a pretty exception');

        $tester->run(['command' => 'foo'], ['decorated' => false, 'verbosity' => Output::VERBOSITY_VERBOSE, 'capture_stderr_separately' => true]);
        $this->assertStringContainsString('Exception trace', $tester->getErrorOutput(), '->renderException() renders a pretty exception with a stack trace when verbosity is verbose');

        $tester->run(['command' => 'list', '--foo' => true], ['decorated' => false, 'capture_stderr_separately' => true]);
        $this->assertStringEqualsFile(self::$fixturesPath.'/application_renderexception2.txt', $tester->getErrorOutput(true), '->renderException() renders the command synopsis when an exception occurs in the context of a command');

        $application->add(new \Foo3Command());
        $tester = new ApplicationTester($application);
        $tester->run(['command' => 'foo3:bar'], ['decorated' => false, 'capture_stderr_separately' => true]);
        $this->assertStringEqualsFile(self::$fixturesPath.'/application_renderexception3.txt', $tester->getErrorOutput(true), '->renderException() renders a pretty exceptions with previous exceptions');

        $tester->run(['command' => 'foo3:bar'], ['decorated' => false, 'verbosity' => Output::VERBOSITY_VERBOSE]);
        $this->assertMatchesRegularExpression('/\[Exception\]\s*First exception/', $tester->getDisplay(), '->renderException() renders a pretty exception without code exception when code exception is default and verbosity is verbose');
        $this->assertMatchesRegularExpression('/\[Exception\]\s*Second exception/', $tester->getDisplay(), '->renderException() renders a pretty exception without code exception when code exception is 0 and verbosity is verbose');
        $this->assertMatchesRegularExpression('/\[Exception \(404\)\]\s*Third exception/', $tester->getDisplay(), '->renderException() renders a pretty exception with code exception when code exception is 404 and verbosity is verbose');

        $tester->run(['command' => 'foo3:bar'], ['decorated' => true]);
        $this->assertStringEqualsFile(self::$fixturesPath.'/application_renderexception3decorated.txt', $tester->getDisplay(true), '->renderException() renders a pretty exceptions with previous exceptions');

        $tester->run(['command' => 'foo3:bar'], ['decorated' => true, 'capture_stderr_separately' => true]);
        $this->assertStringEqualsFile(self::$fixturesPath.'/application_renderexception3decorated.txt', $tester->getErrorOutput(true), '->renderException() renders a pretty exceptions with previous exceptions');

        $application = new Application();
        $application->setAutoExit(false);
        putenv('COLUMNS=32');
        $tester = new ApplicationTester($application);

        $tester->run(['command' => 'foo'], ['decorated' => false,  'capture_stderr_separately' => true]);
        $this->assertStringEqualsFile(self::$fixturesPath.'/application_renderexception4.txt', $tester->getErrorOutput(true), '->renderException() wraps messages when they are bigger than the terminal');
        putenv('COLUMNS=120');
    }

    public function testRenderExceptionWithDoubleWidthCharacters()
    {
        $application = new Application();
        $application->setAutoExit(false);
        putenv('COLUMNS=120');
        $application->register('foo')->setCode(function () {
            throw new \Exception('エラーメッセージ');
        });
        $tester = new ApplicationTester($application);

        $tester->run(['command' => 'foo'], ['decorated' => false, 'capture_stderr_separately' => true]);
        $this->assertStringMatchesFormatFile(self::$fixturesPath.'/application_renderexception_doublewidth1.txt', $tester->getErrorOutput(true), '->renderException() renders a pretty exceptions with previous exceptions');

        $tester->run(['command' => 'foo'], ['decorated' => true, 'capture_stderr_separately' => true]);
        $this->assertStringMatchesFormatFile(self::$fixturesPath.'/application_renderexception_doublewidth1decorated.txt', $tester->getErrorOutput(true), '->renderException() renders a pretty exceptions with previous exceptions');

        $application = new Application();
        $application->setAutoExit(false);
        putenv('COLUMNS=32');
        $application->register('foo')->setCode(function () {
            throw new \Exception('コマンドの実行中にエラーが発生しました。');
        });
        $tester = new ApplicationTester($application);
        $tester->run(['command' => 'foo'], ['decorated' => false, 'capture_stderr_separately' => true]);
        $this->assertStringMatchesFormatFile(self::$fixturesPath.'/application_renderexception_doublewidth2.txt', $tester->getErrorOutput(true), '->renderException() wraps messages when they are bigger than the terminal');
        putenv('COLUMNS=120');
    }

    public function testRenderExceptionEscapesLines()
    {
        $application = new Application();
        $application->setAutoExit(false);
        putenv('COLUMNS=22');
        $application->register('foo')->setCode(function () {
            throw new \Exception('dont break here <info>!</info>');
        });
        $tester = new ApplicationTester($application);

        $tester->run(['command' => 'foo'], ['decorated' => false]);
        $this->assertStringMatchesFormatFile(self::$fixturesPath.'/application_renderexception_escapeslines.txt', $tester->getDisplay(true), '->renderException() escapes lines containing formatting');
        putenv('COLUMNS=120');
    }

    public function testRenderExceptionLineBreaks()
    {
        $application = $this->getMockBuilder(Application::class)->setMethods(['getTerminalWidth'])->getMock();
        $application->setAutoExit(false);
        $application->expects($this->any())
            ->method('getTerminalWidth')
            ->willReturn(120);
        $application->register('foo')->setCode(function () {
            throw new \InvalidArgumentException("\n\nline 1 with extra spaces        \nline 2\n\nline 4\n");
        });
        $tester = new ApplicationTester($application);

        $tester->run(['command' => 'foo'], ['decorated' => false]);
        $this->assertStringMatchesFormatFile(self::$fixturesPath.'/application_renderexception_linebreaks.txt', $tester->getDisplay(true), '->renderException() keep multiple line breaks');
    }

    public function testRenderAnonymousException()
    {
        $application = new Application();
        $application->setAutoExit(false);
        $application->register('foo')->setCode(function () {
            throw new class('') extends \InvalidArgumentException { };
        });
        $tester = new ApplicationTester($application);

        $tester->run(['command' => 'foo'], ['decorated' => false]);
        $this->assertStringContainsString('[InvalidArgumentException@anonymous]', $tester->getDisplay(true));

        $application = new Application();
        $application->setAutoExit(false);
        $application->register('foo')->setCode(function () {
            throw new \InvalidArgumentException(sprintf('Dummy type "%s" is invalid.', \get_class(new class() { })));
        });
        $tester = new ApplicationTester($application);

        $tester->run(['command' => 'foo'], ['decorated' => false]);
        $this->assertStringContainsString('Dummy type "class@anonymous" is invalid.', $tester->getDisplay(true));
    }

    public function testRenderExceptionStackTraceContainsRootException()
    {
        $application = new Application();
        $application->setAutoExit(false);
        $application->register('foo')->setCode(function () {
            throw new class('') extends \InvalidArgumentException { };
        });
        $tester = new ApplicationTester($application);

        $tester->run(['command' => 'foo'], ['decorated' => false]);
        $this->assertStringContainsString('[InvalidArgumentException@anonymous]', $tester->getDisplay(true));

        $application = new Application();
        $application->setAutoExit(false);
        $application->register('foo')->setCode(function () {
            throw new \InvalidArgumentException(sprintf('Dummy type "%s" is invalid.', \get_class(new class() { })));
        });
        $tester = new ApplicationTester($application);

        $tester->run(['command' => 'foo'], ['decorated' => false]);
        $this->assertStringContainsString('Dummy type "class@anonymous" is invalid.', $tester->getDisplay(true));
    }

    public function testRenderExceptionEscapesLinesOfSynopsis()
    {
        $application = new Application();
        $application->setAutoExit(false);
        $application
            ->register('foo')
            ->setCode(function () {
                throw new \Exception('some exception');
            })
            ->addArgument('info')
        ;
        $tester = new ApplicationTester($application);

        $tester->run(['command' => 'foo'], ['decorated' => false]);
        $this->assertStringMatchesFormatFile(self::$fixturesPath.'/application_rendersynopsis_escapesline.txt', $tester->getDisplay(true), '->renderException() escapes lines containing formatting of synopsis');
    }

    public function testRun()
    {
        $application = new Application();
        $application->setAutoExit(false);
        $application->setCatchExceptions(false);
        $application->add($command = new \Foo1Command());
        $_SERVER['argv'] = ['cli.php', 'foo:bar1'];

        ob_start();
        $application->run();
        ob_end_clean();

        $this->assertInstanceOf(ArgvInput::class, $command->input, '->run() creates an ArgvInput by default if none is given');
        $this->assertInstanceOf(ConsoleOutput::class, $command->output, '->run() creates a ConsoleOutput by default if none is given');

        $application = new Application();
        $application->setAutoExit(false);
        $application->setCatchExceptions(false);

        $this->ensureStaticCommandHelp($application);
        $tester = new ApplicationTester($application);

        $tester->run([], ['decorated' => false]);
        $this->assertStringEqualsFile(self::$fixturesPath.'/application_run1.txt', $tester->getDisplay(true), '->run() runs the list command if no argument is passed');

        $tester->run(['--help' => true], ['decorated' => false]);
        $this->assertStringEqualsFile(self::$fixturesPath.'/application_run2.txt', $tester->getDisplay(true), '->run() runs the help command if --help is passed');

        $tester->run(['-h' => true], ['decorated' => false]);
        $this->assertStringEqualsFile(self::$fixturesPath.'/application_run2.txt', $tester->getDisplay(true), '->run() runs the help command if -h is passed');

        $tester->run(['command' => 'list', '--help' => true], ['decorated' => false]);
        $this->assertStringEqualsFile(self::$fixturesPath.'/application_run3.txt', $tester->getDisplay(true), '->run() displays the help if --help is passed');

        $tester->run(['command' => 'list', '-h' => true], ['decorated' => false]);
        $this->assertStringEqualsFile(self::$fixturesPath.'/application_run3.txt', $tester->getDisplay(true), '->run() displays the help if -h is passed');

        $tester->run(['--ansi' => true]);
        $this->assertTrue($tester->getOutput()->isDecorated(), '->run() forces color output if --ansi is passed');

        $tester->run(['--no-ansi' => true]);
        $this->assertFalse($tester->getOutput()->isDecorated(), '->run() forces color output to be disabled if --no-ansi is passed');

        $tester->run(['--version' => true], ['decorated' => false]);
        $this->assertStringEqualsFile(self::$fixturesPath.'/application_run4.txt', $tester->getDisplay(true), '->run() displays the program version if --version is passed');

        $tester->run(['-V' => true], ['decorated' => false]);
        $this->assertStringEqualsFile(self::$fixturesPath.'/application_run4.txt', $tester->getDisplay(true), '->run() displays the program version if -v is passed');

        $tester->run(['command' => 'list', '--quiet' => true]);
        $this->assertSame('', $tester->getDisplay(), '->run() removes all output if --quiet is passed');
        $this->assertFalse($tester->getInput()->isInteractive(), '->run() sets off the interactive mode if --quiet is passed');

        $tester->run(['command' => 'list', '-q' => true]);
        $this->assertSame('', $tester->getDisplay(), '->run() removes all output if -q is passed');
        $this->assertFalse($tester->getInput()->isInteractive(), '->run() sets off the interactive mode if -q is passed');

        $tester->run(['command' => 'list', '--verbose' => true]);
        $this->assertSame(Output::VERBOSITY_VERBOSE, $tester->getOutput()->getVerbosity(), '->run() sets the output to verbose if --verbose is passed');

        $tester->run(['command' => 'list', '--verbose' => 1]);
        $this->assertSame(Output::VERBOSITY_VERBOSE, $tester->getOutput()->getVerbosity(), '->run() sets the output to verbose if --verbose=1 is passed');

        $tester->run(['command' => 'list', '--verbose' => 2]);
        $this->assertSame(Output::VERBOSITY_VERY_VERBOSE, $tester->getOutput()->getVerbosity(), '->run() sets the output to very verbose if --verbose=2 is passed');

        $tester->run(['command' => 'list', '--verbose' => 3]);
        $this->assertSame(Output::VERBOSITY_DEBUG, $tester->getOutput()->getVerbosity(), '->run() sets the output to debug if --verbose=3 is passed');

        $tester->run(['command' => 'list', '--verbose' => 4]);
        $this->assertSame(Output::VERBOSITY_VERBOSE, $tester->getOutput()->getVerbosity(), '->run() sets the output to verbose if unknown --verbose level is passed');

        $tester->run(['command' => 'list', '-v' => true]);
        $this->assertSame(Output::VERBOSITY_VERBOSE, $tester->getOutput()->getVerbosity(), '->run() sets the output to verbose if -v is passed');

        $tester->run(['command' => 'list', '-vv' => true]);
        $this->assertSame(Output::VERBOSITY_VERY_VERBOSE, $tester->getOutput()->getVerbosity(), '->run() sets the output to verbose if -v is passed');

        $tester->run(['command' => 'list', '-vvv' => true]);
        $this->assertSame(Output::VERBOSITY_DEBUG, $tester->getOutput()->getVerbosity(), '->run() sets the output to verbose if -v is passed');

        $tester->run(['command' => 'help', '--help' => true], ['decorated' => false]);
        $this->assertStringEqualsFile(self::$fixturesPath.'/application_run5.txt', $tester->getDisplay(true), '->run() displays the help if --help is passed');

        $tester->run(['command' => 'help', '-h' => true], ['decorated' => false]);
        $this->assertStringEqualsFile(self::$fixturesPath.'/application_run5.txt', $tester->getDisplay(true), '->run() displays the help if -h is passed');

        $application = new Application();
        $application->setAutoExit(false);
        $application->setCatchExceptions(false);
        $application->add(new \FooCommand());
        $tester = new ApplicationTester($application);

        $tester->run(['command' => 'foo:bar', '--no-interaction' => true], ['decorated' => false]);
        $this->assertSame('called'.\PHP_EOL, $tester->getDisplay(), '->run() does not call interact() if --no-interaction is passed');

        $tester->run(['command' => 'foo:bar', '-n' => true], ['decorated' => false]);
        $this->assertSame('called'.\PHP_EOL, $tester->getDisplay(), '->run() does not call interact() if -n is passed');
    }

    public function testRunWithGlobalOptionAndNoCommand()
    {
        $application = new Application();
        $application->setAutoExit(false);
        $application->setCatchExceptions(false);
        $application->getDefinition()->addOption(new InputOption('foo', 'f', InputOption::VALUE_OPTIONAL));

        $output = new StreamOutput(fopen('php://memory', 'w', false));
        $input = new ArgvInput(['cli.php', '--foo', 'bar']);

        $this->assertSame(0, $application->run($input, $output));
    }

    /**
     * Issue #9285.
     *
     * If the "verbose" option is just before an argument in ArgvInput,
     * an argument value should not be treated as verbosity value.
     * This test will fail with "Not enough arguments." if broken
     */
    public function testVerboseValueNotBreakArguments()
    {
        $application = new Application();
        $application->setAutoExit(false);
        $application->setCatchExceptions(false);
        $application->add(new \FooCommand());

        $output = new StreamOutput(fopen('php://memory', 'w', false));

        $input = new ArgvInput(['cli.php', '-v', 'foo:bar']);
        $application->run($input, $output);

        $this->addToAssertionCount(1);

        $input = new ArgvInput(['cli.php', '--verbose', 'foo:bar']);
        $application->run($input, $output);

        $this->addToAssertionCount(1);
    }

    public function testRunReturnsIntegerExitCode()
    {
        $exception = new \Exception('', 4);

        $application = $this->getMockBuilder(Application::class)->setMethods(['doRun'])->getMock();
        $application->setAutoExit(false);
        $application->expects($this->once())
            ->method('doRun')
            ->willThrowException($exception);

        $exitCode = $application->run(new ArrayInput([]), new NullOutput());

        $this->assertSame(4, $exitCode, '->run() returns integer exit code extracted from raised exception');
    }

    public function testRunDispatchesIntegerExitCode()
    {
        $passedRightValue = false;

        // We can assume here that some other test asserts that the event is dispatched at all
        $dispatcher = new EventDispatcher();
        $dispatcher->addListener('console.terminate', function (ConsoleTerminateEvent $event) use (&$passedRightValue) {
            $passedRightValue = (4 === $event->getExitCode());
        });

        $application = new Application();
        $application->setDispatcher($dispatcher);
        $application->setAutoExit(false);

        $application->register('test')->setCode(function (InputInterface $input, OutputInterface $output) {
            throw new \Exception('', 4);
        });

        $tester = new ApplicationTester($application);
        $tester->run(['command' => 'test']);

        $this->assertTrue($passedRightValue, '-> exit code 4 was passed in the console.terminate event');
    }

    public function testRunReturnsExitCodeOneForExceptionCodeZero()
    {
        $exception = new \Exception('', 0);

        $application = $this->getMockBuilder(Application::class)->setMethods(['doRun'])->getMock();
        $application->setAutoExit(false);
        $application->expects($this->once())
            ->method('doRun')
            ->willThrowException($exception);

        $exitCode = $application->run(new ArrayInput([]), new NullOutput());

        $this->assertSame(1, $exitCode, '->run() returns exit code 1 when exception code is 0');
    }

    public function testRunDispatchesExitCodeOneForExceptionCodeZero()
    {
        $passedRightValue = false;

        // We can assume here that some other test asserts that the event is dispatched at all
        $dispatcher = new EventDispatcher();
        $dispatcher->addListener('console.terminate', function (ConsoleTerminateEvent $event) use (&$passedRightValue) {
            $passedRightValue = (1 === $event->getExitCode());
        });

        $application = new Application();
        $application->setDispatcher($dispatcher);
        $application->setAutoExit(false);

        $application->register('test')->setCode(function (InputInterface $input, OutputInterface $output) {
            throw new \Exception();
        });

        $tester = new ApplicationTester($application);
        $tester->run(['command' => 'test']);

        $this->assertTrue($passedRightValue, '-> exit code 1 was passed in the console.terminate event');
    }

    public function testAddingOptionWithDuplicateShortcut()
    {
        $this->expectException(\LogicException::class);
        $this->expectExceptionMessage('An option with shortcut "e" already exists.');
        $dispatcher = new EventDispatcher();
        $application = new Application();
        $application->setAutoExit(false);
        $application->setCatchExceptions(false);
        $application->setDispatcher($dispatcher);

        $application->getDefinition()->addOption(new InputOption('--env', '-e', InputOption::VALUE_REQUIRED, 'Environment'));

        $application
            ->register('foo')
            ->setAliases(['f'])
            ->setDefinition([new InputOption('survey', 'e', InputOption::VALUE_REQUIRED, 'My option with a shortcut.')])
            ->setCode(function (InputInterface $input, OutputInterface $output) {})
        ;

        $input = new ArrayInput(['command' => 'foo']);
        $output = new NullOutput();

        $application->run($input, $output);
    }

    /**
     * @dataProvider getAddingAlreadySetDefinitionElementData
     */
    public function testAddingAlreadySetDefinitionElementData($def)
    {
        $this->expectException(\LogicException::class);
        $application = new Application();
        $application->setAutoExit(false);
        $application->setCatchExceptions(false);
        $application
            ->register('foo')
            ->setDefinition([$def])
            ->setCode(function (InputInterface $input, OutputInterface $output) {})
        ;

        $input = new ArrayInput(['command' => 'foo']);
        $output = new NullOutput();
        $application->run($input, $output);
    }

    public function getAddingAlreadySetDefinitionElementData()
    {
        return [
            [new InputArgument('command', InputArgument::REQUIRED)],
            [new InputOption('quiet', '', InputOption::VALUE_NONE)],
            [new InputOption('query', 'q', InputOption::VALUE_NONE)],
        ];
    }

    public function testGetDefaultHelperSetReturnsDefaultValues()
    {
        $application = new Application();
        $application->setAutoExit(false);
        $application->setCatchExceptions(false);

        $helperSet = $application->getHelperSet();

        $this->assertTrue($helperSet->has('formatter'));
    }

    public function testAddingSingleHelperSetOverwritesDefaultValues()
    {
        $application = new Application();
        $application->setAutoExit(false);
        $application->setCatchExceptions(false);

        $application->setHelperSet(new HelperSet([new FormatterHelper()]));

        $helperSet = $application->getHelperSet();

        $this->assertTrue($helperSet->has('formatter'));

        // no other default helper set should be returned
        $this->assertFalse($helperSet->has('dialog'));
        $this->assertFalse($helperSet->has('progress'));
    }

    public function testOverwritingDefaultHelperSetOverwritesDefaultValues()
    {
        $application = new CustomApplication();
        $application->setAutoExit(false);
        $application->setCatchExceptions(false);

        $application->setHelperSet(new HelperSet([new FormatterHelper()]));

        $helperSet = $application->getHelperSet();

        $this->assertTrue($helperSet->has('formatter'));

        // no other default helper set should be returned
        $this->assertFalse($helperSet->has('dialog'));
        $this->assertFalse($helperSet->has('progress'));
    }

    public function testGetDefaultInputDefinitionReturnsDefaultValues()
    {
        $application = new Application();
        $application->setAutoExit(false);
        $application->setCatchExceptions(false);

        $inputDefinition = $application->getDefinition();

        $this->assertTrue($inputDefinition->hasArgument('command'));

        $this->assertTrue($inputDefinition->hasOption('help'));
        $this->assertTrue($inputDefinition->hasOption('quiet'));
        $this->assertTrue($inputDefinition->hasOption('verbose'));
        $this->assertTrue($inputDefinition->hasOption('version'));
        $this->assertTrue($inputDefinition->hasOption('ansi'));
        $this->assertTrue($inputDefinition->hasNegation('no-ansi'));
        $this->assertFalse($inputDefinition->hasOption('no-ansi'));
        $this->assertTrue($inputDefinition->hasOption('no-interaction'));
    }

    public function testOverwritingDefaultInputDefinitionOverwritesDefaultValues()
    {
        $application = new CustomApplication();
        $application->setAutoExit(false);
        $application->setCatchExceptions(false);

        $inputDefinition = $application->getDefinition();

        // check whether the default arguments and options are not returned any more
        $this->assertFalse($inputDefinition->hasArgument('command'));

        $this->assertFalse($inputDefinition->hasOption('help'));
        $this->assertFalse($inputDefinition->hasOption('quiet'));
        $this->assertFalse($inputDefinition->hasOption('verbose'));
        $this->assertFalse($inputDefinition->hasOption('version'));
        $this->assertFalse($inputDefinition->hasOption('ansi'));
        $this->assertFalse($inputDefinition->hasNegation('no-ansi'));
        $this->assertFalse($inputDefinition->hasOption('no-interaction'));

        $this->assertTrue($inputDefinition->hasOption('custom'));
    }

    public function testSettingCustomInputDefinitionOverwritesDefaultValues()
    {
        $application = new Application();
        $application->setAutoExit(false);
        $application->setCatchExceptions(false);

        $application->setDefinition(new InputDefinition([new InputOption('--custom', '-c', InputOption::VALUE_NONE, 'Set the custom input definition.')]));

        $inputDefinition = $application->getDefinition();

        // check whether the default arguments and options are not returned any more
        $this->assertFalse($inputDefinition->hasArgument('command'));

        $this->assertFalse($inputDefinition->hasOption('help'));
        $this->assertFalse($inputDefinition->hasOption('quiet'));
        $this->assertFalse($inputDefinition->hasOption('verbose'));
        $this->assertFalse($inputDefinition->hasOption('version'));
        $this->assertFalse($inputDefinition->hasOption('ansi'));
        $this->assertFalse($inputDefinition->hasNegation('no-ansi'));
        $this->assertFalse($inputDefinition->hasOption('no-interaction'));

        $this->assertTrue($inputDefinition->hasOption('custom'));
    }

    public function testRunWithDispatcher()
    {
        $application = new Application();
        $application->setAutoExit(false);
        $application->setDispatcher($this->getDispatcher());

        $application->register('foo')->setCode(function (InputInterface $input, OutputInterface $output) {
            $output->write('foo.');
        });

        $tester = new ApplicationTester($application);
        $tester->run(['command' => 'foo']);
        $this->assertEquals('before.foo.after.'.\PHP_EOL, $tester->getDisplay());
    }

    public function testRunWithExceptionAndDispatcher()
    {
        $this->expectException(\LogicException::class);
        $this->expectExceptionMessage('error');
        $application = new Application();
        $application->setDispatcher($this->getDispatcher());
        $application->setAutoExit(false);
        $application->setCatchExceptions(false);

        $application->register('foo')->setCode(function (InputInterface $input, OutputInterface $output) {
            throw new \RuntimeException('foo');
        });

        $tester = new ApplicationTester($application);
        $tester->run(['command' => 'foo']);
    }

    public function testRunDispatchesAllEventsWithException()
    {
        $application = new Application();
        $application->setDispatcher($this->getDispatcher());
        $application->setAutoExit(false);

        $application->register('foo')->setCode(function (InputInterface $input, OutputInterface $output) {
            $output->write('foo.');

            throw new \RuntimeException('foo');
        });

        $tester = new ApplicationTester($application);
        $tester->run(['command' => 'foo']);
        $this->assertStringContainsString('before.foo.error.after.', $tester->getDisplay());
    }

    public function testRunDispatchesAllEventsWithExceptionInListener()
    {
        $dispatcher = $this->getDispatcher();
        $dispatcher->addListener('console.command', function () {
            throw new \RuntimeException('foo');
        });

        $application = new Application();
        $application->setDispatcher($dispatcher);
        $application->setAutoExit(false);

        $application->register('foo')->setCode(function (InputInterface $input, OutputInterface $output) {
            $output->write('foo.');
        });

        $tester = new ApplicationTester($application);
        $tester->run(['command' => 'foo']);
        $this->assertStringContainsString('before.error.after.', $tester->getDisplay());
    }

    public function testRunWithError()
    {
        $application = new Application();
        $application->setAutoExit(false);
        $application->setCatchExceptions(false);

        $application->register('dym')->setCode(function (InputInterface $input, OutputInterface $output) {
            $output->write('dym.');

            throw new \Error('dymerr');
        });

        $tester = new ApplicationTester($application);

        try {
            $tester->run(['command' => 'dym']);
            $this->fail('Error expected.');
        } catch (\Error $e) {
            $this->assertSame('dymerr', $e->getMessage());
        }
    }

    public function testRunAllowsErrorListenersToSilenceTheException()
    {
        $dispatcher = $this->getDispatcher();
        $dispatcher->addListener('console.error', function (ConsoleErrorEvent $event) {
            $event->getOutput()->write('silenced.');

            $event->setExitCode(0);
        });

        $dispatcher->addListener('console.command', function () {
            throw new \RuntimeException('foo');
        });

        $application = new Application();
        $application->setDispatcher($dispatcher);
        $application->setAutoExit(false);

        $application->register('foo')->setCode(function (InputInterface $input, OutputInterface $output) {
            $output->write('foo.');
        });

        $tester = new ApplicationTester($application);
        $tester->run(['command' => 'foo']);
        $this->assertStringContainsString('before.error.silenced.after.', $tester->getDisplay());
        $this->assertEquals(ConsoleCommandEvent::RETURN_CODE_DISABLED, $tester->getStatusCode());
    }

    public function testConsoleErrorEventIsTriggeredOnCommandNotFound()
    {
        $dispatcher = new EventDispatcher();
        $dispatcher->addListener('console.error', function (ConsoleErrorEvent $event) {
            $this->assertNull($event->getCommand());
            $this->assertInstanceOf(CommandNotFoundException::class, $event->getError());
            $event->getOutput()->write('silenced command not found');
        });

        $application = new Application();
        $application->setDispatcher($dispatcher);
        $application->setAutoExit(false);

        $tester = new ApplicationTester($application);
        $tester->run(['command' => 'unknown']);
        $this->assertStringContainsString('silenced command not found', $tester->getDisplay());
        $this->assertEquals(1, $tester->getStatusCode());
    }

    public function testErrorIsRethrownIfNotHandledByConsoleErrorEvent()
    {
        $application = new Application();
        $application->setAutoExit(false);
        $application->setCatchExceptions(false);
        $application->setDispatcher(new EventDispatcher());

        $application->register('dym')->setCode(function () {
            throw new \Error('Something went wrong.');
        });

        $tester = new ApplicationTester($application);

        try {
            $tester->run(['command' => 'dym']);
            $this->fail('->run() should rethrow PHP errors if not handled via ConsoleErrorEvent.');
        } catch (\Error $e) {
            $this->assertSame('Something went wrong.', $e->getMessage());
        }
    }

    public function testRunWithErrorAndDispatcher()
    {
        $this->expectException(\LogicException::class);
        $this->expectExceptionMessage('error');
        $application = new Application();
        $application->setDispatcher($this->getDispatcher());
        $application->setAutoExit(false);
        $application->setCatchExceptions(false);

        $application->register('dym')->setCode(function (InputInterface $input, OutputInterface $output) {
            $output->write('dym.');

            throw new \Error('dymerr');
        });

        $tester = new ApplicationTester($application);
        $tester->run(['command' => 'dym']);
        $this->assertStringContainsString('before.dym.error.after.', $tester->getDisplay(), 'The PHP Error did not dispached events');
    }

    public function testRunDispatchesAllEventsWithError()
    {
        $application = new Application();
        $application->setDispatcher($this->getDispatcher());
        $application->setAutoExit(false);

        $application->register('dym')->setCode(function (InputInterface $input, OutputInterface $output) {
            $output->write('dym.');

            throw new \Error('dymerr');
        });

        $tester = new ApplicationTester($application);
        $tester->run(['command' => 'dym']);
        $this->assertStringContainsString('before.dym.error.after.', $tester->getDisplay(), 'The PHP Error did not dispached events');
    }

    public function testRunWithErrorFailingStatusCode()
    {
        $application = new Application();
        $application->setDispatcher($this->getDispatcher());
        $application->setAutoExit(false);

        $application->register('dus')->setCode(function (InputInterface $input, OutputInterface $output) {
            $output->write('dus.');

            throw new \Error('duserr');
        });

        $tester = new ApplicationTester($application);
        $tester->run(['command' => 'dus']);
        $this->assertSame(1, $tester->getStatusCode(), 'Status code should be 1');
    }

    public function testRunWithDispatcherSkippingCommand()
    {
        $application = new Application();
        $application->setDispatcher($this->getDispatcher(true));
        $application->setAutoExit(false);

        $application->register('foo')->setCode(function (InputInterface $input, OutputInterface $output) {
            $output->write('foo.');
        });

        $tester = new ApplicationTester($application);
        $exitCode = $tester->run(['command' => 'foo']);
        $this->assertStringContainsString('before.after.', $tester->getDisplay());
        $this->assertEquals(ConsoleCommandEvent::RETURN_CODE_DISABLED, $exitCode);
    }

    public function testRunWithDispatcherAccessingInputOptions()
    {
        $noInteractionValue = null;
        $quietValue = null;

        $dispatcher = $this->getDispatcher();
        $dispatcher->addListener('console.command', function (ConsoleCommandEvent $event) use (&$noInteractionValue, &$quietValue) {
            $input = $event->getInput();

            $noInteractionValue = $input->getOption('no-interaction');
            $quietValue = $input->getOption('quiet');
        });

        $application = new Application();
        $application->setDispatcher($dispatcher);
        $application->setAutoExit(false);

        $application->register('foo')->setCode(function (InputInterface $input, OutputInterface $output) {
            $output->write('foo.');
        });

        $tester = new ApplicationTester($application);
        $tester->run(['command' => 'foo', '--no-interaction' => true]);

        $this->assertTrue($noInteractionValue);
        $this->assertFalse($quietValue);
    }

    public function testRunWithDispatcherAddingInputOptions()
    {
        $extraValue = null;

        $dispatcher = $this->getDispatcher();
        $dispatcher->addListener('console.command', function (ConsoleCommandEvent $event) use (&$extraValue) {
            $definition = $event->getCommand()->getDefinition();
            $input = $event->getInput();

            $definition->addOption(new InputOption('extra', null, InputOption::VALUE_REQUIRED));
            $input->bind($definition);

            $extraValue = $input->getOption('extra');
        });

        $application = new Application();
        $application->setDispatcher($dispatcher);
        $application->setAutoExit(false);

        $application->register('foo')->setCode(function (InputInterface $input, OutputInterface $output) {
            $output->write('foo.');
        });

        $tester = new ApplicationTester($application);
        $tester->run(['command' => 'foo', '--extra' => 'some test value']);

        $this->assertEquals('some test value', $extraValue);
    }

    public function testSetRunCustomDefaultCommand()
    {
        $command = new \FooCommand();

        $application = new Application();
        $application->setAutoExit(false);
        $application->add($command);
        $application->setDefaultCommand($command->getName());

        $tester = new ApplicationTester($application);
        $tester->run([], ['interactive' => false]);
        $this->assertEquals('called'.\PHP_EOL, $tester->getDisplay(), 'Application runs the default set command if different from \'list\' command');

        $application = new CustomDefaultCommandApplication();
        $application->setAutoExit(false);

        $tester = new ApplicationTester($application);
        $tester->run([], ['interactive' => false]);

        $this->assertEquals('called'.\PHP_EOL, $tester->getDisplay(), 'Application runs the default set command if different from \'list\' command');
    }

    public function testSetRunCustomDefaultCommandWithOption()
    {
        $command = new \FooOptCommand();

        $application = new Application();
        $application->setAutoExit(false);
        $application->add($command);
        $application->setDefaultCommand($command->getName());

        $tester = new ApplicationTester($application);
        $tester->run(['--fooopt' => 'opt'], ['interactive' => false]);

        $this->assertEquals('called'.\PHP_EOL.'opt'.\PHP_EOL, $tester->getDisplay(), 'Application runs the default set command if different from \'list\' command');
    }

    public function testSetRunCustomSingleCommand()
    {
        $command = new \FooCommand();

        $application = new Application();
        $application->setAutoExit(false);
        $application->add($command);
        $application->setDefaultCommand($command->getName(), true);

        $tester = new ApplicationTester($application);

        $tester->run([]);
        $this->assertStringContainsString('called', $tester->getDisplay());

        $tester->run(['--help' => true]);
        $this->assertStringContainsString('The foo:bar command', $tester->getDisplay());
    }

    public function testRunLazyCommandService()
    {
        $container = new ContainerBuilder();
        $container->addCompilerPass(new AddConsoleCommandPass());
        $container
            ->register('lazy-command', LazyTestCommand::class)
            ->addTag('console.command', ['command' => 'lazy:command'])
            ->addTag('console.command', ['command' => 'lazy:alias'])
            ->addTag('console.command', ['command' => 'lazy:alias2']);
        $container->compile();

        $application = new Application();
        $application->setCommandLoader($container->get('console.command_loader'));
        $application->setAutoExit(false);

        $tester = new ApplicationTester($application);

        $tester->run(['command' => 'lazy:command']);
        $this->assertSame("lazy-command called\n", $tester->getDisplay(true));

        $tester->run(['command' => 'lazy:alias']);
        $this->assertSame("lazy-command called\n", $tester->getDisplay(true));

        $tester->run(['command' => 'lazy:alias2']);
        $this->assertSame("lazy-command called\n", $tester->getDisplay(true));

        $command = $application->get('lazy:command');
        $this->assertSame(['lazy:alias', 'lazy:alias2'], $command->getAliases());
    }

    public function testGetDisabledLazyCommand()
    {
        $this->expectException(CommandNotFoundException::class);
        $application = new Application();
        $application->setCommandLoader(new FactoryCommandLoader(['disabled' => function () { return new DisabledCommand(); }]));
        $application->get('disabled');
    }

    public function testHasReturnsFalseForDisabledLazyCommand()
    {
        $application = new Application();
        $application->setCommandLoader(new FactoryCommandLoader(['disabled' => function () { return new DisabledCommand(); }]));
        $this->assertFalse($application->has('disabled'));
    }

    public function testAllExcludesDisabledLazyCommand()
    {
        $application = new Application();
        $application->setCommandLoader(new FactoryCommandLoader(['disabled' => function () { return new DisabledCommand(); }]));
        $this->assertArrayNotHasKey('disabled', $application->all());
    }

    public function testFindAlternativesDoesNotLoadSameNamespaceCommandsOnExactMatch()
    {
        $application = new Application();
        $application->setAutoExit(false);

        $loaded = [];

        $application->setCommandLoader(new FactoryCommandLoader([
            'foo:bar' => function () use (&$loaded) {
                $loaded['foo:bar'] = true;

                return (new Command('foo:bar'))->setCode(function () {});
            },
            'foo' => function () use (&$loaded) {
                $loaded['foo'] = true;

                return (new Command('foo'))->setCode(function () {});
            },
        ]));

        $application->run(new ArrayInput(['command' => 'foo']), new NullOutput());

        $this->assertSame(['foo' => true], $loaded);
    }

    protected function getDispatcher($skipCommand = false)
    {
        $dispatcher = new EventDispatcher();
        $dispatcher->addListener('console.command', function (ConsoleCommandEvent $event) use ($skipCommand) {
            $event->getOutput()->write('before.');

            if ($skipCommand) {
                $event->disableCommand();
            }
        });
        $dispatcher->addListener('console.terminate', function (ConsoleTerminateEvent $event) use ($skipCommand) {
            $event->getOutput()->writeln('after.');

            if (!$skipCommand) {
                $event->setExitCode(ConsoleCommandEvent::RETURN_CODE_DISABLED);
            }
        });
        $dispatcher->addListener('console.error', function (ConsoleErrorEvent $event) {
            $event->getOutput()->write('error.');

            $event->setError(new \LogicException('error.', $event->getExitCode(), $event->getError()));
        });

        return $dispatcher;
    }

    public function testErrorIsRethrownIfNotHandledByConsoleErrorEventWithCatchingEnabled()
    {
        $application = new Application();
        $application->setAutoExit(false);
        $application->setDispatcher(new EventDispatcher());

        $application->register('dym')->setCode(function () {
            throw new \Error('Something went wrong.');
        });

        $tester = new ApplicationTester($application);

        try {
            $tester->run(['command' => 'dym']);
            $this->fail('->run() should rethrow PHP errors if not handled via ConsoleErrorEvent.');
        } catch (\Error $e) {
            $this->assertSame('Something went wrong.', $e->getMessage());
        }
    }

    public function testThrowingErrorListener()
    {
        $this->expectException(\RuntimeException::class);
        $this->expectExceptionMessage('foo');
        $dispatcher = $this->getDispatcher();
        $dispatcher->addListener('console.error', function (ConsoleErrorEvent $event) {
            throw new \RuntimeException('foo');
        });

        $dispatcher->addListener('console.command', function () {
            throw new \RuntimeException('bar');
        });

        $application = new Application();
        $application->setDispatcher($dispatcher);
        $application->setAutoExit(false);
        $application->setCatchExceptions(false);

        $application->register('foo')->setCode(function (InputInterface $input, OutputInterface $output) {
            $output->write('foo.');
        });

        $tester = new ApplicationTester($application);
        $tester->run(['command' => 'foo']);
    }

    public function testCommandNameMismatchWithCommandLoaderKeyThrows()
    {
        $this->expectException(CommandNotFoundException::class);
        $this->expectExceptionMessage('The "test" command cannot be found because it is registered under multiple names. Make sure you don\'t set a different name via constructor or "setName()".');

        $app = new Application();
        $loader = new FactoryCommandLoader([
            'test' => static function () { return new Command('test-command'); },
        ]);

        $app->setCommandLoader($loader);
        $app->get('test');
    }

    /**
     * @requires extension pcntl
     */
    public function testSignal()
    {
        $command = new SignableCommand();

        $dispatcherCalled = false;
        $dispatcher = new EventDispatcher();
        $dispatcher->addListener('console.signal', function () use (&$dispatcherCalled) {
            $dispatcherCalled = true;
        });

        $application = new Application();
        $application->setAutoExit(false);
        $application->setDispatcher($dispatcher);
        $application->setSignalsToDispatchEvent(\SIGALRM);
        $application->add(new LazyCommand('signal', [], '', false, function () use ($command) { return $command; }, true));

        $this->assertFalse($command->signaled);
        $this->assertFalse($dispatcherCalled);

        $this->assertSame(0, $application->run(new ArrayInput(['signal'])));
        $this->assertFalse($command->signaled);
        $this->assertFalse($dispatcherCalled);

        $command->loop = 100000;
        pcntl_alarm(1);
        $this->assertSame(1, $application->run(new ArrayInput(['signal'])));
        $this->assertTrue($command->signaled);
        $this->assertTrue($dispatcherCalled);
    }

    public function testSignalableCommandInterfaceWithoutSignals()
    {
        $command = new SignableCommand();

        $dispatcher = new EventDispatcher();
        $application = new Application();
        $application->setAutoExit(false);
        $application->setDispatcher($dispatcher);
        $application->add($command);
        $this->assertSame(0, $application->run(new ArrayInput(['signal'])));
    }
}

class CustomApplication extends Application
{
<<<<<<< HEAD
=======
    /**
     * Overwrites the default input definition.
     */
>>>>>>> 09a8d4a0
    protected function getDefaultInputDefinition(): InputDefinition
    {
        return new InputDefinition([new InputOption('--custom', '-c', InputOption::VALUE_NONE, 'Set the custom input definition.')]);
    }

<<<<<<< HEAD
=======
    /**
     * Gets the default helper set with the helpers that should always be available.
     */
>>>>>>> 09a8d4a0
    protected function getDefaultHelperSet(): HelperSet
    {
        return new HelperSet([new FormatterHelper()]);
    }
}

class CustomDefaultCommandApplication extends Application
{
    public function __construct()
    {
        parent::__construct();

        $command = new \FooCommand();
        $this->add($command);
        $this->setDefaultCommand($command->getName());
    }
}

class LazyTestCommand extends Command
{
    public function execute(InputInterface $input, OutputInterface $output): int
    {
        $output->writeln('lazy-command called');

        return 0;
    }
}

class DisabledCommand extends Command
{
    public function isEnabled(): bool
    {
        return false;
    }
}

class SignableCommand extends Command implements SignalableCommandInterface
{
    public $signaled = false;
    public $loop = 100;

    protected static $defaultName = 'signal';

    public function getSubscribedSignals(): array
    {
        return SignalRegistry::isSupported() ? [\SIGALRM] : [];
    }

    public function handleSignal(int $signal): void
    {
        $this->signaled = true;
    }

    protected function execute(InputInterface $input, OutputInterface $output): int
    {
        for ($i = 0; $i < $this->loop; ++$i) {
            usleep(100);
            if ($this->signaled) {
                return 1;
            }
        }

        return 0;
    }
}<|MERGE_RESOLUTION|>--- conflicted
+++ resolved
@@ -1880,23 +1880,17 @@
 
 class CustomApplication extends Application
 {
-<<<<<<< HEAD
-=======
     /**
      * Overwrites the default input definition.
      */
->>>>>>> 09a8d4a0
     protected function getDefaultInputDefinition(): InputDefinition
     {
         return new InputDefinition([new InputOption('--custom', '-c', InputOption::VALUE_NONE, 'Set the custom input definition.')]);
     }
 
-<<<<<<< HEAD
-=======
     /**
      * Gets the default helper set with the helpers that should always be available.
      */
->>>>>>> 09a8d4a0
     protected function getDefaultHelperSet(): HelperSet
     {
         return new HelperSet([new FormatterHelper()]);
