--- conflicted
+++ resolved
@@ -316,17 +316,8 @@
 
         $expectedMsg = "The namespace \"f\" is ambiguous.\nDid you mean one of these?\n    foo\n    foo1";
 
-<<<<<<< HEAD
-        if (method_exists($this, 'expectException')) {
-            $this->expectException(NamespaceNotFoundException::class);
-            $this->expectExceptionMessage($expectedMsg);
-        } else {
-            $this->setExpectedException(NamespaceNotFoundException::class, $expectedMsg);
-        }
-=======
-        $this->expectException(CommandNotFoundException::class);
+        $this->expectException(NamespaceNotFoundException::class);
         $this->expectExceptionMessage($expectedMsg);
->>>>>>> 725187ff
 
         $application->findNamespace('f');
     }
