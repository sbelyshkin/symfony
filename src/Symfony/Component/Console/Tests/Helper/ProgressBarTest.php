<?php

/*
 * This file is part of the Symfony package.
 *
 * (c) Fabien Potencier <fabien@symfony.com>
 *
 * For the full copyright and license information, please view the LICENSE
 * file that was distributed with this source code.
 */

namespace Symfony\Component\Console\Tests\Helper;

use Symfony\Component\Console\Helper\ProgressBar;
use Symfony\Component\Console\Helper\Helper;
use Symfony\Component\Console\Output\StreamOutput;

/**
 * @group time-sensitive
 */
class ProgressBarTest extends \PHPUnit_Framework_TestCase
{
    public function testMultipleStart()
    {
        $bar = new ProgressBar($output = $this->getOutputStream());
        $bar->start();
        $bar->advance();
        $bar->start();

        rewind($output->getStream());
        $this->assertEquals(
            '    0 [>---------------------------]'.
            $this->generateOutput('    1 [->--------------------------]').
            $this->generateOutput('    0 [>---------------------------]'),
            stream_get_contents($output->getStream())
        );
    }

    public function testAdvance()
    {
        $bar = new ProgressBar($output = $this->getOutputStream());
        $bar->start();
        $bar->advance();

        rewind($output->getStream());
        $this->assertEquals(
            '    0 [>---------------------------]'.
            $this->generateOutput('    1 [->--------------------------]'),
            stream_get_contents($output->getStream())
        );
    }

    public function testAdvanceWithStep()
    {
        $bar = new ProgressBar($output = $this->getOutputStream());
        $bar->start();
        $bar->advance(5);

        rewind($output->getStream());
        $this->assertEquals(
            '    0 [>---------------------------]'.
            $this->generateOutput('    5 [----->----------------------]'),
            stream_get_contents($output->getStream())
        );
    }

    public function testAdvanceMultipleTimes()
    {
        $bar = new ProgressBar($output = $this->getOutputStream());
        $bar->start();
        $bar->advance(3);
        $bar->advance(2);

        rewind($output->getStream());
        $this->assertEquals(
            '    0 [>---------------------------]'.
            $this->generateOutput('    3 [--->------------------------]').
            $this->generateOutput('    5 [----->----------------------]'),
            stream_get_contents($output->getStream())
        );
    }

    public function testAdvanceOverMax()
    {
        $bar = new ProgressBar($output = $this->getOutputStream(), 10);
        $bar->setProgress(9);
        $bar->advance();
        $bar->advance();

        rewind($output->getStream());
        $this->assertEquals(
            '  9/10 [=========================>--]  90%'.
            $this->generateOutput(' 10/10 [============================] 100%').
            $this->generateOutput(' 11/11 [============================] 100%'),
            stream_get_contents($output->getStream())
        );
    }

    public function testRegress()
    {
        $bar = new ProgressBar($output = $this->getOutputStream());
        $bar->start();
        $bar->advance();
        $bar->advance();
        $bar->advance(-1);

        rewind($output->getStream());
        $this->assertEquals(
            '    0 [>---------------------------]'.
            $this->generateOutput('    1 [->--------------------------]').
            $this->generateOutput('    2 [-->-------------------------]').
            $this->generateOutput('    1 [->--------------------------]'),
            stream_get_contents($output->getStream())
        );
    }

    public function testRegressWithStep()
    {
        $bar = new ProgressBar($output = $this->getOutputStream());
        $bar->start();
        $bar->advance(4);
        $bar->advance(4);
        $bar->advance(-2);

        rewind($output->getStream());
        $this->assertEquals(
            '    0 [>---------------------------]'.
            $this->generateOutput('    4 [---->-----------------------]').
            $this->generateOutput('    8 [-------->-------------------]').
            $this->generateOutput('    6 [------>---------------------]'),
            stream_get_contents($output->getStream())
        );
    }

    public function testRegressMultipleTimes()
    {
        $bar = new ProgressBar($output = $this->getOutputStream());
        $bar->start();
        $bar->advance(3);
        $bar->advance(3);
        $bar->advance(-1);
        $bar->advance(-2);

        rewind($output->getStream());
        $this->assertEquals(
            '    0 [>---------------------------]'.
            $this->generateOutput('    3 [--->------------------------]').
            $this->generateOutput('    6 [------>---------------------]').
            $this->generateOutput('    5 [----->----------------------]').
            $this->generateOutput('    3 [--->------------------------]'),
            stream_get_contents($output->getStream())
        );
    }

    public function testRegressBelowMin()
    {
        $bar = new ProgressBar($output = $this->getOutputStream(), 10);
        $bar->setProgress(1);
        $bar->advance(-1);
        $bar->advance(-1);

        rewind($output->getStream());
        $this->assertEquals(
            '  1/10 [==>-------------------------]  10%'.
            $this->generateOutput('  0/10 [>---------------------------]   0%'),
            stream_get_contents($output->getStream())
        );
    }

    public function testFormat()
    {
        $expected =
            '  0/10 [>---------------------------]   0%'.
            $this->generateOutput(' 10/10 [============================] 100%').
            $this->generateOutput(' 10/10 [============================] 100%')
        ;

        // max in construct, no format
        $bar = new ProgressBar($output = $this->getOutputStream(), 10);
        $bar->start();
        $bar->advance(10);
        $bar->finish();

        rewind($output->getStream());
        $this->assertEquals($expected, stream_get_contents($output->getStream()));

        // max in start, no format
        $bar = new ProgressBar($output = $this->getOutputStream());
        $bar->start(10);
        $bar->advance(10);
        $bar->finish();

        rewind($output->getStream());
        $this->assertEquals($expected, stream_get_contents($output->getStream()));

        // max in construct, explicit format before
        $bar = new ProgressBar($output = $this->getOutputStream(), 10);
        $bar->setFormat('normal');
        $bar->start();
        $bar->advance(10);
        $bar->finish();

        rewind($output->getStream());
        $this->assertEquals($expected, stream_get_contents($output->getStream()));

        // max in start, explicit format before
        $bar = new ProgressBar($output = $this->getOutputStream());
        $bar->setFormat('normal');
        $bar->start(10);
        $bar->advance(10);
        $bar->finish();

        rewind($output->getStream());
        $this->assertEquals($expected, stream_get_contents($output->getStream()));
    }

    public function testCustomizations()
    {
        $bar = new ProgressBar($output = $this->getOutputStream(), 10);
        $bar->setBarWidth(10);
        $bar->setBarCharacter('_');
        $bar->setEmptyBarCharacter(' ');
        $bar->setProgressCharacter('/');
        $bar->setFormat(' %current%/%max% [%bar%] %percent:3s%%');
        $bar->start();
        $bar->advance();

        rewind($output->getStream());
        $this->assertEquals(
            '  0/10 [/         ]   0%'.
            $this->generateOutput('  1/10 [_/        ]  10%'),
            stream_get_contents($output->getStream())
        );
    }

    public function testDisplayWithoutStart()
    {
        $bar = new ProgressBar($output = $this->getOutputStream(), 50);
        $bar->display();

        rewind($output->getStream());
        $this->assertEquals(
            '  0/50 [>---------------------------]   0%',
            stream_get_contents($output->getStream())
        );
    }

    public function testDisplayWithQuietVerbosity()
    {
        $bar = new ProgressBar($output = $this->getOutputStream(true, StreamOutput::VERBOSITY_QUIET), 50);
        $bar->display();

        rewind($output->getStream());
        $this->assertEquals(
            '',
            stream_get_contents($output->getStream())
        );
    }

    public function testFinishWithoutStart()
    {
        $bar = new ProgressBar($output = $this->getOutputStream(), 50);
        $bar->finish();

        rewind($output->getStream());
        $this->assertEquals(
            ' 50/50 [============================] 100%',
            stream_get_contents($output->getStream())
        );
    }

    public function testPercent()
    {
        $bar = new ProgressBar($output = $this->getOutputStream(), 50);
        $bar->start();
        $bar->display();
        $bar->advance();
        $bar->advance();

        rewind($output->getStream());
        $this->assertEquals(
            '  0/50 [>---------------------------]   0%'.
            $this->generateOutput('  0/50 [>---------------------------]   0%').
            $this->generateOutput('  1/50 [>---------------------------]   2%').
            $this->generateOutput('  2/50 [=>--------------------------]   4%'),
            stream_get_contents($output->getStream())
        );
    }

    public function testOverwriteWithShorterLine()
    {
        $bar = new ProgressBar($output = $this->getOutputStream(), 50);
        $bar->setFormat(' %current%/%max% [%bar%] %percent:3s%%');
        $bar->start();
        $bar->display();
        $bar->advance();

        // set shorter format
        $bar->setFormat(' %current%/%max% [%bar%]');
        $bar->advance();

        rewind($output->getStream());
        $this->assertEquals(
            '  0/50 [>---------------------------]   0%'.
            $this->generateOutput('  0/50 [>---------------------------]   0%').
            $this->generateOutput('  1/50 [>---------------------------]   2%').
            $this->generateOutput('  2/50 [=>--------------------------]'),
            stream_get_contents($output->getStream())
        );
    }

    public function testStartWithMax()
    {
        $bar = new ProgressBar($output = $this->getOutputStream());
        $bar->setFormat('%current%/%max% [%bar%]');
        $bar->start(50);
        $bar->advance();

        rewind($output->getStream());
        $this->assertEquals(
            ' 0/50 [>---------------------------]'.
            $this->generateOutput(' 1/50 [>---------------------------]'),
            stream_get_contents($output->getStream())
        );
    }

    public function testSetCurrentProgress()
    {
        $bar = new ProgressBar($output = $this->getOutputStream(), 50);
        $bar->start();
        $bar->display();
        $bar->advance();
        $bar->setProgress(15);
        $bar->setProgress(25);

        rewind($output->getStream());
        $this->assertEquals(
            '  0/50 [>---------------------------]   0%'.
            $this->generateOutput('  0/50 [>---------------------------]   0%').
            $this->generateOutput('  1/50 [>---------------------------]   2%').
            $this->generateOutput(' 15/50 [========>-------------------]  30%').
            $this->generateOutput(' 25/50 [==============>-------------]  50%'),
            stream_get_contents($output->getStream())
        );
    }

    public function testSetCurrentBeforeStarting()
    {
        $bar = new ProgressBar($this->getOutputStream());
        $bar->setProgress(15);
        $this->assertNotNull($bar->getStartTime());
    }

    public function testRedrawFrequency()
    {
        $bar = $this->getMock('Symfony\Component\Console\Helper\ProgressBar', array('display'), array($this->getOutputStream(), 6));
        $bar->expects($this->exactly(4))->method('display');

        $bar->setRedrawFrequency(2);
        $bar->start();
        $bar->setProgress(1);
        $bar->advance(2);
        $bar->advance(2);
        $bar->advance(1);
    }

    public function testRedrawFrequencyIsAtLeastOneIfZeroGiven()
    {
        $bar = $this->getMock('Symfony\Component\Console\Helper\ProgressBar', array('display'), array($this->getOutputStream()));

        $bar->expects($this->exactly(2))->method('display');
        $bar->setRedrawFrequency(0);
        $bar->start();
        $bar->advance();
    }

    public function testRedrawFrequencyIsAtLeastOneIfSmallerOneGiven()
    {
        $bar = $this->getMock('Symfony\Component\Console\Helper\ProgressBar', array('display'), array($this->getOutputStream()));

        $bar->expects($this->exactly(2))->method('display');
        $bar->setRedrawFrequency(0.9);
        $bar->start();
        $bar->advance();
    }

    public function testMultiByteSupport()
    {
        $bar = new ProgressBar($output = $this->getOutputStream());
        $bar->start();
        $bar->setBarCharacter('■');
        $bar->advance(3);

        rewind($output->getStream());
        $this->assertEquals(
            '    0 [>---------------------------]'.
            $this->generateOutput('    3 [■■■>------------------------]'),
            stream_get_contents($output->getStream())
        );
    }

    public function testClear()
    {
        $bar = new ProgressBar($output = $this->getOutputStream(), 50);
        $bar->start();
        $bar->setProgress(25);
        $bar->clear();

        rewind($output->getStream());
        $this->assertEquals(
            '  0/50 [>---------------------------]   0%'.
            $this->generateOutput(' 25/50 [==============>-------------]  50%').
            $this->generateOutput(''),
            stream_get_contents($output->getStream())
        );
    }

    public function testPercentNotHundredBeforeComplete()
    {
        $bar = new ProgressBar($output = $this->getOutputStream(), 200);
        $bar->start();
        $bar->display();
        $bar->advance(199);
        $bar->advance();

        rewind($output->getStream());
        $this->assertEquals(
            '   0/200 [>---------------------------]   0%'.
            $this->generateOutput('   0/200 [>---------------------------]   0%').
            $this->generateOutput(' 199/200 [===========================>]  99%').
            $this->generateOutput(' 200/200 [============================] 100%'),
            stream_get_contents($output->getStream())
        );
    }

    public function testNonDecoratedOutput()
    {
        $bar = new ProgressBar($output = $this->getOutputStream(false), 200);
        $bar->start();

        for ($i = 0; $i < 200; ++$i) {
            $bar->advance();
        }

        $bar->finish();

        rewind($output->getStream());
        $this->assertEquals(
            '   0/200 [>---------------------------]   0%'.PHP_EOL.
            '  20/200 [==>-------------------------]  10%'.PHP_EOL.
            '  40/200 [=====>----------------------]  20%'.PHP_EOL.
            '  60/200 [========>-------------------]  30%'.PHP_EOL.
            '  80/200 [===========>----------------]  40%'.PHP_EOL.
            ' 100/200 [==============>-------------]  50%'.PHP_EOL.
            ' 120/200 [================>-----------]  60%'.PHP_EOL.
            ' 140/200 [===================>--------]  70%'.PHP_EOL.
            ' 160/200 [======================>-----]  80%'.PHP_EOL.
            ' 180/200 [=========================>--]  90%'.PHP_EOL.
            ' 200/200 [============================] 100%',
            stream_get_contents($output->getStream())
        );
    }

    public function testNonDecoratedOutputWithClear()
    {
        $bar = new ProgressBar($output = $this->getOutputStream(false), 50);
        $bar->start();
        $bar->setProgress(25);
        $bar->clear();
        $bar->setProgress(50);
        $bar->finish();

        rewind($output->getStream());
        $this->assertEquals(
            '  0/50 [>---------------------------]   0%'.PHP_EOL.
            ' 25/50 [==============>-------------]  50%'.PHP_EOL.
            ' 50/50 [============================] 100%',
            stream_get_contents($output->getStream())
        );
    }

    public function testNonDecoratedOutputWithoutMax()
    {
        $bar = new ProgressBar($output = $this->getOutputStream(false));
        $bar->start();
        $bar->advance();

        rewind($output->getStream());
        $this->assertEquals(
            '    0 [>---------------------------]'.PHP_EOL.
            '    1 [->--------------------------]',
            stream_get_contents($output->getStream())
        );
    }

    public function testParallelBars()
    {
        $output = $this->getOutputStream();
        $bar1 = new ProgressBar($output, 2);
        $bar2 = new ProgressBar($output, 3);
        $bar2->setProgressCharacter('#');
        $bar3 = new ProgressBar($output);

        $bar1->start();
        $output->write("\n");
        $bar2->start();
        $output->write("\n");
        $bar3->start();

        for ($i = 1; $i <= 3; ++$i) {
            // up two lines
            $output->write("\033[2A");
            if ($i <= 2) {
                $bar1->advance();
            }
            $output->write("\n");
            $bar2->advance();
            $output->write("\n");
            $bar3->advance();
        }
        $output->write("\033[2A");
        $output->write("\n");
        $output->write("\n");
        $bar3->finish();

        rewind($output->getStream());
        $this->assertEquals(
            ' 0/2 [>---------------------------]   0%'."\n".
            ' 0/3 [#---------------------------]   0%'."\n".
            rtrim('    0 [>---------------------------]').

            "\033[2A".
            $this->generateOutput(' 1/2 [==============>-------------]  50%')."\n".
            $this->generateOutput(' 1/3 [=========#------------------]  33%')."\n".
            rtrim($this->generateOutput('    1 [->--------------------------]')).

            "\033[2A".
            $this->generateOutput(' 2/2 [============================] 100%')."\n".
            $this->generateOutput(' 2/3 [==================#---------]  66%')."\n".
            rtrim($this->generateOutput('    2 [-->-------------------------]')).

            "\033[2A".
            "\n".
            $this->generateOutput(' 3/3 [============================] 100%')."\n".
            rtrim($this->generateOutput('    3 [--->------------------------]')).

            "\033[2A".
            "\n".
            "\n".
            rtrim($this->generateOutput('    3 [============================]')),
            stream_get_contents($output->getStream())
        );
    }

    public function testWithoutMax()
    {
        $output = $this->getOutputStream();

        $bar = new ProgressBar($output);
        $bar->start();
        $bar->advance();
        $bar->advance();
        $bar->advance();
        $bar->finish();

        rewind($output->getStream());
        $this->assertEquals(
            rtrim('    0 [>---------------------------]').
            rtrim($this->generateOutput('    1 [->--------------------------]')).
            rtrim($this->generateOutput('    2 [-->-------------------------]')).
            rtrim($this->generateOutput('    3 [--->------------------------]')).
            rtrim($this->generateOutput('    3 [============================]')),
            stream_get_contents($output->getStream())
        );
    }

    public function testWithSmallScreen()
    {
        $output = $this->getOutputStream();

        $bar = new ProgressBar($output);
        putenv('COLUMNS=12');
        $bar->start();
        $bar->advance();
        putenv('COLUMNS=120');

        rewind($output->getStream());
        $this->assertEquals(
            '    0 [>---]'.
            $this->generateOutput('    1 [->--]'),
            stream_get_contents($output->getStream())
        );
    }

    public function testAddingPlaceholderFormatter()
    {
        ProgressBar::setPlaceholderFormatterDefinition('remaining_steps', function (ProgressBar $bar) {
            return $bar->getMaxSteps() - $bar->getProgress();
        });
        $bar = new ProgressBar($output = $this->getOutputStream(), 3);
        $bar->setFormat(' %remaining_steps% [%bar%]');

        $bar->start();
        $bar->advance();
        $bar->finish();

        rewind($output->getStream());
        $this->assertEquals(
            ' 3 [>---------------------------]'.
            $this->generateOutput(' 2 [=========>------------------]').
            $this->generateOutput(' 0 [============================]'),
            stream_get_contents($output->getStream())
        );
    }

    public function testMultilineFormat()
    {
        $bar = new ProgressBar($output = $this->getOutputStream(), 3);
        $bar->setFormat("%bar%\nfoobar");

        $bar->start();
        $bar->advance();
        $bar->clear();
        $bar->finish();

        rewind($output->getStream());
        $this->assertEquals(
            ">---------------------------\nfoobar".
            $this->generateOutput("=========>------------------\nfoobar").
            "\x0D\x1B[2K\x1B[1A\x1B[2K".
            $this->generateOutput("============================\nfoobar"),
            stream_get_contents($output->getStream())
        );
    }

    public function testAnsiColorsAndEmojis()
    {
        putenv('COLUMNS=156');

        $bar = new ProgressBar($output = $this->getOutputStream(), 15);
        ProgressBar::setPlaceholderFormatterDefinition('memory', function (ProgressBar $bar) {
            static $i = 0;
            $mem = 100000 * $i;
            $colors = $i++ ? '41;37' : '44;37';

            return "\033[".$colors.'m '.Helper::formatMemory($mem)." \033[0m";
        });
        $bar->setFormat(" \033[44;37m %title:-37s% \033[0m\n %current%/%max% %bar% %percent:3s%%\n 🏁  %remaining:-10s% %memory:37s%");
        $bar->setBarCharacter($done = "\033[32m●\033[0m");
        $bar->setEmptyBarCharacter($empty = "\033[31m●\033[0m");
        $bar->setProgressCharacter($progress = "\033[32m➤ \033[0m");

        $bar->setMessage('Starting the demo... fingers crossed', 'title');
        $bar->start();

        rewind($output->getStream());
        $this->assertEquals(
            " \033[44;37m Starting the demo... fingers crossed  \033[0m\n".
            '  0/15 '.$progress.str_repeat($empty, 26)."   0%\n".
            " \xf0\x9f\x8f\x81  < 1 sec                        \033[44;37m 0 B \033[0m",
            stream_get_contents($output->getStream())
        );
        ftruncate($output->getStream(), 0);
        rewind($output->getStream());

        $bar->setMessage('Looks good to me...', 'title');
        $bar->advance(4);

        rewind($output->getStream());
        $this->assertEquals(
<<<<<<< HEAD
=======
                " \033[44;37m Starting the demo... fingers crossed  \033[0m\n".
                '  0/15 '.$progress.str_repeat($empty, 26)."   0%\n".
                " \xf0\x9f\x8f\x81  < 1 sec                        \033[44;37m 0 B \033[0m"
            .
>>>>>>> 73013029
            $this->generateOutput(
                " \033[44;37m Looks good to me...                   \033[0m\n".
                '  4/15 '.str_repeat($done, 7).$progress.str_repeat($empty, 19)."  26%\n".
                " \xf0\x9f\x8f\x81  < 1 sec                     \033[41;37m 97 KiB \033[0m"
            ),
            stream_get_contents($output->getStream())
        );
        ftruncate($output->getStream(), 0);
        rewind($output->getStream());

        $bar->setMessage('Thanks, bye', 'title');
        $bar->finish();

        rewind($output->getStream());
        $this->assertEquals(
            $this->generateOutput(
                " \033[44;37m Thanks, bye                           \033[0m\n".
                ' 15/15 '.str_repeat($done, 28)." 100%\n".
                " \xf0\x9f\x8f\x81  < 1 sec                    \033[41;37m 195 KiB \033[0m"
            ),
            stream_get_contents($output->getStream())
        );
        putenv('COLUMNS=120');
    }

    public function testSetFormat()
    {
        $bar = new ProgressBar($output = $this->getOutputStream());
        $bar->setFormat('normal');
        $bar->start();
        rewind($output->getStream());
        $this->assertEquals(
            '    0 [>---------------------------]',
            stream_get_contents($output->getStream())
        );

        $bar = new ProgressBar($output = $this->getOutputStream(), 10);
        $bar->setFormat('normal');
        $bar->start();
        rewind($output->getStream());
        $this->assertEquals(
            '  0/10 [>---------------------------]   0%',
            stream_get_contents($output->getStream())
        );
    }

    /**
     * @dataProvider provideFormat
     */
    public function testFormatsWithoutMax($format)
    {
        $bar = new ProgressBar($output = $this->getOutputStream());
        $bar->setFormat($format);
        $bar->start();

        rewind($output->getStream());
        $this->assertNotEmpty(stream_get_contents($output->getStream()));
    }

    /**
     * Provides each defined format.
     *
     * @return array
     */
    public function provideFormat()
    {
        return array(
            array('normal'),
            array('verbose'),
            array('very_verbose'),
            array('debug'),
        );
    }

    protected function getOutputStream($decorated = true, $verbosity = StreamOutput::VERBOSITY_NORMAL)
    {
        return new StreamOutput(fopen('php://memory', 'r+', false), $verbosity, $decorated);
    }

    protected function generateOutput($expected)
    {
        $count = substr_count($expected, "\n");

        return "\x0D\x1B[2K".($count ? str_repeat("\x1B[1A\x1B[2K", $count) : '').$expected;
    }
}<|MERGE_RESOLUTION|>--- conflicted
+++ resolved
@@ -668,13 +668,6 @@
 
         rewind($output->getStream());
         $this->assertEquals(
-<<<<<<< HEAD
-=======
-                " \033[44;37m Starting the demo... fingers crossed  \033[0m\n".
-                '  0/15 '.$progress.str_repeat($empty, 26)."   0%\n".
-                " \xf0\x9f\x8f\x81  < 1 sec                        \033[44;37m 0 B \033[0m"
-            .
->>>>>>> 73013029
             $this->generateOutput(
                 " \033[44;37m Looks good to me...                   \033[0m\n".
                 '  4/15 '.str_repeat($done, 7).$progress.str_repeat($empty, 19)."  26%\n".
