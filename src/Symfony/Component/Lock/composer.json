{
    "name": "symfony/lock",
    "type": "library",
    "description": "Creates and manages locks, a mechanism to provide exclusive access to a shared resource",
    "keywords": ["locking", "redlock", "mutex", "semaphore", "flock", "cas"],
    "homepage": "https://symfony.com",
    "license": "MIT",
    "authors": [
        {
            "name": "Jérémy Derussé",
            "email": "jeremy@derusse.com"
        },
        {
            "name": "Symfony Community",
            "homepage": "https://symfony.com/contributors"
        }
    ],
    "require": {
<<<<<<< HEAD
        "php": ">=7.2.5",
        "psr/log": "~1.0",
        "symfony/deprecation-contracts": "^2.1",
        "symfony/polyfill-php80": "^1.15"
=======
        "php": ">=7.1.3",
        "psr/log": "^1|^2|^3"
>>>>>>> 39c02d6b
    },
    "require-dev": {
        "doctrine/dbal": "^2.10|^3.0",
        "mongodb/mongodb": "~1.1",
        "predis/predis": "~1.0"
    },
    "conflict": {
        "doctrine/dbal": "<2.10"
    },
    "autoload": {
        "psr-4": { "Symfony\\Component\\Lock\\": "" },
        "exclude-from-classmap": [
            "/Tests/"
        ]
    },
    "minimum-stability": "dev"
}<|MERGE_RESOLUTION|>--- conflicted
+++ resolved
@@ -16,15 +16,10 @@
         }
     ],
     "require": {
-<<<<<<< HEAD
         "php": ">=7.2.5",
-        "psr/log": "~1.0",
+        "psr/log": "^1|^2|^3",
         "symfony/deprecation-contracts": "^2.1",
         "symfony/polyfill-php80": "^1.15"
-=======
-        "php": ">=7.1.3",
-        "psr/log": "^1|^2|^3"
->>>>>>> 39c02d6b
     },
     "require-dev": {
         "doctrine/dbal": "^2.10|^3.0",
