<?php

/*
 * This file is part of the Symfony package.
 *
 * (c) Fabien Potencier <fabien@symfony.com>
 *
 * For the full copyright and license information, please view the LICENSE
 * file that was distributed with this source code.
 */

namespace Symfony\Component\Lock\Tests;

use PHPUnit\Framework\TestCase;
use Psr\Log\LoggerInterface;
use Symfony\Component\Lock\Key;
use Symfony\Component\Lock\LockFactory;
use Symfony\Component\Lock\PersistingStoreInterface;

/**
 * @author Jérémy Derussé <jeremy@derusse.com>
 */
class LockFactoryTest extends TestCase
{
    public function testCreateLock()
    {
<<<<<<< HEAD
        $store = $this->getMockBuilder(PersistingStoreInterface::class)->getMock();
        $store->expects($this->any())->method('exists')->willReturn(false);

        $keys = [];
        $store
            ->expects($this->exactly(2))
            ->method('save')
            ->with($this->callback(function ($key) use (&$keys) {
                $keys[] = $key;

                return true;
            }))
            ->willReturn(true);

        $logger = $this->getMockBuilder(LoggerInterface::class)->getMock();
=======
        $store = $this->createMock(PersistingStoreInterface::class);
        $logger = $this->createMock(LoggerInterface::class);
>>>>>>> 28f1ab67
        $factory = new LockFactory($store);
        $factory->setLogger($logger);

        $lock1 = $factory->createLock('foo');
        $lock2 = $factory->createLock('foo');

        // assert lock1 and lock2 don't share the same state
        $lock1->acquire();
        $lock2->acquire();

        $this->assertNotSame($keys[0], $keys[1]);
    }

    public function testCreateLockFromKey()
    {
        $store = $this->getMockBuilder(PersistingStoreInterface::class)->getMock();
        $store->expects($this->any())->method('exists')->willReturn(false);

        $keys = [];
        $store
            ->expects($this->exactly(2))
            ->method('save')
            ->with($this->callback(function ($key) use (&$keys) {
                $keys[] = $key;

                return true;
            }))
            ->willReturn(true);

        $logger = $this->getMockBuilder(LoggerInterface::class)->getMock();
        $factory = new LockFactory($store);
        $factory->setLogger($logger);

        $key = new Key('foo');
        $lock1 = $factory->createLockFromKey($key);
        $lock2 = $factory->createLockFromKey($key);

        // assert lock1 and lock2 share the same state
        $lock1->acquire();
        $lock2->acquire();

        $this->assertSame($keys[0], $keys[1]);
    }
}<|MERGE_RESOLUTION|>--- conflicted
+++ resolved
@@ -24,8 +24,7 @@
 {
     public function testCreateLock()
     {
-<<<<<<< HEAD
-        $store = $this->getMockBuilder(PersistingStoreInterface::class)->getMock();
+        $store = $this->createMock(PersistingStoreInterface::class);
         $store->expects($this->any())->method('exists')->willReturn(false);
 
         $keys = [];
@@ -39,11 +38,7 @@
             }))
             ->willReturn(true);
 
-        $logger = $this->getMockBuilder(LoggerInterface::class)->getMock();
-=======
-        $store = $this->createMock(PersistingStoreInterface::class);
         $logger = $this->createMock(LoggerInterface::class);
->>>>>>> 28f1ab67
         $factory = new LockFactory($store);
         $factory->setLogger($logger);
 
