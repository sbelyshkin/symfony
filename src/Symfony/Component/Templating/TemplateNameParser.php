<?php

/*
 * This file is part of the Symfony package.
 *
 * (c) Fabien Potencier <fabien@symfony.com>
 *
 * For the full copyright and license information, please view the LICENSE
 * file that was distributed with this source code.
 */

namespace Symfony\Component\Templating;

/**
 * TemplateNameParser is the default implementation of TemplateNameParserInterface.
 *
 * This implementation takes everything as the template name
 * and the extension for the engine.
 *
 * @author Fabien Potencier <fabien@symfony.com>
 */
class TemplateNameParser implements TemplateNameParserInterface
{
    /**
<<<<<<< HEAD
     * {@inheritdoc}
     *
     * @api
=======
     * Parses a template to an array of parameters.
     *
     * @param string $name A template name
     *
     * @return TemplateReferenceInterface A template
>>>>>>> e1ede46b
     */
    public function parse($name)
    {
        if ($name instanceof TemplateReferenceInterface) {
            return $name;
        }

        $engine = null;
        if (false !== $pos = strrpos($name, '.')) {
            $engine = substr($name, $pos + 1);
        }

        return new TemplateReference($name, $engine);
    }
}<|MERGE_RESOLUTION|>--- conflicted
+++ resolved
@@ -22,17 +22,7 @@
 class TemplateNameParser implements TemplateNameParserInterface
 {
     /**
-<<<<<<< HEAD
      * {@inheritdoc}
-     *
-     * @api
-=======
-     * Parses a template to an array of parameters.
-     *
-     * @param string $name A template name
-     *
-     * @return TemplateReferenceInterface A template
->>>>>>> e1ede46b
      */
     public function parse($name)
     {
