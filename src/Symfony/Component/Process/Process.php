--- conflicted
+++ resolved
@@ -663,13 +663,9 @@
     /**
      * Sets the process timeout.
      *
-<<<<<<< HEAD
      * To disable the timeout, set this value to null.
      *
-     * @param integer|null
-=======
      * @param integer|null $timeout The timeout in seconds
->>>>>>> 9b3525c7
      */
     public function setTimeout($timeout)
     {
