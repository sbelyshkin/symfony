{
    "name": "symfony/intl",
    "type": "library",
    "description": "A PHP replacement layer for the C intl extension that includes additional data from the ICU library.",
    "keywords": ["intl", "icu", "internationalization", "localization", "i18n", "l10n"],
    "homepage": "https://symfony.com",
    "license": "MIT",
    "authors": [
        {
            "name": "Bernhard Schussek",
            "email": "bschussek@gmail.com"
        },
        {
            "name": "Eriksen Costa",
            "email": "eriksen.costa@infranology.com.br"
        },
        {
            "name": "Igor Wiedler",
            "email": "igor@wiedler.ch"
        },
        {
            "name": "Symfony Community",
            "homepage": "https://symfony.com/contributors"
        }
    ],
    "require": {
        "php": ">=7.2.5",
        "symfony/polyfill-intl-icu": "~1.0",
        "symfony/polyfill-php80": "^1.15"
    },
    "require-dev": {
        "symfony/filesystem": "^4.4|^5.0"
    },
    "suggest": {
        "ext-intl": "to use the component with locales other than \"en\""
    },
    "autoload": {
        "psr-4": { "Symfony\\Component\\Intl\\": "" },
        "classmap": [ "Resources/stubs" ],
        "exclude-from-classmap": [
            "/Tests/"
        ]
    },
<<<<<<< HEAD
    "minimum-stability": "dev",
    "extra": {
        "branch-version": "5.2"
    }
=======
    "minimum-stability": "dev"
>>>>>>> 60e969e0
}<|MERGE_RESOLUTION|>--- conflicted
+++ resolved
@@ -41,12 +41,5 @@
             "/Tests/"
         ]
     },
-<<<<<<< HEAD
-    "minimum-stability": "dev",
-    "extra": {
-        "branch-version": "5.2"
-    }
-=======
     "minimum-stability": "dev"
->>>>>>> 60e969e0
 }