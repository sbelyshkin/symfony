{
    "Version": "2.1.44.91",
    "Names": {
        "aa": "afar",
        "ab": "abkhaze",
        "ace": "aceh",
        "ach": "acoli",
        "ada": "adangme",
        "ady": "adyguéen",
        "ae": "avestique",
        "aeb": "arabe tunisien",
        "af": "afrikaans",
        "afh": "afrihili",
        "agq": "aghem",
        "ain": "aïnou",
        "ak": "akan",
        "akk": "akkadien",
        "akz": "alabama",
        "ale": "aléoute",
        "aln": "guègue",
        "alt": "altaï du Sud",
        "am": "amharique",
        "an": "aragonais",
        "ang": "ancien anglais",
        "anp": "angika",
        "ar": "arabe",
        "ar_001": "arabe standard moderne",
        "arc": "araméen",
        "arn": "mapuche",
        "aro": "araona",
        "arp": "arapaho",
        "arq": "arabe algérien",
        "ars": "arabe najdi",
        "arw": "arawak",
        "ary": "arabe marocain",
        "arz": "arabe égyptien",
        "as": "assamais",
        "asa": "asu",
        "ase": "langue des signes américaine",
        "ast": "asturien",
        "av": "avar",
        "avk": "kotava",
        "awa": "awadhi",
        "ay": "aymara",
        "az": "azéri",
        "ba": "bachkir",
        "bal": "baloutchi",
        "ban": "balinais",
        "bar": "bavarois",
        "bas": "bassa",
        "bax": "bamoun",
        "bbc": "batak toba",
        "bbj": "ghomalaʼ",
        "be": "biélorusse",
        "bej": "bedja",
        "bem": "bemba",
        "bew": "betawi",
        "bez": "béna",
        "bfd": "bafut",
        "bfq": "badaga",
        "bg": "bulgare",
        "bgn": "baloutchi occidental",
        "bho": "bhodjpouri",
        "bi": "bichelamar",
        "bik": "bikol",
        "bin": "bini",
        "bjn": "banjar",
        "bkm": "kom",
        "bla": "siksika",
        "bm": "bambara",
        "bn": "bengali",
        "bo": "tibétain",
        "bpy": "bishnupriya",
        "bqi": "bakhtiari",
        "br": "breton",
        "bra": "braj",
        "brh": "brahoui",
        "brx": "bodo",
        "bs": "bosniaque",
        "bss": "akoose",
        "bua": "bouriate",
        "bug": "bugi",
        "bum": "boulou",
        "byn": "blin",
        "byv": "médumba",
        "ca": "catalan",
        "cad": "caddo",
        "car": "caribe",
        "cay": "cayuga",
        "cch": "atsam",
        "ce": "tchétchène",
        "ceb": "cebuano",
        "cgg": "kiga",
        "ch": "chamorro",
        "chb": "chibcha",
        "chg": "tchaghataï",
        "chk": "chuuk",
        "chm": "mari",
        "chn": "jargon chinook",
        "cho": "choctaw",
        "chp": "chipewyan",
        "chr": "cherokee",
        "chy": "cheyenne",
        "ckb": "sorani",
        "co": "corse",
        "cop": "copte",
        "cps": "capiznon",
        "cr": "cree",
        "crh": "turc de Crimée",
        "crs": "créole seychellois",
        "cs": "tchèque",
        "csb": "kachoube",
        "cu": "slavon d’église",
        "cv": "tchouvache",
        "cy": "gallois",
        "da": "danois",
        "dak": "dakota",
        "dar": "dargwa",
        "dav": "taita",
        "de": "allemand",
        "de_AT": "allemand autrichien",
        "de_CH": "allemand suisse",
        "del": "delaware",
        "den": "esclave",
        "dgr": "dogrib",
        "din": "dinka",
        "dje": "zarma",
        "doi": "dogri",
        "dsb": "bas-sorabe",
        "dtp": "dusun central",
        "dua": "douala",
        "dum": "moyen néerlandais",
        "dv": "maldivien",
        "dyo": "diola-fogny",
        "dyu": "dioula",
        "dz": "dzongkha",
        "dzg": "dazaga",
        "ebu": "embou",
        "ee": "éwé",
        "efi": "éfik",
        "egl": "émilien",
        "egy": "égyptien ancien",
        "eka": "ékadjouk",
        "el": "grec",
        "elx": "élamite",
        "en": "anglais",
        "en_AU": "anglais australien",
        "en_CA": "anglais canadien",
        "en_GB": "anglais britannique",
        "en_US": "anglais américain",
        "enm": "moyen anglais",
        "eo": "espéranto",
        "es": "espagnol",
        "es_419": "espagnol d’Amérique latine",
        "es_ES": "espagnol d’Espagne",
        "es_MX": "espagnol du Mexique",
        "esu": "youpik central",
        "et": "estonien",
        "eu": "basque",
        "ewo": "éwondo",
        "ext": "estrémègne",
        "fa": "persan",
        "fan": "fang",
        "fat": "fanti",
        "ff": "peul",
        "fi": "finnois",
        "fil": "filipino",
        "fit": "finnois tornédalien",
        "fj": "fidjien",
        "fo": "féroïen",
        "fon": "fon",
        "fr": "français",
        "fr_CA": "français canadien",
        "fr_CH": "français suisse",
        "frc": "français cadien",
        "frm": "moyen français",
        "fro": "ancien français",
        "frp": "francoprovençal",
        "frr": "frison du Nord",
        "frs": "frison oriental",
        "fur": "frioulan",
        "fy": "frison occidental",
        "ga": "irlandais",
        "gaa": "ga",
        "gag": "gagaouze",
        "gan": "gan",
        "gay": "gayo",
        "gba": "gbaya",
        "gbz": "dari zoroastrien",
        "gd": "gaélique écossais",
        "gez": "guèze",
        "gil": "gilbertin",
        "gl": "galicien",
        "glk": "gilaki",
        "gmh": "moyen haut-allemand",
        "gn": "guarani",
        "goh": "ancien haut allemand",
        "gom": "konkani de Goa",
        "gon": "gondi",
        "gor": "gorontalo",
        "got": "gotique",
        "grb": "grebo",
        "grc": "grec ancien",
        "gsw": "suisse allemand",
        "gu": "goudjerati",
        "guc": "wayuu",
        "gur": "gurenne",
        "guz": "gusii",
        "gv": "mannois",
        "gwi": "gwichʼin",
        "ha": "haoussa",
        "hai": "haida",
        "hak": "hakka",
        "haw": "hawaïen",
        "he": "hébreu",
        "hi": "hindi",
        "hif": "hindi fidjien",
        "hil": "hiligaynon",
        "hit": "hittite",
        "hmn": "hmong",
        "ho": "hiri motu",
        "hr": "croate",
        "hsb": "haut-sorabe",
        "hsn": "xiang",
        "ht": "créole haïtien",
        "hu": "hongrois",
        "hup": "hupa",
        "hy": "arménien",
        "hz": "héréro",
        "ia": "interlingua",
        "iba": "iban",
        "ibb": "ibibio",
        "id": "indonésien",
        "ie": "interlingue",
        "ig": "igbo",
        "ii": "yi du Sichuan",
        "ik": "inupiaq",
        "ilo": "ilocano",
        "inh": "ingouche",
        "io": "ido",
        "is": "islandais",
        "it": "italien",
        "iu": "inuktitut",
        "izh": "ingrien",
        "ja": "japonais",
        "jam": "créole jamaïcain",
        "jbo": "lojban",
        "jgo": "ngomba",
        "jmc": "matchamé",
        "jpr": "judéo-persan",
        "jrb": "judéo-arabe",
        "jut": "jute",
        "jv": "javanais",
        "ka": "géorgien",
        "kaa": "karakalpak",
        "kab": "kabyle",
        "kac": "kachin",
        "kaj": "jju",
        "kam": "kamba",
        "kaw": "kawi",
        "kbd": "kabarde",
        "kbl": "kanembou",
        "kcg": "tyap",
        "kde": "makondé",
        "kea": "capverdien",
        "ken": "kényang",
        "kfo": "koro",
        "kg": "kikongo",
        "kgp": "caingangue",
        "kha": "khasi",
        "kho": "khotanais",
        "khq": "koyra chiini",
        "khw": "khowar",
        "ki": "kikuyu",
        "kiu": "kirmanjki",
        "kj": "kuanyama",
        "kk": "kazakh",
        "kkj": "kako",
        "kl": "groenlandais",
        "kln": "kalendjin",
        "km": "khmer",
        "kmb": "kimboundou",
        "kn": "kannada",
        "ko": "coréen",
        "koi": "komi-permiak",
        "kok": "konkani",
        "kos": "kosraéen",
        "kpe": "kpellé",
        "kr": "kanouri",
        "krc": "karatchaï balkar",
        "kri": "krio",
        "krj": "kinaray-a",
        "krl": "carélien",
        "kru": "kouroukh",
        "ks": "cachemiri",
        "ksb": "shambala",
        "ksf": "bafia",
        "ksh": "francique ripuaire",
        "ku": "kurde",
        "kum": "koumyk",
        "kut": "kutenai",
        "kv": "komi",
        "kw": "cornique",
        "ky": "kirghize",
        "la": "latin",
        "lad": "ladino",
        "lag": "langi",
        "lah": "lahnda",
        "lam": "lamba",
        "lb": "luxembourgeois",
        "lez": "lezghien",
        "lfn": "lingua franca nova",
        "lg": "ganda",
        "li": "limbourgeois",
        "lij": "ligure",
        "liv": "livonien",
        "lkt": "lakota",
        "lmo": "lombard",
        "ln": "lingala",
        "lo": "lao",
        "lol": "mongo",
        "lou": "créole louisianais",
        "loz": "lozi",
        "lrc": "lori du Nord",
        "lt": "lituanien",
        "ltg": "latgalien",
        "lu": "luba-katanga (kiluba)",
        "lua": "luba-kasaï (ciluba)",
        "lui": "luiseño",
        "lun": "lunda",
        "luo": "luo",
        "lus": "lushaï",
        "luy": "luyia",
        "lv": "letton",
        "lzh": "chinois littéraire",
        "lzz": "laze",
        "mad": "madurais",
        "maf": "mafa",
        "mag": "magahi",
        "mai": "maïthili",
        "mak": "makassar",
        "man": "mandingue",
        "mas": "maasaï",
        "mde": "maba",
        "mdf": "mokcha",
        "mdr": "mandar",
        "men": "mendé",
        "mer": "meru",
        "mfe": "créole mauricien",
        "mg": "malgache",
        "mga": "moyen irlandais",
        "mgh": "makua",
        "mgo": "metaʼ",
        "mh": "marshallais",
        "mi": "maori",
        "mic": "micmac",
        "min": "minangkabau",
        "mk": "macédonien",
        "ml": "malayalam",
        "mn": "mongol",
        "mnc": "mandchou",
        "mni": "manipuri",
        "moh": "mohawk",
        "mos": "moré",
        "mr": "marathi",
        "mrj": "mari occidental",
        "ms": "malais",
        "mt": "maltais",
        "mua": "moundang",
        "mus": "creek",
        "mwl": "mirandais",
        "mwr": "marwarî",
        "mwv": "mentawaï",
        "my": "birman",
        "mye": "myènè",
        "myv": "erzya",
        "mzn": "mazandérani",
        "na": "nauruan",
        "nan": "minnan",
        "nap": "napolitain",
        "naq": "nama",
        "nb": "norvégien bokmål",
        "nd": "ndébélé du Nord",
        "nds": "bas-allemand",
        "nds_NL": "bas-saxon néerlandais",
        "ne": "népalais",
        "new": "newari",
        "ng": "ndonga",
        "nia": "niha",
        "niu": "niuéen",
        "njo": "Ao",
        "nl": "néerlandais",
        "nl_BE": "flamand",
        "nmg": "ngoumba",
        "nn": "norvégien nynorsk",
        "nnh": "ngiemboon",
        "no": "norvégien",
        "nog": "nogaï",
        "non": "vieux norrois",
        "nov": "novial",
        "nqo": "n’ko",
        "nr": "ndébélé du Sud",
        "nso": "sotho du Nord",
        "nus": "nuer",
        "nv": "navajo",
        "nwc": "newarî classique",
        "ny": "chewa",
        "nym": "nyamwezi",
        "nyn": "nyankolé",
        "nyo": "nyoro",
        "nzi": "nzema",
        "oc": "occitan",
        "oj": "ojibwa",
        "om": "oromo",
        "or": "odia",
        "os": "ossète",
        "osa": "osage",
        "ota": "turc ottoman",
        "pa": "pendjabi",
        "pag": "pangasinan",
        "pal": "pahlavi",
        "pam": "pampangan",
        "pap": "papiamento",
        "pau": "palau",
        "pcd": "picard",
        "pcm": "pidgin nigérian",
        "pdc": "pennsilfaanisch",
        "pdt": "bas-prussien",
        "peo": "persan ancien",
        "pfl": "allemand palatin",
        "phn": "phénicien",
        "pi": "pali",
        "pl": "polonais",
        "pms": "piémontais",
        "pnt": "pontique",
        "pon": "pohnpei",
        "prg": "prussien",
        "pro": "provençal ancien",
        "ps": "pachto",
        "pt": "portugais",
        "pt_BR": "portugais brésilien",
        "pt_PT": "portugais européen",
        "qu": "quechua",
        "quc": "quiché",
        "qug": "quichua du Haut-Chimborazo",
        "raj": "rajasthani",
        "rap": "rapanui",
        "rar": "rarotongien",
        "rgn": "romagnol",
        "rif": "rifain",
        "rm": "romanche",
        "rn": "roundi",
        "ro": "roumain",
        "ro_MD": "moldave",
        "rof": "rombo",
        "rom": "romani",
        "root": "racine",
        "rtm": "rotuman",
        "ru": "russe",
        "rue": "ruthène",
        "rug": "roviana",
        "rup": "aroumain",
        "rw": "kinyarwanda",
        "rwk": "rwa",
        "sa": "sanskrit",
        "sad": "sandawe",
        "sah": "iakoute",
        "sam": "araméen samaritain",
        "saq": "samburu",
        "sas": "sasak",
        "sat": "santali",
        "saz": "saurashtra",
        "sba": "ngambay",
        "sbp": "isangu",
        "sc": "sarde",
        "scn": "sicilien",
        "sco": "écossais",
        "sd": "sindhi",
        "sdc": "sarde sassarais",
        "sdh": "kurde du Sud",
        "se": "same du Nord",
        "see": "seneca",
        "seh": "cisena",
        "sei": "séri",
        "sel": "selkoupe",
        "ses": "koyraboro senni",
        "sg": "sango",
        "sga": "ancien irlandais",
        "sgs": "samogitien",
        "sh": "serbo-croate",
        "shi": "chleuh",
        "shn": "shan",
        "shu": "arabe tchadien",
        "si": "cingalais",
        "sid": "sidamo",
        "sk": "slovaque",
        "sl": "slovène",
        "sli": "bas-silésien",
        "sly": "sélayar",
        "sm": "samoan",
        "sma": "same du Sud",
        "smj": "same de Lule",
        "smn": "same d’Inari",
        "sms": "same skolt",
        "sn": "shona",
        "snk": "soninké",
        "so": "somali",
        "sog": "sogdien",
        "sq": "albanais",
        "sr": "serbe",
        "srn": "sranan tongo",
        "srr": "sérère",
        "ss": "swati",
        "ssy": "saho",
        "st": "sotho du Sud",
        "stq": "saterlandais",
        "su": "soundanais",
        "suk": "soukouma",
        "sus": "soussou",
        "sux": "sumérien",
        "sv": "suédois",
        "sw": "swahili",
        "sw_CD": "swahili du Congo",
        "swb": "comorien",
        "syc": "syriaque classique",
        "syr": "syriaque",
        "szl": "silésien",
        "ta": "tamoul",
        "tcy": "toulou",
        "te": "télougou",
        "tem": "timné",
        "teo": "teso",
        "ter": "tereno",
        "tet": "tétoum",
        "tg": "tadjik",
        "th": "thaï",
        "ti": "tigrigna",
        "tig": "tigré",
        "tiv": "tiv",
        "tk": "turkmène",
        "tkl": "tokelau",
        "tkr": "tsakhour",
        "tl": "tagalog",
        "tlh": "klingon",
        "tli": "tlingit",
        "tly": "talysh",
        "tmh": "tamacheq",
        "tn": "tswana",
        "to": "tongien",
        "tog": "tonga nyasa",
        "tpi": "tok pisin",
        "tr": "turc",
        "tru": "touroyo",
        "trv": "taroko",
        "ts": "tsonga",
        "tsd": "tsakonien",
        "tsi": "tsimshian",
        "tt": "tatar",
        "ttt": "tati caucasien",
        "tum": "tumbuka",
        "tvl": "tuvalu",
        "tw": "twi",
        "twq": "tasawaq",
        "ty": "tahitien",
        "tyv": "touvain",
        "tzm": "amazighe de l’Atlas central",
        "udm": "oudmourte",
        "ug": "ouïghour",
        "uga": "ougaritique",
        "uk": "ukrainien",
<<<<<<< HEAD
        "umb": "oumboundou",
=======
        "umb": "umbundu",
        "und": "langue indéterminée",
>>>>>>> 96fca34f
        "ur": "ourdou",
        "uz": "ouzbek",
        "vai": "vaï",
        "ve": "venda",
        "vec": "vénitien",
        "vep": "vepse",
        "vi": "vietnamien",
        "vls": "flamand occidental",
        "vmf": "franconien du Main",
        "vo": "volapük",
        "vot": "vote",
        "vro": "võro",
        "vun": "vunjo",
        "wa": "wallon",
        "wae": "walser",
        "wal": "walamo",
        "war": "waray",
        "was": "washo",
        "wbp": "warlpiri",
        "wo": "wolof",
        "wuu": "wu",
        "xal": "kalmouk",
        "xh": "xhosa",
        "xmf": "mingrélien",
        "xog": "soga",
        "yao": "yao",
        "yap": "yapois",
        "yav": "yangben",
        "ybb": "yemba",
        "yi": "yiddish",
        "yo": "yoruba",
        "yrl": "nheengatou",
        "yue": "cantonais",
        "za": "zhuang",
        "zap": "zapotèque",
        "zbl": "symboles Bliss",
        "zea": "zélandais",
        "zen": "zenaga",
        "zgh": "amazighe standard marocain",
        "zh": "chinois",
        "zh_Hans": "chinois simplifié",
        "zh_Hant": "chinois traditionnel",
        "zu": "zoulou",
        "zun": "zuñi",
        "zza": "zazaki"
    }
}<|MERGE_RESOLUTION|>--- conflicted
+++ resolved
@@ -568,12 +568,7 @@
         "ug": "ouïghour",
         "uga": "ougaritique",
         "uk": "ukrainien",
-<<<<<<< HEAD
-        "umb": "oumboundou",
-=======
         "umb": "umbundu",
-        "und": "langue indéterminée",
->>>>>>> 96fca34f
         "ur": "ourdou",
         "uz": "ouzbek",
         "vai": "vaï",
