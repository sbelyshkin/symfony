--- conflicted
+++ resolved
@@ -1,24 +1,8 @@
 {
     "Names": {
-        "Armn": "Àmɛ́níà",
         "Cyrl": "èdè ilɛ̀ Rɔ́shíà",
-        "Deva": "Dɛfanagárì",
-        "Ethi": "Ɛtiópíìkì",
-        "Geor": "Jɔ́jíànù",
-        "Grek": "Jɔ́jíà",
-        "Hanb": "Han pɛ̀lú Bopomófò",
         "Hans": "tí wɔ́n mú rɔrùn.",
         "Hant": "Hans àtɔwɔ́dɔ́wɔ́",
-<<<<<<< HEAD
         "Zxxx": "Aikɔsilɛ"
-=======
-        "Hrkt": "ìlànà àfɔwɔ́kɔ ará Jàpánù",
-        "Khmr": "Kɛmɛ̀",
-        "Zmth": "Àmì Ìshèsìrò",
-        "Zsym": "Àwɔn àmì",
-        "Zxxx": "Aikɔsilɛ",
-        "Zyyy": "Wɔ́pɔ̀",
-        "Zzzz": "Ìshɔwɔ́kɔ̀wé àìmɔ̀"
->>>>>>> 5fc4d1b6
     }
 }