--- conflicted
+++ resolved
@@ -211,11 +211,7 @@
      * @param string $ucFirstProperty
      * @param int    $type
      *
-<<<<<<< HEAD
-     * @return array
-=======
      * @return array|null
->>>>>>> 6b862e85
      */
     private function getDocBlockFromMethod($class, $ucFirstProperty, $type)
     {
@@ -246,128 +242,6 @@
             return;
         }
 
-<<<<<<< HEAD
         return array($this->docBlockFactory->create($reflectionMethod, $this->contextFactory->createFromReflector($reflectionMethod)), $prefix);
-=======
-        $reflectionClass = $reflectionMethod->getDeclaringClass();
-        $fileReflector = $this->getFileReflector($reflectionClass);
-
-        if (!$fileReflector) {
-            return;
-        }
-
-        foreach ($fileReflector->getClasses() as $classReflector) {
-            $className = $this->getClassName($classReflector);
-
-            if ($className === $reflectionClass->name) {
-                if ($methodReflector = $classReflector->getMethod($methodName)) {
-                    return array($methodReflector->getDocBlock(), $prefix);
-                }
-            }
-        }
-    }
-
-    /**
-     * Gets the normalized class name (without trailing backslash).
-     *
-     * @param ClassReflector $classReflector
-     *
-     * @return string
-     */
-    private function getClassName(ClassReflector $classReflector)
-    {
-        $className = $classReflector->getName();
-        if ('\\' === $className[0]) {
-            return substr($className, 1);
-        }
-
-        return $className;
-    }
-
-    /**
-     * Creates a {@see Type} from a PHPDoc type.
-     *
-     * @param string $docType
-     * @param bool   $nullable
-     *
-     * @return Type|null
-     */
-    private function createType($docType, $nullable)
-    {
-        // Cannot guess
-        if (!$docType || 'mixed' === $docType) {
-            return;
-        }
-
-        if ($collection = '[]' === substr($docType, -2)) {
-            $docType = substr($docType, 0, -2);
-        }
-
-        $docType = $this->normalizeType($docType);
-        list($phpType, $class) = $this->getPhpTypeAndClass($docType);
-
-        $array = 'array' === $docType;
-
-        if ($collection || $array) {
-            if ($array || 'mixed' === $docType) {
-                $collectionKeyType = null;
-                $collectionValueType = null;
-            } else {
-                $collectionKeyType = new Type(Type::BUILTIN_TYPE_INT);
-                $collectionValueType = new Type($phpType, $nullable, $class);
-            }
-
-            return new Type(Type::BUILTIN_TYPE_ARRAY, $nullable, null, true, $collectionKeyType, $collectionValueType);
-        }
-
-        return new Type($phpType, $nullable, $class);
-    }
-
-    /**
-     * Normalizes the type.
-     *
-     * @param string $docType
-     *
-     * @return string
-     */
-    private function normalizeType($docType)
-    {
-        switch ($docType) {
-            case 'integer':
-                return 'int';
-
-            case 'boolean':
-                return 'bool';
-
-            // real is not part of the PHPDoc standard, so we ignore it
-            case 'double':
-                return 'float';
-
-            case 'callback':
-                return 'callable';
-
-            case 'void':
-                return 'null';
-
-            default:
-                return $docType;
-        }
-    }
-
-    /**
-     * Gets an array containing the PHP type and the class.
-     *
-     * @param string $docType
-     *
-     * @return array
-     */
-    private function getPhpTypeAndClass($docType)
-    {
-        if (in_array($docType, Type::$builtinTypes)) {
-            return array($docType, null);
-        }
-
-        return array('object', substr($docType, 1));
->>>>>>> 6b862e85
     }
 }