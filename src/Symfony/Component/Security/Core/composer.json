--- conflicted
+++ resolved
@@ -49,11 +49,7 @@
         ]
     },
     "minimum-stability": "dev",
-<<<<<<< HEAD
-    "version": "4.4.x-dev"
-=======
     "extra": {
-        "branch-version": "3.4-dev"
+        "branch-version": "4.4-dev"
     }
->>>>>>> 56a7571b
 }