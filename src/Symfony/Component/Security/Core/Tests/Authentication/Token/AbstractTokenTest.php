--- conflicted
+++ resolved
@@ -13,12 +13,6 @@
 
 use PHPUnit\Framework\TestCase;
 use Symfony\Component\Security\Core\Authentication\Token\AbstractToken;
-<<<<<<< HEAD
-=======
-use Symfony\Component\Security\Core\Role\Role;
-use Symfony\Component\Security\Core\User\AdvancedUserInterface;
-use Symfony\Component\Security\Core\User\User;
->>>>>>> 22b1eb40
 use Symfony\Component\Security\Core\User\UserInterface;
 
 class AbstractTokenTest extends TestCase
@@ -154,50 +148,6 @@
     }
 
     /**
-<<<<<<< HEAD
-=======
-     * @group legacy
-     *
-     * @dataProvider getUserChangesAdvancedUser
-     */
-    public function testSetUserSetsAuthenticatedToFalseWhenUserChangesAdvancedUser($firstUser, $secondUser)
-    {
-        $token = new ConcreteToken();
-        $token->setAuthenticated(true);
-        $this->assertTrue($token->isAuthenticated());
-
-        $token->setUser($firstUser);
-        $this->assertTrue($token->isAuthenticated());
-
-        $token->setUser($secondUser);
-        $this->assertFalse($token->isAuthenticated());
-    }
-
-    public function getUserChangesAdvancedUser()
-    {
-        $user = $this->createMock(UserInterface::class);
-        $advancedUser = $this->createMock(AdvancedUserInterface::class);
-
-        return [
-            ['foo', 'bar'],
-            ['foo', new TestUser('bar')],
-            ['foo', $user],
-            ['foo', $advancedUser],
-            [$user, 'foo'],
-            [$advancedUser, 'foo'],
-            [$user, new TestUser('foo')],
-            [$advancedUser, new TestUser('foo')],
-            [new TestUser('foo'), new TestUser('bar')],
-            [new TestUser('foo'), 'bar'],
-            [new TestUser('foo'), $user],
-            [new TestUser('foo'), $advancedUser],
-            [$user, $advancedUser],
-            [$advancedUser, $user],
-        ];
-    }
-
-    /**
->>>>>>> 22b1eb40
      * @dataProvider getUsers
      */
     public function testSetUserDoesNotSetAuthenticatedToFalseWhenUserDoesNotChange($user)
