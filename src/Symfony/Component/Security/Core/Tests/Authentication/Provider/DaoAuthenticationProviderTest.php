<?php

/*
 * This file is part of the Symfony package.
 *
 * (c) Fabien Potencier <fabien@symfony.com>
 *
 * For the full copyright and license information, please view the LICENSE
 * file that was distributed with this source code.
 */

namespace Symfony\Component\Security\Core\Tests\Authentication\Provider;

use PHPUnit\Framework\TestCase;
use Symfony\Component\Security\Core\Authentication\Provider\DaoAuthenticationProvider;
use Symfony\Component\Security\Core\Encoder\PlaintextPasswordEncoder;
use Symfony\Component\Security\Core\Exception\UsernameNotFoundException;
use Symfony\Component\Security\Core\Tests\Encoder\TestPasswordEncoderInterface;
use Symfony\Component\Security\Core\User\PasswordUpgraderInterface;
use Symfony\Component\Security\Core\User\User;
use Symfony\Component\Security\Core\User\UserInterface;
use Symfony\Component\Security\Core\User\UserProviderInterface;

class DaoAuthenticationProviderTest extends TestCase
{
    public function testRetrieveUserWhenProviderDoesNotReturnAnUserInterface()
    {
        $this->expectException('Symfony\Component\Security\Core\Exception\AuthenticationServiceException');
        $provider = $this->getProvider('fabien');
        $method = new \ReflectionMethod($provider, 'retrieveUser');
        $method->setAccessible(true);

        $method->invoke($provider, 'fabien', $this->getSupportedToken());
    }

    public function testRetrieveUserWhenUsernameIsNotFound()
    {
        $this->expectException('Symfony\Component\Security\Core\Exception\UsernameNotFoundException');
        $userProvider = $this->getMockBuilder('Symfony\\Component\\Security\\Core\\User\\UserProviderInterface')->getMock();
        $userProvider->expects($this->once())
                     ->method('loadUserByUsername')
                     ->willThrowException(new UsernameNotFoundException())
        ;

        $provider = new DaoAuthenticationProvider($userProvider, $this->getMockBuilder('Symfony\\Component\\Security\\Core\\User\\UserCheckerInterface')->getMock(), 'key', $this->getMockBuilder('Symfony\\Component\\Security\\Core\\Encoder\\EncoderFactoryInterface')->getMock());
        $method = new \ReflectionMethod($provider, 'retrieveUser');
        $method->setAccessible(true);

        $method->invoke($provider, 'fabien', $this->getSupportedToken());
    }

    public function testRetrieveUserWhenAnExceptionOccurs()
    {
        $this->expectException('Symfony\Component\Security\Core\Exception\AuthenticationServiceException');
        $userProvider = $this->getMockBuilder('Symfony\\Component\\Security\\Core\\User\\UserProviderInterface')->getMock();
        $userProvider->expects($this->once())
                     ->method('loadUserByUsername')
                     ->willThrowException(new \RuntimeException())
        ;

        $provider = new DaoAuthenticationProvider($userProvider, $this->getMockBuilder('Symfony\\Component\\Security\\Core\\User\\UserCheckerInterface')->getMock(), 'key', $this->getMockBuilder('Symfony\\Component\\Security\\Core\\Encoder\\EncoderFactoryInterface')->getMock());
        $method = new \ReflectionMethod($provider, 'retrieveUser');
        $method->setAccessible(true);

        $method->invoke($provider, 'fabien', $this->getSupportedToken());
    }

    public function testRetrieveUserReturnsUserFromTokenOnReauthentication()
    {
        $userProvider = $this->getMockBuilder('Symfony\\Component\\Security\\Core\\User\\UserProviderInterface')->getMock();
        $userProvider->expects($this->never())
                     ->method('loadUserByUsername')
        ;

        $user = new TestUser();
        $token = $this->getSupportedToken();
        $token->expects($this->once())
              ->method('getUser')
              ->willReturn($user)
        ;

        $provider = new DaoAuthenticationProvider($userProvider, $this->getMockBuilder('Symfony\\Component\\Security\\Core\\User\\UserCheckerInterface')->getMock(), 'key', $this->getMockBuilder('Symfony\\Component\\Security\\Core\\Encoder\\EncoderFactoryInterface')->getMock());
        $reflection = new \ReflectionMethod($provider, 'retrieveUser');
        $reflection->setAccessible(true);
        $result = $reflection->invoke($provider, 'someUser', $token);

        $this->assertSame($user, $result);
    }

    public function testRetrieveUser()
    {
        $user = new TestUser();

        $userProvider = $this->getMockBuilder('Symfony\\Component\\Security\\Core\\User\\UserProviderInterface')->getMock();
        $userProvider->expects($this->once())
                     ->method('loadUserByUsername')
                     ->willReturn($user)
        ;

        $provider = new DaoAuthenticationProvider($userProvider, $this->getMockBuilder('Symfony\\Component\\Security\\Core\\User\\UserCheckerInterface')->getMock(), 'key', $this->getMockBuilder('Symfony\\Component\\Security\\Core\\Encoder\\EncoderFactoryInterface')->getMock());
        $method = new \ReflectionMethod($provider, 'retrieveUser');
        $method->setAccessible(true);

        $this->assertSame($user, $method->invoke($provider, 'fabien', $this->getSupportedToken()));
    }

    public function testCheckAuthenticationWhenCredentialsAreEmpty()
    {
        $this->expectException('Symfony\Component\Security\Core\Exception\BadCredentialsException');
        $encoder = $this->getMockBuilder('Symfony\\Component\\Security\\Core\\Encoder\\PasswordEncoderInterface')->getMock();
        $encoder
            ->expects($this->never())
            ->method('isPasswordValid')
        ;

        $provider = $this->getProvider(null, null, $encoder);
        $method = new \ReflectionMethod($provider, 'checkAuthentication');
        $method->setAccessible(true);

        $token = $this->getSupportedToken();
        $token
            ->expects($this->once())
            ->method('getCredentials')
            ->willReturn('')
        ;

        $method->invoke($provider, new TestUser(), $token);
    }

    public function testCheckAuthenticationWhenCredentialsAre0()
    {
        $encoder = $this->getMockBuilder('Symfony\\Component\\Security\\Core\\Encoder\\PasswordEncoderInterface')->getMock();
        $encoder
            ->expects($this->once())
            ->method('isPasswordValid')
            ->willReturn(true)
        ;

        $provider = $this->getProvider(null, null, $encoder);
        $method = new \ReflectionMethod($provider, 'checkAuthentication');
        $method->setAccessible(true);

        $token = $this->getSupportedToken();
        $token
            ->expects($this->once())
            ->method('getCredentials')
            ->willReturn('0')
        ;

<<<<<<< HEAD
        $method->invoke($provider, new TestUser(), $token);
=======
        $method->invoke(
            $provider,
            new User('username', 'password'),
            $token
        );
>>>>>>> 6e44447e
    }

    public function testCheckAuthenticationWhenCredentialsAreNotValid()
    {
        $this->expectException('Symfony\Component\Security\Core\Exception\BadCredentialsException');
        $encoder = $this->getMockBuilder('Symfony\\Component\\Security\\Core\\Encoder\\PasswordEncoderInterface')->getMock();
        $encoder->expects($this->once())
                ->method('isPasswordValid')
                ->willReturn(false)
        ;

        $provider = $this->getProvider(null, null, $encoder);
        $method = new \ReflectionMethod($provider, 'checkAuthentication');
        $method->setAccessible(true);

        $token = $this->getSupportedToken();
        $token->expects($this->once())
              ->method('getCredentials')
              ->willReturn('foo')
        ;

<<<<<<< HEAD
        $method->invoke($provider, new TestUser(), $token);
=======
        $method->invoke($provider, new User('username', 'password'), $token);
>>>>>>> 6e44447e
    }

    public function testCheckAuthenticationDoesNotReauthenticateWhenPasswordHasChanged()
    {
        $this->expectException('Symfony\Component\Security\Core\Exception\BadCredentialsException');
        $user = $this->getMockBuilder('Symfony\\Component\\Security\\Core\\User\\UserInterface')->getMock();
        $user->expects($this->once())
             ->method('getPassword')
             ->willReturn('foo')
        ;

        $token = $this->getSupportedToken();
        $token->expects($this->once())
              ->method('getUser')
              ->willReturn($user);

        $dbUser = $this->getMockBuilder('Symfony\\Component\\Security\\Core\\User\\UserInterface')->getMock();
        $dbUser->expects($this->once())
               ->method('getPassword')
               ->willReturn('newFoo')
        ;

        $provider = $this->getProvider();
        $reflection = new \ReflectionMethod($provider, 'checkAuthentication');
        $reflection->setAccessible(true);
        $reflection->invoke($provider, $dbUser, $token);
    }

    public function testCheckAuthenticationWhenTokenNeedsReauthenticationWorksWithoutOriginalCredentials()
    {
        $user = $this->getMockBuilder('Symfony\\Component\\Security\\Core\\User\\UserInterface')->getMock();
        $user->expects($this->once())
             ->method('getPassword')
             ->willReturn('foo')
        ;

        $token = $this->getSupportedToken();
        $token->expects($this->once())
              ->method('getUser')
              ->willReturn($user);

        $dbUser = $this->getMockBuilder('Symfony\\Component\\Security\\Core\\User\\UserInterface')->getMock();
        $dbUser->expects($this->once())
               ->method('getPassword')
               ->willReturn('foo')
        ;

        $provider = $this->getProvider();
        $reflection = new \ReflectionMethod($provider, 'checkAuthentication');
        $reflection->setAccessible(true);
        $reflection->invoke($provider, $dbUser, $token);
    }

    public function testCheckAuthentication()
    {
        $encoder = $this->getMockBuilder('Symfony\\Component\\Security\\Core\\Encoder\\PasswordEncoderInterface')->getMock();
        $encoder->expects($this->once())
                ->method('isPasswordValid')
                ->willReturn(true)
        ;

        $provider = $this->getProvider(null, null, $encoder);
        $method = new \ReflectionMethod($provider, 'checkAuthentication');
        $method->setAccessible(true);

        $token = $this->getSupportedToken();
        $token->expects($this->once())
              ->method('getCredentials')
              ->willReturn('foo')
        ;

<<<<<<< HEAD
        $method->invoke($provider, new TestUser(), $token);
=======
        $method->invoke($provider, new User('username', 'password'), $token);
>>>>>>> 6e44447e
    }

    public function testPasswordUpgrades()
    {
        $user = new User('user', 'pwd');

        $encoder = $this->getMockBuilder(TestPasswordEncoderInterface::class)->getMock();
        $encoder->expects($this->once())
                ->method('isPasswordValid')
                ->willReturn(true)
        ;
        $encoder->expects($this->once())
                ->method('encodePassword')
                ->willReturn('foobar')
        ;
        $encoder->expects($this->once())
                ->method('needsRehash')
                ->willReturn(true)
        ;

        $provider = $this->getProvider(null, null, $encoder);

        $userProvider = ((array) $provider)[sprintf("\0%s\0userProvider", DaoAuthenticationProvider::class)];
        $userProvider->expects($this->once())
            ->method('upgradePassword')
            ->with($user, 'foobar')
        ;

        $method = new \ReflectionMethod($provider, 'checkAuthentication');
        $method->setAccessible(true);

        $token = $this->getSupportedToken();
        $token->expects($this->once())
              ->method('getCredentials')
              ->willReturn('foo')
        ;

        $method->invoke($provider, $user, $token);
    }

    protected function getSupportedToken()
    {
        $mock = $this->getMockBuilder('Symfony\\Component\\Security\\Core\\Authentication\\Token\\UsernamePasswordToken')->setMethods(['getCredentials', 'getUser', 'getProviderKey'])->disableOriginalConstructor()->getMock();
        $mock
            ->expects($this->any())
            ->method('getProviderKey')
            ->willReturn('key')
        ;

        return $mock;
    }

    protected function getProvider($user = null, $userChecker = null, $passwordEncoder = null)
    {
        $userProvider = $this->getMockBuilder([UserProviderInterface::class, PasswordUpgraderInterface::class])->getMock();
        if (null !== $user) {
            $userProvider->expects($this->once())
                         ->method('loadUserByUsername')
                         ->willReturn($user)
            ;
        }

        if (null === $userChecker) {
            $userChecker = $this->getMockBuilder('Symfony\\Component\\Security\\Core\\User\\UserCheckerInterface')->getMock();
        }

        if (null === $passwordEncoder) {
            $passwordEncoder = new PlaintextPasswordEncoder();
        }

        $encoderFactory = $this->getMockBuilder('Symfony\\Component\\Security\\Core\\Encoder\\EncoderFactoryInterface')->getMock();
        $encoderFactory
            ->expects($this->any())
            ->method('getEncoder')
            ->willReturn($passwordEncoder)
        ;

        return new DaoAuthenticationProvider($userProvider, $userChecker, 'key', $encoderFactory);
    }
}

class TestUser implements UserInterface
{
    public function getRoles(): array
    {
        return [];
    }

    public function getPassword(): ?string
    {
        return 'secret';
    }

    public function getSalt(): ?string
    {
        return null;
    }

    public function getUsername(): string
    {
        return 'jane_doe';
    }

    public function eraseCredentials()
    {
    }
}<|MERGE_RESOLUTION|>--- conflicted
+++ resolved
@@ -147,15 +147,11 @@
             ->willReturn('0')
         ;
 
-<<<<<<< HEAD
-        $method->invoke($provider, new TestUser(), $token);
-=======
         $method->invoke(
             $provider,
             new User('username', 'password'),
             $token
         );
->>>>>>> 6e44447e
     }
 
     public function testCheckAuthenticationWhenCredentialsAreNotValid()
@@ -177,11 +173,7 @@
               ->willReturn('foo')
         ;
 
-<<<<<<< HEAD
-        $method->invoke($provider, new TestUser(), $token);
-=======
         $method->invoke($provider, new User('username', 'password'), $token);
->>>>>>> 6e44447e
     }
 
     public function testCheckAuthenticationDoesNotReauthenticateWhenPasswordHasChanged()
@@ -253,11 +245,7 @@
               ->willReturn('foo')
         ;
 
-<<<<<<< HEAD
-        $method->invoke($provider, new TestUser(), $token);
-=======
         $method->invoke($provider, new User('username', 'password'), $token);
->>>>>>> 6e44447e
     }
 
     public function testPasswordUpgrades()
