--- conflicted
+++ resolved
@@ -12,11 +12,7 @@
 namespace Symfony\Component\Security\Core\Encoder;
 
 use Symfony\Component\Security\Core\Encoder\BasePasswordEncoder;
-<<<<<<< HEAD
-=======
-use Symfony\Component\Security\Core\Util\SecureRandomInterface;
 use Symfony\Component\Security\Core\Exception\BadCredentialsException;
->>>>>>> 2996c6b4
 
 /**
  * @author Elnur Abdurrakhimov <elnur@elnur.pro>
@@ -46,50 +42,6 @@
         if ($cost < 4 || $cost > 31) {
             throw new \InvalidArgumentException('Cost must be in the range of 4-31.');
         }
-<<<<<<< HEAD
-=======
-        $this->cost = sprintf('%02d', $cost);
-
-        if (!self::$prefix) {
-            self::$prefix = '$'.(version_compare(phpversion(), '5.3.7', '>=') ? '2y' : '2a').'$';
-        }
-    }
-
-    /**
-     * {@inheritdoc}
-     */
-    public function encodePassword($raw, $salt)
-    {
-        if ($this->isPasswordTooLong($raw)) {
-            throw new BadCredentialsException('Invalid password.');
-        }
-
-        if (function_exists('password_hash')) {
-            return password_hash($raw, PASSWORD_BCRYPT, array('cost' => $this->cost));
-        }
-
-        $salt = self::$prefix.$this->cost.'$'.$this->encodeSalt($this->getRawSalt());
-        $encoded = crypt($raw, $salt);
-        if (!is_string($encoded) || strlen($encoded) <= 13) {
-            return false;
-        }
-
-        return $encoded;
-    }
-
-    /**
-     * {@inheritdoc}
-     */
-    public function isPasswordValid($encoded, $raw, $salt)
-    {
-        if ($this->isPasswordTooLong($raw)) {
-            return false;
-        }
-
-        if (function_exists('password_verify')) {
-            return password_verify($raw, $encoded);
-        }
->>>>>>> 2996c6b4
 
         $this->cost = $cost;
     }
@@ -113,6 +65,10 @@
      */
     public function encodePassword($raw, $salt)
     {
+        if ($this->isPasswordTooLong($raw)) {
+            throw new BadCredentialsException('Invalid password.');
+        }
+
         $options = array('cost' => $this->cost);
 
         if ($salt) {
@@ -127,6 +83,6 @@
      */
     public function isPasswordValid($encoded, $raw, $salt)
     {
-        return password_verify($raw, $encoded);
+        return !$this->isPasswordTooLong($raw) && password_verify($raw, $encoded);
     }
 }