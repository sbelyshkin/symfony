--- conflicted
+++ resolved
@@ -45,18 +45,11 @@
      */
     public function setToken(TokenInterface $token = null)
     {
-<<<<<<< HEAD
-=======
-        if (null !== $token && !method_exists($token, 'getRoleNames') && !$token instanceof \PHPUnit\Framework\MockObject\MockObject && !$token instanceof \Prophecy\Prophecy\ProphecySubjectInterface) {
-            @trigger_error(sprintf('Not implementing the "%s::getRoleNames()" method in "%s" is deprecated since Symfony 4.3.', TokenInterface::class, \get_class($token)), E_USER_DEPRECATED);
-        }
-
         if ($token) {
             // ensure any initializer is called
             $this->getToken();
         }
 
->>>>>>> f72dd9ca
         $this->initializer = null;
         $this->token = $token;
     }
