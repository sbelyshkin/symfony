{
    "name": "symfony/security",
    "type": "library",
    "description": "Symfony Security Component",
    "keywords": [],
    "homepage": "https://symfony.com",
    "license": "MIT",
    "authors": [
        {
            "name": "Fabien Potencier",
            "email": "fabien@symfony.com"
        },
        {
            "name": "Symfony Community",
            "homepage": "https://symfony.com/contributors"
        }
    ],
    "require": {
<<<<<<< HEAD
        "php": "^7.1.3",
        "symfony/event-dispatcher": "~3.4|~4.0",
        "symfony/http-foundation": "~3.4-beta5|~4.0-beta5",
        "symfony/http-kernel": "~3.4|~4.0",
        "symfony/property-access": "~3.4|~4.0"
=======
        "php": "^5.5.9|>=7.0.8",
        "symfony/event-dispatcher": "~2.8|~3.0|~4.0",
        "symfony/http-foundation": "^2.8.31|~3.3.13|~3.4|~4.0",
        "symfony/http-kernel": "~3.3|~4.0",
        "symfony/polyfill-php56": "~1.0",
        "symfony/polyfill-php70": "~1.0",
        "symfony/polyfill-util": "~1.0",
        "symfony/property-access": "~2.8|~3.0|~4.0"
>>>>>>> 0b0542d4
    },
    "replace": {
        "symfony/security-core": "self.version",
        "symfony/security-csrf": "self.version",
        "symfony/security-guard": "self.version",
        "symfony/security-http": "self.version"
    },
    "require-dev": {
        "psr/container": "^1.0",
        "symfony/finder": "~3.4|~4.0",
        "symfony/polyfill-intl-icu": "~1.0",
        "symfony/routing": "~3.4|~4.0",
        "symfony/validator": "~3.4|~4.0",
        "symfony/expression-language": "~3.4|~4.0",
        "symfony/ldap": "~3.4|~4.0",
        "psr/log": "~1.0"
    },
    "suggest": {
        "psr/container": "To instantiate the Security class",
        "symfony/form": "",
        "symfony/validator": "For using the user password constraint",
        "symfony/routing": "For using the HttpUtils class to create sub-requests, redirect the user, and match URLs",
        "symfony/expression-language": "For using the expression voter",
        "symfony/ldap": "For using the LDAP user and authentication providers"
    },
    "autoload": {
        "psr-4": { "Symfony\\Component\\Security\\": "" },
        "exclude-from-classmap": [
            "/Tests/"
        ]
    },
    "minimum-stability": "dev",
    "extra": {
        "branch-alias": {
            "dev-master": "4.0-dev"
        }
    }
}<|MERGE_RESOLUTION|>--- conflicted
+++ resolved
@@ -16,22 +16,11 @@
         }
     ],
     "require": {
-<<<<<<< HEAD
         "php": "^7.1.3",
         "symfony/event-dispatcher": "~3.4|~4.0",
-        "symfony/http-foundation": "~3.4-beta5|~4.0-beta5",
+        "symfony/http-foundation": "~3.4|~4.0",
         "symfony/http-kernel": "~3.4|~4.0",
         "symfony/property-access": "~3.4|~4.0"
-=======
-        "php": "^5.5.9|>=7.0.8",
-        "symfony/event-dispatcher": "~2.8|~3.0|~4.0",
-        "symfony/http-foundation": "^2.8.31|~3.3.13|~3.4|~4.0",
-        "symfony/http-kernel": "~3.3|~4.0",
-        "symfony/polyfill-php56": "~1.0",
-        "symfony/polyfill-php70": "~1.0",
-        "symfony/polyfill-util": "~1.0",
-        "symfony/property-access": "~2.8|~3.0|~4.0"
->>>>>>> 0b0542d4
     },
     "replace": {
         "symfony/security-core": "self.version",
