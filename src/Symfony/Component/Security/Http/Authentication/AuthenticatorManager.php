<?php

/*
 * This file is part of the Symfony package.
 *
 * (c) Fabien Potencier <fabien@symfony.com>
 *
 * For the full copyright and license information, please view the LICENSE
 * file that was distributed with this source code.
 */

namespace Symfony\Component\Security\Http\Authentication;

use Psr\Log\LoggerInterface;
use Symfony\Component\HttpFoundation\Request;
use Symfony\Component\HttpFoundation\Response;
use Symfony\Component\Security\Core\Authentication\Token\Storage\TokenStorageInterface;
use Symfony\Component\Security\Core\Authentication\Token\TokenInterface;
use Symfony\Component\Security\Core\AuthenticationEvents;
use Symfony\Component\Security\Core\Event\AuthenticationSuccessEvent;
use Symfony\Component\Security\Core\Exception\AccountStatusException;
use Symfony\Component\Security\Core\Exception\AuthenticationException;
use Symfony\Component\Security\Core\Exception\BadCredentialsException;
use Symfony\Component\Security\Core\Exception\CustomUserMessageAccountStatusException;
use Symfony\Component\Security\Core\Exception\UsernameNotFoundException;
use Symfony\Component\Security\Core\User\UserInterface;
use Symfony\Component\Security\Http\Authenticator\AuthenticatorInterface;
use Symfony\Component\Security\Http\Authenticator\Debug\TraceableAuthenticator;
use Symfony\Component\Security\Http\Authenticator\InteractiveAuthenticatorInterface;
use Symfony\Component\Security\Http\Authenticator\Passport\Badge\BadgeInterface;
use Symfony\Component\Security\Http\Authenticator\Passport\Badge\UserBadge;
use Symfony\Component\Security\Http\Authenticator\Passport\Passport;
use Symfony\Component\Security\Http\Authenticator\Passport\SelfValidatingPassport;
use Symfony\Component\Security\Http\Event\AuthenticationTokenCreatedEvent;
use Symfony\Component\Security\Http\Event\CheckPassportEvent;
use Symfony\Component\Security\Http\Event\InteractiveLoginEvent;
use Symfony\Component\Security\Http\Event\LoginFailureEvent;
use Symfony\Component\Security\Http\Event\LoginSuccessEvent;
use Symfony\Component\Security\Http\SecurityEvents;
use Symfony\Contracts\EventDispatcher\EventDispatcherInterface;

/**
 * @author Wouter de Jong <wouter@wouterj.nl>
 * @author Ryan Weaver <ryan@symfonycasts.com>
 * @author Amaury Leroux de Lens <amaury@lerouxdelens.com>
 */
class AuthenticatorManager implements AuthenticatorManagerInterface, UserAuthenticatorInterface
{
    private iterable $authenticators;
    private TokenStorageInterface $tokenStorage;
    private EventDispatcherInterface $eventDispatcher;
    private bool $eraseCredentials;
    private ?LoggerInterface $logger;
    private string $firewallName;
    private bool $hideUserNotFoundExceptions;
    private array $requiredBadges;

    /**
     * @param iterable<mixed, AuthenticatorInterface> $authenticators
     */
    public function __construct(iterable $authenticators, TokenStorageInterface $tokenStorage, EventDispatcherInterface $eventDispatcher, string $firewallName, LoggerInterface $logger = null, bool $eraseCredentials = true, bool $hideUserNotFoundExceptions = true, array $requiredBadges = [])
    {
        $this->authenticators = $authenticators;
        $this->tokenStorage = $tokenStorage;
        $this->eventDispatcher = $eventDispatcher;
        $this->firewallName = $firewallName;
        $this->logger = $logger;
        $this->eraseCredentials = $eraseCredentials;
        $this->hideUserNotFoundExceptions = $hideUserNotFoundExceptions;
        $this->requiredBadges = $requiredBadges;
    }

    /**
     * @param BadgeInterface[] $badges Optionally, pass some Passport badges to use for the manual login
     */
    public function authenticateUser(UserInterface $user, AuthenticatorInterface $authenticator, Request $request, array $badges = []): ?Response
    {
        // create an authentication token for the User
        $passport = new SelfValidatingPassport(new UserBadge($user->getUserIdentifier(), function () use ($user) { return $user; }), $badges);
        $token = $authenticator->createToken($passport, $this->firewallName);

        // announce the authentication token
        $token = $this->eventDispatcher->dispatch(new AuthenticationTokenCreatedEvent($token, $passport))->getAuthenticatedToken();

        // authenticate this in the system
        return $this->handleAuthenticationSuccess($token, $passport, $request, $authenticator);
    }

    public function supports(Request $request): ?bool
    {
        if (null !== $this->logger) {
            $context = ['firewall_name' => $this->firewallName];

            if ($this->authenticators instanceof \Countable || \is_array($this->authenticators)) {
                $context['authenticators'] = \count($this->authenticators);
            }

            $this->logger->debug('Checking for authenticator support.', $context);
        }

        $authenticators = [];
        $skippedAuthenticators = [];
        $lazy = true;
        foreach ($this->authenticators as $authenticator) {
            $this->logger?->debug('Checking support on authenticator.', ['firewall_name' => $this->firewallName, 'authenticator' => \get_class($authenticator)]);

            if (false !== $supports = $authenticator->supports($request)) {
                $authenticators[] = $authenticator;
                $lazy = $lazy && null === $supports;
            } else {
                $this->logger?->debug('Authenticator does not support the request.', ['firewall_name' => $this->firewallName, 'authenticator' => \get_class($authenticator)]);
                $skippedAuthenticators[] = $authenticator;
            }
        }

        if (!$authenticators) {
            return false;
        }

        $request->attributes->set('_security_authenticators', $authenticators);
        $request->attributes->set('_security_skipped_authenticators', $skippedAuthenticators);

        return $lazy ? null : true;
    }

    public function authenticateRequest(Request $request): ?Response
    {
        $authenticators = $request->attributes->get('_security_authenticators');
        $request->attributes->remove('_security_authenticators');
        $request->attributes->remove('_security_skipped_authenticators');

        if (!$authenticators) {
            return null;
        }

        return $this->executeAuthenticators($authenticators, $request);
    }

    /**
     * @param AuthenticatorInterface[] $authenticators
     */
    private function executeAuthenticators(array $authenticators, Request $request): ?Response
    {
        foreach ($authenticators as $authenticator) {
            // recheck if the authenticator still supports the listener. supports() is called
            // eagerly (before token storage is initialized), whereas authenticate() is called
            // lazily (after initialization).
            if (false === $authenticator->supports($request)) {
<<<<<<< HEAD
                $this->logger?->debug('Skipping the "{authenticator}" authenticator as it did not support the request.', ['authenticator' => \get_class($authenticator)]);
=======
                if (null !== $this->logger) {
                    $this->logger->debug('Skipping the "{authenticator}" authenticator as it did not support the request.', ['authenticator' => \get_class($authenticator instanceof TraceableAuthenticator ? $authenticator->getAuthenticator() : $authenticator)]);
                }
>>>>>>> a53af952

                continue;
            }

            $response = $this->executeAuthenticator($authenticator, $request);
            if (null !== $response) {
<<<<<<< HEAD
                $this->logger?->debug('The "{authenticator}" authenticator set the response. Any later authenticator will not be called', ['authenticator' => \get_class($authenticator)]);
=======
                if (null !== $this->logger) {
                    $this->logger->debug('The "{authenticator}" authenticator set the response. Any later authenticator will not be called', ['authenticator' => \get_class($authenticator instanceof TraceableAuthenticator ? $authenticator->getAuthenticator() : $authenticator)]);
                }
>>>>>>> a53af952

                return $response;
            }
        }

        return null;
    }

    private function executeAuthenticator(AuthenticatorInterface $authenticator, Request $request): ?Response
    {
        $passport = null;

        try {
            // get the passport from the Authenticator
            $passport = $authenticator->authenticate($request);

            // check the passport (e.g. password checking)
            $event = new CheckPassportEvent($authenticator, $passport);
            $this->eventDispatcher->dispatch($event);

            // check if all badges are resolved
            $resolvedBadges = [];
            foreach ($passport->getBadges() as $badge) {
                if (!$badge->isResolved()) {
                    throw new BadCredentialsException(sprintf('Authentication failed: Security badge "%s" is not resolved, did you forget to register the correct listeners?', get_debug_type($badge)));
                }

                $resolvedBadges[] = \get_class($badge);
            }

            $missingRequiredBadges = array_diff($this->requiredBadges, $resolvedBadges);
            if ($missingRequiredBadges) {
                throw new BadCredentialsException(sprintf('Authentication failed; Some badges marked as required by the firewall config are not available on the passport: "%s".', implode('", "', $missingRequiredBadges)));
            }

            // create the authentication token
            $authenticatedToken = $authenticator->createToken($passport, $this->firewallName);

            // announce the authentication token
            $authenticatedToken = $this->eventDispatcher->dispatch(new AuthenticationTokenCreatedEvent($authenticatedToken, $passport))->getAuthenticatedToken();

            if (true === $this->eraseCredentials) {
                $authenticatedToken->eraseCredentials();
            }

            $this->eventDispatcher->dispatch(new AuthenticationSuccessEvent($authenticatedToken), AuthenticationEvents::AUTHENTICATION_SUCCESS);

<<<<<<< HEAD
            $this->logger?->info('Authenticator successful!', ['token' => $authenticatedToken, 'authenticator' => \get_class($authenticator)]);
=======
            if (null !== $this->logger) {
                $this->logger->info('Authenticator successful!', ['token' => $authenticatedToken, 'authenticator' => \get_class($authenticator instanceof TraceableAuthenticator ? $authenticator->getAuthenticator() : $authenticator)]);
            }
>>>>>>> a53af952
        } catch (AuthenticationException $e) {
            // oh no! Authentication failed!
            $response = $this->handleAuthenticationFailure($e, $request, $authenticator, $passport);
            if ($response instanceof Response) {
                return $response;
            }

            return null;
        }

        // success! (sets the token on the token storage, etc)
        $response = $this->handleAuthenticationSuccess($authenticatedToken, $passport, $request, $authenticator);
        if ($response instanceof Response) {
            return $response;
        }

<<<<<<< HEAD
        $this->logger?->debug('Authenticator set no success response: request continues.', ['authenticator' => \get_class($authenticator)]);
=======
        if (null !== $this->logger) {
            $this->logger->debug('Authenticator set no success response: request continues.', ['authenticator' => \get_class($authenticator instanceof TraceableAuthenticator ? $authenticator->getAuthenticator() : $authenticator)]);
        }
>>>>>>> a53af952

        return null;
    }

    private function handleAuthenticationSuccess(TokenInterface $authenticatedToken, Passport $passport, Request $request, AuthenticatorInterface $authenticator): ?Response
    {
        $this->tokenStorage->setToken($authenticatedToken);

        $response = $authenticator->onAuthenticationSuccess($request, $authenticatedToken, $this->firewallName);
        if ($authenticator instanceof InteractiveAuthenticatorInterface && $authenticator->isInteractive()) {
            $loginEvent = new InteractiveLoginEvent($request, $authenticatedToken);
            $this->eventDispatcher->dispatch($loginEvent, SecurityEvents::INTERACTIVE_LOGIN);
        }

        $this->eventDispatcher->dispatch($loginSuccessEvent = new LoginSuccessEvent($authenticator, $passport, $authenticatedToken, $request, $response, $this->firewallName));

        return $loginSuccessEvent->getResponse();
    }

    /**
     * Handles an authentication failure and returns the Response for the authenticator.
     */
    private function handleAuthenticationFailure(AuthenticationException $authenticationException, Request $request, AuthenticatorInterface $authenticator, ?Passport $passport): ?Response
    {
<<<<<<< HEAD
        $this->logger?->info('Authenticator failed.', ['exception' => $authenticationException, 'authenticator' => \get_class($authenticator)]);
=======
        if (null !== $this->logger) {
            $this->logger->info('Authenticator failed.', ['exception' => $authenticationException, 'authenticator' => \get_class($authenticator instanceof TraceableAuthenticator ? $authenticator->getAuthenticator() : $authenticator)]);
        }
>>>>>>> a53af952

        // Avoid leaking error details in case of invalid user (e.g. user not found or invalid account status)
        // to prevent user enumeration via response content comparison
        if ($this->hideUserNotFoundExceptions && ($authenticationException instanceof UsernameNotFoundException || ($authenticationException instanceof AccountStatusException && !$authenticationException instanceof CustomUserMessageAccountStatusException))) {
            $authenticationException = new BadCredentialsException('Bad credentials.', 0, $authenticationException);
        }

        $response = $authenticator->onAuthenticationFailure($request, $authenticationException);
        if (null !== $response && null !== $this->logger) {
            $this->logger->debug('The "{authenticator}" authenticator set the failure response.', ['authenticator' => \get_class($authenticator instanceof TraceableAuthenticator ? $authenticator->getAuthenticator() : $authenticator)]);
        }

        $this->eventDispatcher->dispatch($loginFailureEvent = new LoginFailureEvent($authenticationException, $authenticator, $request, $response, $this->firewallName, $passport));

        // returning null is ok, it means they want the request to continue
        return $loginFailureEvent->getResponse();
    }
}<|MERGE_RESOLUTION|>--- conflicted
+++ resolved
@@ -146,26 +146,14 @@
             // eagerly (before token storage is initialized), whereas authenticate() is called
             // lazily (after initialization).
             if (false === $authenticator->supports($request)) {
-<<<<<<< HEAD
-                $this->logger?->debug('Skipping the "{authenticator}" authenticator as it did not support the request.', ['authenticator' => \get_class($authenticator)]);
-=======
-                if (null !== $this->logger) {
-                    $this->logger->debug('Skipping the "{authenticator}" authenticator as it did not support the request.', ['authenticator' => \get_class($authenticator instanceof TraceableAuthenticator ? $authenticator->getAuthenticator() : $authenticator)]);
-                }
->>>>>>> a53af952
+                $this->logger?->debug('Skipping the "{authenticator}" authenticator as it did not support the request.', ['authenticator' => \get_class($authenticator instanceof TraceableAuthenticator ? $authenticator->getAuthenticator() : $authenticator)]);
 
                 continue;
             }
 
             $response = $this->executeAuthenticator($authenticator, $request);
             if (null !== $response) {
-<<<<<<< HEAD
-                $this->logger?->debug('The "{authenticator}" authenticator set the response. Any later authenticator will not be called', ['authenticator' => \get_class($authenticator)]);
-=======
-                if (null !== $this->logger) {
-                    $this->logger->debug('The "{authenticator}" authenticator set the response. Any later authenticator will not be called', ['authenticator' => \get_class($authenticator instanceof TraceableAuthenticator ? $authenticator->getAuthenticator() : $authenticator)]);
-                }
->>>>>>> a53af952
+                $this->logger?->debug('The "{authenticator}" authenticator set the response. Any later authenticator will not be called', ['authenticator' => \get_class($authenticator instanceof TraceableAuthenticator ? $authenticator->getAuthenticator() : $authenticator)]);
 
                 return $response;
             }
@@ -213,13 +201,7 @@
 
             $this->eventDispatcher->dispatch(new AuthenticationSuccessEvent($authenticatedToken), AuthenticationEvents::AUTHENTICATION_SUCCESS);
 
-<<<<<<< HEAD
-            $this->logger?->info('Authenticator successful!', ['token' => $authenticatedToken, 'authenticator' => \get_class($authenticator)]);
-=======
-            if (null !== $this->logger) {
-                $this->logger->info('Authenticator successful!', ['token' => $authenticatedToken, 'authenticator' => \get_class($authenticator instanceof TraceableAuthenticator ? $authenticator->getAuthenticator() : $authenticator)]);
-            }
->>>>>>> a53af952
+            $this->logger?->info('Authenticator successful!', ['token' => $authenticatedToken, 'authenticator' => \get_class($authenticator instanceof TraceableAuthenticator ? $authenticator->getAuthenticator() : $authenticator)]);
         } catch (AuthenticationException $e) {
             // oh no! Authentication failed!
             $response = $this->handleAuthenticationFailure($e, $request, $authenticator, $passport);
@@ -236,13 +218,7 @@
             return $response;
         }
 
-<<<<<<< HEAD
-        $this->logger?->debug('Authenticator set no success response: request continues.', ['authenticator' => \get_class($authenticator)]);
-=======
-        if (null !== $this->logger) {
-            $this->logger->debug('Authenticator set no success response: request continues.', ['authenticator' => \get_class($authenticator instanceof TraceableAuthenticator ? $authenticator->getAuthenticator() : $authenticator)]);
-        }
->>>>>>> a53af952
+        $this->logger?->debug('Authenticator set no success response: request continues.', ['authenticator' => \get_class($authenticator instanceof TraceableAuthenticator ? $authenticator->getAuthenticator() : $authenticator)]);
 
         return null;
     }
@@ -267,13 +243,7 @@
      */
     private function handleAuthenticationFailure(AuthenticationException $authenticationException, Request $request, AuthenticatorInterface $authenticator, ?Passport $passport): ?Response
     {
-<<<<<<< HEAD
-        $this->logger?->info('Authenticator failed.', ['exception' => $authenticationException, 'authenticator' => \get_class($authenticator)]);
-=======
-        if (null !== $this->logger) {
-            $this->logger->info('Authenticator failed.', ['exception' => $authenticationException, 'authenticator' => \get_class($authenticator instanceof TraceableAuthenticator ? $authenticator->getAuthenticator() : $authenticator)]);
-        }
->>>>>>> a53af952
+        $this->logger?->info('Authenticator failed.', ['exception' => $authenticationException, 'authenticator' => \get_class($authenticator instanceof TraceableAuthenticator ? $authenticator->getAuthenticator() : $authenticator)]);
 
         // Avoid leaking error details in case of invalid user (e.g. user not found or invalid account status)
         // to prevent user enumeration via response content comparison
