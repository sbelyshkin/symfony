--- conflicted
+++ resolved
@@ -240,13 +240,8 @@
                     $context = ['provider' => \get_class($provider), 'username' => $refreshedUser->getUserIdentifier()];
 
                     if ($token instanceof SwitchUserToken) {
-<<<<<<< HEAD
-                        $context['impersonator_username'] = $token->getUserIdentifier();
-=======
                         $originalToken = $token->getOriginalToken();
-                        // @deprecated since Symfony 5.3, change to $originalToken->getUserIdentifier() in 6.0
-                        $context['impersonator_username'] = method_exists($originalToken, 'getUserIdentifier') ? $originalToken->getUserIdentifier() : $originalToken->getUsername();
->>>>>>> 51075820
+                        $context['impersonator_username'] = $originalToken->getUserIdentifier();
                     }
 
                     $this->logger->debug('User was reloaded from a user provider.', $context);
