<?php

/*
 * This file is part of the Symfony package.
 *
 * (c) Fabien Potencier <fabien@symfony.com>
 *
 * For the full copyright and license information, please view the LICENSE
 * file that was distributed with this source code.
 */

namespace Symfony\Component\Security\Http\Tests\Firewall;

use PHPUnit\Framework\TestCase;
use Psr\Container\ContainerInterface;
use Symfony\Component\EventDispatcher\EventDispatcher;
use Symfony\Component\EventDispatcher\EventDispatcherInterface;
use Symfony\Component\HttpFoundation\Request;
use Symfony\Component\HttpFoundation\RequestStack;
use Symfony\Component\HttpFoundation\Response;
use Symfony\Component\HttpFoundation\Session\Session;
use Symfony\Component\HttpFoundation\Session\SessionInterface;
use Symfony\Component\HttpFoundation\Session\Storage\MockArraySessionStorage;
use Symfony\Component\HttpKernel\Event\RequestEvent;
use Symfony\Component\HttpKernel\Event\ResponseEvent;
use Symfony\Component\HttpKernel\HttpKernelInterface;
use Symfony\Component\HttpKernel\KernelEvents;
use Symfony\Component\Security\Core\Authentication\Token\AnonymousToken;
use Symfony\Component\Security\Core\Authentication\Token\Storage\TokenStorage;
use Symfony\Component\Security\Core\Authentication\Token\Storage\TokenStorageInterface;
use Symfony\Component\Security\Core\Authentication\Token\Storage\UsageTrackingTokenStorage;
use Symfony\Component\Security\Core\Authentication\Token\UsernamePasswordToken;
use Symfony\Component\Security\Core\Exception\UnsupportedUserException;
use Symfony\Component\Security\Core\Exception\UserNotFoundException;
use Symfony\Component\Security\Core\User\InMemoryUser;
use Symfony\Component\Security\Core\User\UserInterface;
use Symfony\Component\Security\Core\User\UserProviderInterface;
use Symfony\Component\Security\Http\Event\DeauthenticatedEvent;
use Symfony\Component\Security\Http\Firewall\ContextListener;
use Symfony\Component\Security\Http\RememberMe\RememberMeServicesInterface;
use Symfony\Contracts\Service\ServiceLocatorTrait;

class ContextListenerTest extends TestCase
{
    public function testItRequiresContextKey()
    {
        $this->expectException(\InvalidArgumentException::class);
        $this->expectExceptionMessage('$contextKey must not be empty');
        new ContextListener(
            $this->createMock(TokenStorageInterface::class),
            [],
            ''
        );
    }

    public function testUserProvidersNeedToImplementAnInterface()
    {
        $this->expectException(\InvalidArgumentException::class);
        $this->expectExceptionMessage('User provider "stdClass" must implement "Symfony\Component\Security\Core\User\UserProviderInterface');
        $this->handleEventWithPreviousSession([new \stdClass()]);
    }

    public function testOnKernelResponseWillAddSession()
    {
        $session = $this->runSessionOnKernelResponse(
            new UsernamePasswordToken('test1', 'pass1', 'phpunit'),
            null
        );

        $token = unserialize($session->get('_security_session'));
        $this->assertInstanceOf(UsernamePasswordToken::class, $token);
        $this->assertEquals('test1', $token->getUserIdentifier());
    }

    public function testOnKernelResponseWillReplaceSession()
    {
        $session = $this->runSessionOnKernelResponse(
            new UsernamePasswordToken('test1', 'pass1', 'phpunit'),
            'C:10:"serialized"'
        );

        $token = unserialize($session->get('_security_session'));
        $this->assertInstanceOf(UsernamePasswordToken::class, $token);
        $this->assertEquals('test1', $token->getUserIdentifier());
    }

    public function testOnKernelResponseWillRemoveSession()
    {
        $session = $this->runSessionOnKernelResponse(
            null,
            'C:10:"serialized"'
        );

        $this->assertFalse($session->has('_security_session'));
    }

    public function testOnKernelResponseWillRemoveSessionOnAnonymousToken()
    {
        $session = $this->runSessionOnKernelResponse(new AnonymousToken('secret', 'anon.'), 'C:10:"serialized"');

        $this->assertFalse($session->has('_security_session'));
    }

    public function testOnKernelResponseWithoutSession()
    {
        $tokenStorage = new TokenStorage();
        $tokenStorage->setToken(new UsernamePasswordToken('test1', 'pass1', 'phpunit'));
        $request = new Request();
        $request->attributes->set('_security_firewall_run', '_security_session');
        $session = new Session(new MockArraySessionStorage());
        $request->setSession($session);

        $event = new ResponseEvent(
            $this->createMock(HttpKernelInterface::class),
            $request,
            HttpKernelInterface::MAIN_REQUEST,
            new Response()
        );

        $listener = new ContextListener($tokenStorage, [], 'session', null, new EventDispatcher());
        $listener->onKernelResponse($event);

        $this->assertTrue($session->isStarted());
    }

    public function testOnKernelResponseWithoutSessionNorToken()
    {
        $request = new Request();
        $session = new Session(new MockArraySessionStorage());
        $request->setSession($session);

        $event = new ResponseEvent(
            $this->createMock(HttpKernelInterface::class),
            $request,
            HttpKernelInterface::MAIN_REQUEST,
            new Response()
        );

        $listener = new ContextListener(new TokenStorage(), [], 'session', null, new EventDispatcher());
        $listener->onKernelResponse($event);

        $this->assertFalse($session->isStarted());
    }

    /**
     * @dataProvider provideInvalidToken
     */
    public function testInvalidTokenInSession($token)
    {
        $tokenStorage = $this->createMock(TokenStorageInterface::class);
<<<<<<< HEAD
        $event = $this->createMock(RequestEvent::class);
        $session = $this->createMock(SessionInterface::class);
        $session->expects($this->any())->method('getName')->willReturn('SESSIONNAME');
=======
        $request = $this->createMock(Request::class);
        $session = $this->createMock(SessionInterface::class);

        $request->expects($this->any())
            ->method('hasPreviousSession')
            ->willReturn(true);
        $request->expects($this->any())
            ->method('getSession')
            ->willReturn($session);
>>>>>>> 3e148e84
        $session->expects($this->any())
            ->method('get')
            ->with('_security_key123')
            ->willReturn($token);
        $request = new Request([], [], [], ['SESSIONNAME' => true]);
        $request->setSession($session);

        $event->expects($this->any())
            ->method('getRequest')
            ->willReturn($request);
        $tokenStorage->expects($this->once())
            ->method('setToken')
            ->with(null);

        $listener = new ContextListener($tokenStorage, [], 'key123');
        $listener(new RequestEvent($this->createMock(HttpKernelInterface::class), $request, HttpKernelInterface::MASTER_REQUEST));
    }

    public function provideInvalidToken()
    {
        return [
            ['foo'],
            ['O:8:"NotFound":0:{}'],
            [serialize(new \__PHP_Incomplete_Class())],
            [serialize(null)],
            [null],
        ];
    }

    public function testHandleAddsKernelResponseListener()
    {
        $tokenStorage = $this->createMock(TokenStorageInterface::class);
        $dispatcher = $this->createMock(EventDispatcherInterface::class);
        $listener = new ContextListener($tokenStorage, [], 'key123', null, $dispatcher);

<<<<<<< HEAD
        $event->expects($this->any())
            ->method('isMainRequest')
            ->willReturn(true);
        $event->expects($this->any())
            ->method('getRequest')
            ->willReturn(new Request());

=======
>>>>>>> 3e148e84
        $dispatcher->expects($this->once())
            ->method('addListener')
            ->with(KernelEvents::RESPONSE, [$listener, 'onKernelResponse']);

        $listener(new RequestEvent($this->createMock(HttpKernelInterface::class), new Request(), HttpKernelInterface::MASTER_REQUEST));
    }

    public function testOnKernelResponseListenerRemovesItself()
    {
        $session = $this->createMock(SessionInterface::class);
        $session->expects($this->any())->method('getName')->willReturn('SESSIONNAME');
        $tokenStorage = $this->createMock(TokenStorageInterface::class);
        $dispatcher = $this->createMock(EventDispatcherInterface::class);

        $listener = new ContextListener($tokenStorage, [], 'key123', null, $dispatcher);

        $request = new Request();
        $request->attributes->set('_security_firewall_run', '_security_key123');
        $request->setSession($session);

        $event = new ResponseEvent($this->createMock(HttpKernelInterface::class), $request, HttpKernelInterface::MAIN_REQUEST, new Response());

        $dispatcher->expects($this->once())
            ->method('removeListener')
            ->with(KernelEvents::RESPONSE, [$listener, 'onKernelResponse']);

        $listener->onKernelResponse($event);
    }

    public function testHandleRemovesTokenIfNoPreviousSessionWasFound()
    {
        $request = new Request();

        $tokenStorage = $this->createMock(TokenStorageInterface::class);
        $tokenStorage->expects($this->once())->method('setToken')->with(null);

        $listener = new ContextListener($tokenStorage, [], 'key123');
        $listener(new RequestEvent($this->createMock(HttpKernelInterface::class), $request, HttpKernelInterface::MASTER_REQUEST));
    }

    public function testIfTokenIsDeauthenticated()
    {
        $refreshedUser = new InMemoryUser('foobar', 'baz');
        $tokenStorage = $this->handleEventWithPreviousSession([new NotSupportingUserProvider(true), new NotSupportingUserProvider(false), new SupportingUserProvider($refreshedUser)]);

        $this->assertNull($tokenStorage->getToken());
    }

    public function testIfTokenIsNotDeauthenticated()
    {
        $tokenStorage = new TokenStorage();
        $badRefreshedUser = new InMemoryUser('foobar', 'baz');
        $goodRefreshedUser = new InMemoryUser('foobar', 'bar');
        $tokenStorage = $this->handleEventWithPreviousSession([new SupportingUserProvider($badRefreshedUser), new SupportingUserProvider($goodRefreshedUser)], $goodRefreshedUser);
        $this->assertSame($goodRefreshedUser, $tokenStorage->getToken()->getUser());
    }

    public function testRememberMeGetsCanceledIfTokenIsDeauthenticated()
    {
        $tokenStorage = new TokenStorage();
        $refreshedUser = new InMemoryUser('foobar', 'baz');

        $rememberMeServices = $this->createMock(RememberMeServicesInterface::class);
        $rememberMeServices->expects($this->once())->method('loginFail');

        $tokenStorage = $this->handleEventWithPreviousSession([new NotSupportingUserProvider(true), new NotSupportingUserProvider(false), new SupportingUserProvider($refreshedUser)], null, $rememberMeServices);

        $this->assertNull($tokenStorage->getToken());
    }

    public function testTryAllUserProvidersUntilASupportingUserProviderIsFound()
    {
        $refreshedUser = new InMemoryUser('foobar', 'baz');
        $tokenStorage = $this->handleEventWithPreviousSession([new NotSupportingUserProvider(true), new NotSupportingUserProvider(false), new SupportingUserProvider($refreshedUser)], $refreshedUser);

        $this->assertSame($refreshedUser, $tokenStorage->getToken()->getUser());
    }

    public function testNextSupportingUserProviderIsTriedIfPreviousSupportingUserProviderDidNotLoadTheUser()
    {
        $refreshedUser = new InMemoryUser('foobar', 'baz');
        $tokenStorage = $this->handleEventWithPreviousSession([new NotSupportingUserProvider(true), new NotSupportingUserProvider(false), new SupportingUserProvider($refreshedUser)], $refreshedUser);

        $this->assertSame($refreshedUser, $tokenStorage->getToken()->getUser());
    }

    public function testTokenIsSetToNullIfNoUserWasLoadedByTheRegisteredUserProviders()
    {
        $tokenStorage = $this->handleEventWithPreviousSession([new NotSupportingUserProvider(true), new NotSupportingUserProvider(false), new SupportingUserProvider()]);

        $this->assertNull($tokenStorage->getToken());
    }

    public function testRuntimeExceptionIsThrownIfNoSupportingUserProviderWasRegistered()
    {
        $this->expectException(\RuntimeException::class);
        $this->handleEventWithPreviousSession([new NotSupportingUserProvider(false), new NotSupportingUserProvider(true)]);
    }

    public function testAcceptsProvidersAsTraversable()
    {
        $refreshedUser = new InMemoryUser('foobar', 'baz');
        $tokenStorage = $this->handleEventWithPreviousSession(new \ArrayObject([new NotSupportingUserProvider(true), new NotSupportingUserProvider(false), new SupportingUserProvider($refreshedUser)]), $refreshedUser);

        $this->assertSame($refreshedUser, $tokenStorage->getToken()->getUser());
    }

    public function testDeauthenticatedEvent()
    {
        $tokenStorage = new TokenStorage();
        $refreshedUser = new InMemoryUser('foobar', 'baz');

        $user = new InMemoryUser('foo', 'bar');
        $session = new Session(new MockArraySessionStorage());
        $session->set('_security_context_key', serialize(new UsernamePasswordToken($user, '', 'context_key', ['ROLE_USER'])));

        $request = new Request();
        $request->setSession($session);
        $request->cookies->set('MOCKSESSID', true);

        $eventDispatcher = new EventDispatcher();
        $eventDispatcher->addListener(DeauthenticatedEvent::class, function (DeauthenticatedEvent $event) use ($user) {
            $this->assertTrue($event->getOriginalToken()->isAuthenticated());
            $this->assertEquals($event->getOriginalToken()->getUser(), $user);
            $this->assertFalse($event->getRefreshedToken()->isAuthenticated());
            $this->assertNotEquals($event->getRefreshedToken()->getUser(), $user);
        });

        $listener = new ContextListener($tokenStorage, [new NotSupportingUserProvider(true), new NotSupportingUserProvider(false), new SupportingUserProvider($refreshedUser)], 'context_key', null, $eventDispatcher);
        $listener(new RequestEvent($this->createMock(HttpKernelInterface::class), $request, HttpKernelInterface::MAIN_REQUEST));

        $this->assertNull($tokenStorage->getToken());
    }

    public function testWithPreviousNotStartedSession()
    {
        $session = new Session(new MockArraySessionStorage());

        $request = new Request();
        $request->setSession($session);
        $request->cookies->set('MOCKSESSID', true);

        $usageIndex = $session->getUsageIndex();

        $tokenStorage = new TokenStorage();
        $listener = new ContextListener($tokenStorage, [], 'context_key', null, null, null, [$tokenStorage, 'getToken']);
        $listener(new RequestEvent($this->createMock(HttpKernelInterface::class), $request, HttpKernelInterface::MAIN_REQUEST));

        $this->assertSame($usageIndex, $session->getUsageIndex());
    }

    public function testSessionIsNotReported()
    {
        $usageReporter = $this->getMockBuilder(\stdClass::class)->setMethods(['__invoke'])->getMock();
        $usageReporter->expects($this->never())->method('__invoke');

        $session = new Session(new MockArraySessionStorage(), null, null, $usageReporter);

        $request = new Request();
        $request->setSession($session);
        $request->cookies->set('MOCKSESSID', true);

        $tokenStorage = new TokenStorage();

        $listener = new ContextListener($tokenStorage, [], 'context_key', null, null, null, [$tokenStorage, 'getToken']);
        $listener(new RequestEvent($this->createMock(HttpKernelInterface::class), $request, HttpKernelInterface::MAIN_REQUEST));
    }

    protected function runSessionOnKernelResponse($newToken, $original = null)
    {
        $session = new Session(new MockArraySessionStorage());
        $request = new Request();
        $request->attributes->set('_security_firewall_run', '_security_session');
        $request->setSession($session);
        $requestStack = new RequestStack();
        $requestStack->push($request);

        if (null !== $original) {
            $session->set('_security_session', $original);
        }

        $tokenStorage = new UsageTrackingTokenStorage(new TokenStorage(), new class(['request_stack' => function () use ($requestStack) {
            return $requestStack;
        },
        ]) implements ContainerInterface {
            use ServiceLocatorTrait;
        });

        $tokenStorage->setToken($newToken);

        $request->cookies->set('MOCKSESSID', true);

        $sessionId = $session->getId();
        $usageIndex = $session->getUsageIndex();

        $event = new ResponseEvent(
            $this->createMock(HttpKernelInterface::class),
            $request,
            HttpKernelInterface::MAIN_REQUEST,
            new Response()
        );

        $listener = new ContextListener($tokenStorage, [], 'session', null, new EventDispatcher(), null, [$tokenStorage, 'enableUsageTracking']);
        $listener->onKernelResponse($event);

        if ($session->getId() === $sessionId) {
            $this->assertSame($usageIndex, $session->getUsageIndex());
        } else {
            $this->assertNotSame($usageIndex, $session->getUsageIndex());
        }

        return $session;
    }

    private function handleEventWithPreviousSession($userProviders, UserInterface $user = null, RememberMeServicesInterface $rememberMeServices = null)
    {
        $tokenUser = $user ?? new InMemoryUser('foo', 'bar');
        $session = new Session(new MockArraySessionStorage());
        $session->set('_security_context_key', serialize(new UsernamePasswordToken($tokenUser, '', 'context_key', ['ROLE_USER'])));

        $request = new Request();
        $request->setSession($session);
        $request->cookies->set('MOCKSESSID', true);
        $requestStack = new RequestStack();
        $requestStack->push($request);

        $tokenStorage = new TokenStorage();
        $usageIndex = $session->getUsageIndex();
        $tokenStorage = new UsageTrackingTokenStorage($tokenStorage, new class(
            (new \ReflectionClass(UsageTrackingTokenStorage::class))->hasMethod('getSession') ? [
                'request_stack' => function () use ($requestStack) {
                return $requestStack;
            }] : [
                // BC for symfony/framework-bundle < 5.3
                'session' => function () use ($session) {
                    return $session;
                },
            ]
        ) implements ContainerInterface {
            use ServiceLocatorTrait;
        });
        $sessionTrackerEnabler = [$tokenStorage, 'enableUsageTracking'];

        $listener = new ContextListener($tokenStorage, $userProviders, 'context_key', null, null, null, $sessionTrackerEnabler);

        if ($rememberMeServices) {
            $listener->setRememberMeServices($rememberMeServices);
        }
        $listener(new RequestEvent($this->createMock(HttpKernelInterface::class), $request, HttpKernelInterface::MAIN_REQUEST));

        if (null !== $user) {
            ++$usageIndex;
        }

        $this->assertSame($usageIndex, $session->getUsageIndex());
        $tokenStorage->getToken();
        $this->assertSame(1 + $usageIndex, $session->getUsageIndex());

        return $tokenStorage;
    }
}

class NotSupportingUserProvider implements UserProviderInterface
{
    /** @var bool */
    private $throwsUnsupportedException;

    public function __construct($throwsUnsupportedException)
    {
        $this->throwsUnsupportedException = $throwsUnsupportedException;
    }

    public function loadUserByUsername($username): UserInterface
    {
        throw new UserNotFoundException();
    }

    public function loadUserByIdentifier(string $identifier): UserInterface
    {
        throw new UserNotFoundException();
    }

    public function refreshUser(UserInterface $user): UserInterface
    {
        if ($this->throwsUnsupportedException) {
            throw new UnsupportedUserException();
        }

        return $user;
    }

    public function supportsClass($class): bool
    {
        return false;
    }
}

class SupportingUserProvider implements UserProviderInterface
{
    private $refreshedUser;

    public function __construct(InMemoryUser $refreshedUser = null)
    {
        $this->refreshedUser = $refreshedUser;
    }

    public function loadUserByUsername($username): UserInterface
    {
    }

    public function loadUserByIdentifier(string $identifier): UserInterface
    {
    }

    public function refreshUser(UserInterface $user): UserInterface
    {
        if (!$user instanceof InMemoryUser) {
            throw new UnsupportedUserException();
        }

        if (null === $this->refreshedUser) {
            throw new UserNotFoundException();
        }

        return $this->refreshedUser;
    }

    public function supportsClass($class): bool
    {
        return InMemoryUser::class === $class;
    }
}<|MERGE_RESOLUTION|>--- conflicted
+++ resolved
@@ -148,21 +148,8 @@
     public function testInvalidTokenInSession($token)
     {
         $tokenStorage = $this->createMock(TokenStorageInterface::class);
-<<<<<<< HEAD
-        $event = $this->createMock(RequestEvent::class);
         $session = $this->createMock(SessionInterface::class);
         $session->expects($this->any())->method('getName')->willReturn('SESSIONNAME');
-=======
-        $request = $this->createMock(Request::class);
-        $session = $this->createMock(SessionInterface::class);
-
-        $request->expects($this->any())
-            ->method('hasPreviousSession')
-            ->willReturn(true);
-        $request->expects($this->any())
-            ->method('getSession')
-            ->willReturn($session);
->>>>>>> 3e148e84
         $session->expects($this->any())
             ->method('get')
             ->with('_security_key123')
@@ -170,15 +157,12 @@
         $request = new Request([], [], [], ['SESSIONNAME' => true]);
         $request->setSession($session);
 
-        $event->expects($this->any())
-            ->method('getRequest')
-            ->willReturn($request);
         $tokenStorage->expects($this->once())
             ->method('setToken')
             ->with(null);
 
         $listener = new ContextListener($tokenStorage, [], 'key123');
-        $listener(new RequestEvent($this->createMock(HttpKernelInterface::class), $request, HttpKernelInterface::MASTER_REQUEST));
+        $listener(new RequestEvent($this->createMock(HttpKernelInterface::class), $request, HttpKernelInterface::MAIN_REQUEST));
     }
 
     public function provideInvalidToken()
@@ -198,21 +182,11 @@
         $dispatcher = $this->createMock(EventDispatcherInterface::class);
         $listener = new ContextListener($tokenStorage, [], 'key123', null, $dispatcher);
 
-<<<<<<< HEAD
-        $event->expects($this->any())
-            ->method('isMainRequest')
-            ->willReturn(true);
-        $event->expects($this->any())
-            ->method('getRequest')
-            ->willReturn(new Request());
-
-=======
->>>>>>> 3e148e84
         $dispatcher->expects($this->once())
             ->method('addListener')
             ->with(KernelEvents::RESPONSE, [$listener, 'onKernelResponse']);
 
-        $listener(new RequestEvent($this->createMock(HttpKernelInterface::class), new Request(), HttpKernelInterface::MASTER_REQUEST));
+        $listener(new RequestEvent($this->createMock(HttpKernelInterface::class), new Request(), HttpKernelInterface::MAIN_REQUEST));
     }
 
     public function testOnKernelResponseListenerRemovesItself()
@@ -245,7 +219,7 @@
         $tokenStorage->expects($this->once())->method('setToken')->with(null);
 
         $listener = new ContextListener($tokenStorage, [], 'key123');
-        $listener(new RequestEvent($this->createMock(HttpKernelInterface::class), $request, HttpKernelInterface::MASTER_REQUEST));
+        $listener(new RequestEvent($this->createMock(HttpKernelInterface::class), $request, HttpKernelInterface::MAIN_REQUEST));
     }
 
     public function testIfTokenIsDeauthenticated()
