--- conflicted
+++ resolved
@@ -264,7 +264,7 @@
         $tokenStorage = new TokenStorage();
         $badRefreshedUser = new User('foobar', 'baz');
         $goodRefreshedUser = new User('foobar', 'bar');
-        $this->handleEventWithPreviousSession($tokenStorage, [new SupportingUserProvider($badRefreshedUser), new SupportingUserProvider($goodRefreshedUser)], $goodRefreshedUser, true);
+        $this->handleEventWithPreviousSession($tokenStorage, [new SupportingUserProvider($badRefreshedUser), new SupportingUserProvider($goodRefreshedUser)], $goodRefreshedUser);
         $this->assertSame($goodRefreshedUser, $tokenStorage->getToken()->getUser());
     }
 
@@ -276,7 +276,7 @@
         $rememberMeServices = $this->createMock(RememberMeServicesInterface::class);
         $rememberMeServices->expects($this->once())->method('loginFail');
 
-        $this->handleEventWithPreviousSession($tokenStorage, [new NotSupportingUserProvider(), new SupportingUserProvider($refreshedUser)], null, true, $rememberMeServices);
+        $this->handleEventWithPreviousSession($tokenStorage, [new NotSupportingUserProvider(), new SupportingUserProvider($refreshedUser)], null, $rememberMeServices);
 
         $this->assertNull($tokenStorage->getToken());
     }
@@ -377,11 +377,7 @@
         return $session;
     }
 
-<<<<<<< HEAD
-    private function handleEventWithPreviousSession(TokenStorageInterface $tokenStorage, $userProviders, UserInterface $user = null)
-=======
-    private function handleEventWithPreviousSession(TokenStorageInterface $tokenStorage, $userProviders, UserInterface $user = null, $logoutOnUserChange = false, RememberMeServicesInterface $rememberMeServices = null)
->>>>>>> 9b3cc045
+    private function handleEventWithPreviousSession(TokenStorageInterface $tokenStorage, $userProviders, UserInterface $user = null, RememberMeServicesInterface $rememberMeServices = null)
     {
         $user = $user ?: new User('foo', 'bar');
         $session = new Session(new MockArraySessionStorage());
@@ -392,16 +388,11 @@
         $request->cookies->set('MOCKSESSID', true);
 
         $listener = new ContextListener($tokenStorage, $userProviders, 'context_key');
-<<<<<<< HEAD
-        $listener(new RequestEvent($this->getMockBuilder(HttpKernelInterface::class)->getMock(), $request, HttpKernelInterface::MASTER_REQUEST));
-=======
-        $listener->setLogoutOnUserChange($logoutOnUserChange);
 
         if ($rememberMeServices) {
             $listener->setRememberMeServices($rememberMeServices);
         }
-        $listener->handle(new GetResponseEvent($this->getMockBuilder('Symfony\Component\HttpKernel\HttpKernelInterface')->getMock(), $request, HttpKernelInterface::MASTER_REQUEST));
->>>>>>> 9b3cc045
+        $listener(new RequestEvent($this->getMockBuilder(HttpKernelInterface::class)->getMock(), $request, HttpKernelInterface::MASTER_REQUEST));
     }
 }
 
