<?php

/*
 * This file is part of the Symfony package.
 *
 * (c) Fabien Potencier <fabien@symfony.com>
 *
 * For the full copyright and license information, please view the LICENSE
 * file that was distributed with this source code.
 */

namespace Symfony\Component\Security\Http\Tests\Firewall;

use Symfony\Component\Security\Core\Exception\AuthenticationException;
use Symfony\Component\Security\Http\Firewall\RememberMeListener;
use Symfony\Component\HttpFoundation\Request;
use Symfony\Component\Security\Http\SecurityEvents;

class RememberMeListenerTest extends \PHPUnit_Framework_TestCase
{
    public function testOnCoreSecurityDoesNotTryToPopulateNonEmptyTokenStorage()
    {
<<<<<<< HEAD
        list($listener, $tokenStorage, , , ,) = $this->getListener();
=======
        list($listener, $context) = $this->getListener();
>>>>>>> 6cd87344

        $tokenStorage
            ->expects($this->once())
            ->method('getToken')
            ->will($this->returnValue($this->getMock('Symfony\Component\Security\Core\Authentication\Token\TokenInterface')))
        ;

        $tokenStorage
            ->expects($this->never())
            ->method('setToken')
        ;

        $this->assertNull($listener->handle($this->getGetResponseEvent()));
    }

    public function testOnCoreSecurityDoesNothingWhenNoCookieIsSet()
    {
<<<<<<< HEAD
        list($listener, $tokenStorage, $service, ,) = $this->getListener();
=======
        list($listener, $context, $service) = $this->getListener();
>>>>>>> 6cd87344

        $tokenStorage
            ->expects($this->once())
            ->method('getToken')
            ->will($this->returnValue(null))
        ;

        $service
            ->expects($this->once())
            ->method('autoLogin')
            ->will($this->returnValue(null))
        ;

        $event = $this->getGetResponseEvent();
        $event
            ->expects($this->once())
            ->method('getRequest')
            ->will($this->returnValue(new Request()))
        ;

        $this->assertNull($listener->handle($event));
    }

    public function testOnCoreSecurityIgnoresAuthenticationExceptionThrownByAuthenticationManagerImplementation()
    {
<<<<<<< HEAD
        list($listener, $tokenStorage, $service, $manager,) = $this->getListener();
=======
        list($listener, $context, $service, $manager) = $this->getListener();
>>>>>>> 6cd87344

        $tokenStorage
            ->expects($this->once())
            ->method('getToken')
            ->will($this->returnValue(null))
        ;

        $service
            ->expects($this->once())
            ->method('autoLogin')
            ->will($this->returnValue($this->getMock('Symfony\Component\Security\Core\Authentication\Token\TokenInterface')))
        ;

        $service
            ->expects($this->once())
            ->method('loginFail')
        ;

        $exception = new AuthenticationException('Authentication failed.');
        $manager
            ->expects($this->once())
            ->method('authenticate')
            ->will($this->throwException($exception))
        ;

        $event = $this->getGetResponseEvent();
        $event
            ->expects($this->once())
            ->method('getRequest')
            ->will($this->returnValue(new Request()))
        ;

        $listener->handle($event);
    }

    /**
     * @expectedException Symfony\Component\Security\Core\Exception\AuthenticationException
     * @expectedExceptionMessage Authentication failed.
     */
    public function testOnCoreSecurityIgnoresAuthenticationOptionallyRethrowsExceptionThrownAuthenticationManagerImplementation()
    {
        list($listener, $tokenStorage, $service, $manager,) = $this->getListener(false, false);

        $tokenStorage
            ->expects($this->once())
            ->method('getToken')
            ->will($this->returnValue(null))
        ;

        $service
            ->expects($this->once())
            ->method('autoLogin')
            ->will($this->returnValue($this->getMock('Symfony\Component\Security\Core\Authentication\Token\TokenInterface')))
        ;

        $service
            ->expects($this->once())
            ->method('loginFail')
        ;

        $exception = new AuthenticationException('Authentication failed.');
        $manager
            ->expects($this->once())
            ->method('authenticate')
            ->will($this->throwException($exception))
        ;

        $event = $this->getGetResponseEvent();
        $event
            ->expects($this->once())
            ->method('getRequest')
            ->will($this->returnValue(new Request()))
        ;

        $listener->handle($event);
    }

    public function testOnCoreSecurity()
    {
<<<<<<< HEAD
        list($listener, $tokenStorage, $service, $manager,) = $this->getListener();
=======
        list($listener, $context, $service, $manager) = $this->getListener();
>>>>>>> 6cd87344

        $tokenStorage
            ->expects($this->once())
            ->method('getToken')
            ->will($this->returnValue(null))
        ;

        $token = $this->getMock('Symfony\Component\Security\Core\Authentication\Token\TokenInterface');
        $service
            ->expects($this->once())
            ->method('autoLogin')
            ->will($this->returnValue($token))
        ;

        $tokenStorage
            ->expects($this->once())
            ->method('setToken')
            ->with($this->equalTo($token))
        ;

        $manager
            ->expects($this->once())
            ->method('authenticate')
            ->will($this->returnValue($token))
        ;

        $event = $this->getGetResponseEvent();
        $event
            ->expects($this->once())
            ->method('getRequest')
            ->will($this->returnValue(new Request()))
        ;

        $listener->handle($event);
    }

    public function testOnCoreSecurityInteractiveLoginEventIsDispatchedIfDispatcherIsPresent()
    {
        list($listener, $tokenStorage, $service, $manager, , $dispatcher) = $this->getListener(true);

        $tokenStorage
            ->expects($this->once())
            ->method('getToken')
            ->will($this->returnValue(null))
        ;

        $token = $this->getMock('Symfony\Component\Security\Core\Authentication\Token\TokenInterface');
        $service
            ->expects($this->once())
            ->method('autoLogin')
            ->will($this->returnValue($token))
        ;

        $tokenStorage
            ->expects($this->once())
            ->method('setToken')
            ->with($this->equalTo($token))
        ;

        $manager
            ->expects($this->once())
            ->method('authenticate')
            ->will($this->returnValue($token))
        ;

        $event = $this->getGetResponseEvent();
        $request = new Request();
        $event
            ->expects($this->once())
            ->method('getRequest')
            ->will($this->returnValue($request))
        ;

        $dispatcher
            ->expects($this->once())
            ->method('dispatch')
            ->with(
                SecurityEvents::INTERACTIVE_LOGIN,
                $this->isInstanceOf('Symfony\Component\Security\Http\Event\InteractiveLoginEvent')
            )
        ;

        $listener->handle($event);
    }

    protected function getGetResponseEvent()
    {
        return $this->getMock('Symfony\Component\HttpKernel\Event\GetResponseEvent', array(), array(), '', false);
    }

    protected function getFilterResponseEvent()
    {
        return $this->getMock('Symfony\Component\HttpKernel\Event\FilterResponseEvent', array(), array(), '', false);
    }

    protected function getListener($withDispatcher = false, $catchExceptions = true)
    {
        $listener = new RememberMeListener(
            $tokenStorage = $this->getTokenStorage(),
            $service = $this->getService(),
            $manager = $this->getManager(),
            $logger = $this->getLogger(),
            $dispatcher = ($withDispatcher ? $this->getDispatcher() : null),
            $catchExceptions
        );

        return array($listener, $tokenStorage, $service, $manager, $logger, $dispatcher);
    }

    protected function getLogger()
    {
        return $this->getMock('Psr\Log\LoggerInterface');
    }

    protected function getManager()
    {
        return $this->getMock('Symfony\Component\Security\Core\Authentication\AuthenticationManagerInterface');
    }

    protected function getService()
    {
        return $this->getMock('Symfony\Component\Security\Http\RememberMe\RememberMeServicesInterface');
    }

    protected function getTokenStorage()
    {
        return $this->getMock('Symfony\Component\Security\Core\Authentication\Token\Storage\TokenStorageInterface');
    }

    protected function getDispatcher()
    {
        return $this->getMock('Symfony\Component\EventDispatcher\EventDispatcherInterface');
    }
}<|MERGE_RESOLUTION|>--- conflicted
+++ resolved
@@ -20,11 +20,7 @@
 {
     public function testOnCoreSecurityDoesNotTryToPopulateNonEmptyTokenStorage()
     {
-<<<<<<< HEAD
-        list($listener, $tokenStorage, , , ,) = $this->getListener();
-=======
-        list($listener, $context) = $this->getListener();
->>>>>>> 6cd87344
+        list($listener, $tokenStorage) = $this->getListener();
 
         $tokenStorage
             ->expects($this->once())
@@ -42,11 +38,7 @@
 
     public function testOnCoreSecurityDoesNothingWhenNoCookieIsSet()
     {
-<<<<<<< HEAD
-        list($listener, $tokenStorage, $service, ,) = $this->getListener();
-=======
-        list($listener, $context, $service) = $this->getListener();
->>>>>>> 6cd87344
+        list($listener, $tokenStorage, $service) = $this->getListener();
 
         $tokenStorage
             ->expects($this->once())
@@ -72,11 +64,7 @@
 
     public function testOnCoreSecurityIgnoresAuthenticationExceptionThrownByAuthenticationManagerImplementation()
     {
-<<<<<<< HEAD
-        list($listener, $tokenStorage, $service, $manager,) = $this->getListener();
-=======
-        list($listener, $context, $service, $manager) = $this->getListener();
->>>>>>> 6cd87344
+        list($listener, $tokenStorage, $service, $manager) = $this->getListener();
 
         $tokenStorage
             ->expects($this->once())
@@ -156,11 +144,7 @@
 
     public function testOnCoreSecurity()
     {
-<<<<<<< HEAD
-        list($listener, $tokenStorage, $service, $manager,) = $this->getListener();
-=======
-        list($listener, $context, $service, $manager) = $this->getListener();
->>>>>>> 6cd87344
+        list($listener, $tokenStorage, $service, $manager) = $this->getListener();
 
         $tokenStorage
             ->expects($this->once())
