--- conflicted
+++ resolved
@@ -110,14 +110,7 @@
 
     private function createLoginSuccessfulEvent($passport)
     {
-<<<<<<< HEAD
-        $token = $this->createMock(TokenInterface::class);
-        $token->expects($this->any())->method('getUserIdentifier')->willReturn($username);
-
-        return new LoginSuccessEvent($this->createMock(AuthenticatorInterface::class), $passport, $token, $this->requestStack->getCurrentRequest(), null, 'main');
-=======
         return new LoginSuccessEvent($this->createMock(AuthenticatorInterface::class), $passport, $this->createMock(TokenInterface::class), $this->requestStack->getCurrentRequest(), null, 'main');
->>>>>>> 4f70f61c
     }
 
     private function createCheckPassportEvent($passport)
