<?php

/*
 * This file is part of the Symfony package.
 *
 * (c) Fabien Potencier <fabien@symfony.com>
 *
 * For the full copyright and license information, please view the LICENSE
 * file that was distributed with this source code.
 */

namespace Symfony\Component\Security\Http\RememberMe;

use Symfony\Component\Security\Core\Authentication\Token\TokenInterface;
use Symfony\Component\HttpFoundation\Response;
use Symfony\Component\HttpFoundation\Request;

/**
 * Interface that needs to be implemented by classes which provide remember-me
 * capabilities.
 *
 * We provide two implementations out-of-the-box:
 * - TokenBasedRememberMeServices (does not require a TokenProvider)
 * - PersistentTokenBasedRememberMeServices (requires a TokenProvider)
 *
 * @author Johannes M. Schmitt <schmittjoh@gmail.com>
 */
interface RememberMeServicesInterface
{
    /**
     * This attribute name can be used by the implementation if it needs to set
     * a cookie on the Request when there is no actual Response, yet.
     *
     * @var string
     */
    const COOKIE_ATTR_NAME = '_security_remember_me_cookie';

    /**
     * This method will be called whenever the TokenStorage does not contain
     * a TokenInterface object and the framework wishes to provide an implementation
     * with an opportunity to authenticate the request using remember-me capabilities.
     *
     * No attempt whatsoever is made to determine whether the browser has requested
     * remember-me services or presented a valid cookie. Any and all such determinations
     * are left to the implementation of this method.
     *
     * If a browser has presented an unauthorised cookie for whatever reason,
     * make sure to throw an AuthenticationException as this will consequentially
     * result in a call to loginFail() and therefore an invalidation of the cookie.
     *
     * @return TokenInterface
     */
    public function autoLogin(Request $request);

    /**
     * Called whenever an interactive authentication attempt was made, but the
     * credentials supplied by the user were missing or otherwise invalid.
     *
     * This method needs to take care of invalidating the cookie.
<<<<<<< HEAD
     *
     * @param Request         $request
     * @param \Exception|null $exception
=======
>>>>>>> 7fb9f614
     */
    public function loginFail(Request $request, \Exception $exception = null);

    /**
     * Called whenever an interactive authentication attempt is successful
     * (e.g. a form login).
     *
     * An implementation may always set a remember-me cookie in the Response,
     * although this is not recommended.
     *
     * Instead, implementations should typically look for a request parameter
     * (such as a HTTP POST parameter) that indicates the browser has explicitly
     * requested for the authentication to be remembered.
     */
    public function loginSuccess(Request $request, Response $response, TokenInterface $token);
}<|MERGE_RESOLUTION|>--- conflicted
+++ resolved
@@ -57,12 +57,6 @@
      * credentials supplied by the user were missing or otherwise invalid.
      *
      * This method needs to take care of invalidating the cookie.
-<<<<<<< HEAD
-     *
-     * @param Request         $request
-     * @param \Exception|null $exception
-=======
->>>>>>> 7fb9f614
      */
     public function loginFail(Request $request, \Exception $exception = null);
 
