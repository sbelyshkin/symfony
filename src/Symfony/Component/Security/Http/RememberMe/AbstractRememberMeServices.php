--- conflicted
+++ resolved
@@ -277,11 +277,7 @@
             $this->logger->debug('Clearing remember-me cookie.', ['name' => $this->options['name']]);
         }
 
-<<<<<<< HEAD
-        $request->attributes->set(self::COOKIE_ATTR_NAME, new Cookie($this->options['name'], null, 1, $this->options['path'], $this->options['domain'], $this->options['secure'] ?? $request->isSecure(), $this->options['httponly'], false, $this->options['samesite'] ?? null));
-=======
-        $request->attributes->set(self::COOKIE_ATTR_NAME, new Cookie($this->options['name'], null, 1, $this->options['path'], $this->options['domain'], $this->options['secure'], $this->options['httponly'], false, $this->options['samesite']));
->>>>>>> 438d9e5f
+        $request->attributes->set(self::COOKIE_ATTR_NAME, new Cookie($this->options['name'], null, 1, $this->options['path'], $this->options['domain'], $this->options['secure'] ?? $request->isSecure(), $this->options['httponly'], false, $this->options['samesite']));
     }
 
     /**
