--- conflicted
+++ resolved
@@ -153,9 +153,6 @@
         $handler->authenticateWithToken($this->token, $this->request, 'some_provider_key');
     }
 
-<<<<<<< HEAD
-    protected function setUp(): void
-=======
     /**
      * @requires function \Symfony\Component\HttpFoundation\Request::setSessionFactory
      */
@@ -175,8 +172,7 @@
         $handler->authenticateWithToken($this->token, $this->request, 'stateless_provider_key');
     }
 
-    protected function setUp()
->>>>>>> 438d9e5f
+    protected function setUp(): void
     {
         $this->tokenStorage = $this->getMockBuilder(TokenStorageInterface::class)->getMock();
         $this->dispatcher = $this->getMockBuilder(EventDispatcherInterface::class)->getMock();
