--- conflicted
+++ resolved
@@ -159,13 +159,7 @@
      *
      * @throws \InvalidArgumentException If a locale contains invalid characters
      *
-<<<<<<< HEAD
      * @deprecated since version 2.3, to be removed in 3.0. Use setFallbackLocales() instead.
-     *
-     * @api
-=======
-     * @deprecated since 2.3, to be removed in 3.0. Use setFallbackLocales() instead.
->>>>>>> e1ede46b
      */
     public function setFallbackLocale($locales)
     {
