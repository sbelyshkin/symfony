--- conflicted
+++ resolved
@@ -52,11 +52,7 @@
         ]
     },
     "minimum-stability": "dev",
-<<<<<<< HEAD
-    "version": "4.4.x-dev"
-=======
     "extra": {
-        "branch-version": "3.4-dev"
+        "branch-version": "4.4-dev"
     }
->>>>>>> 56a7571b
 }