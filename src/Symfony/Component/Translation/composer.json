{
    "name": "symfony/translation",
    "type": "library",
    "description": "Provides tools to internationalize your application",
    "keywords": [],
    "homepage": "https://symfony.com",
    "license": "MIT",
    "authors": [
        {
            "name": "Fabien Potencier",
            "email": "fabien@symfony.com"
        },
        {
            "name": "Symfony Community",
            "homepage": "https://symfony.com/contributors"
        }
    ],
    "require": {
        "php": ">=7.2.5",
        "symfony/deprecation-contracts": "^2.1",
        "symfony/polyfill-mbstring": "~1.0",
        "symfony/polyfill-php80": "^1.15",
        "symfony/translation-contracts": "^2.3"
    },
    "require-dev": {
        "symfony/config": "^4.4|^5.0|^6.0",
        "symfony/console": "^5.4|^6.0",
        "symfony/dependency-injection": "^5.0|^6.0",
        "symfony/http-kernel": "^5.0|^6.0",
        "symfony/intl": "^4.4|^5.0|^6.0",
        "symfony/polyfill-intl-icu": "^1.21",
        "symfony/service-contracts": "^1.1.2|^2",
<<<<<<< HEAD
        "symfony/yaml": "^4.4|^5.0|^6.0",
        "symfony/finder": "^4.4|^5.0|^6.0",
        "psr/log": "~1.0"
=======
        "symfony/yaml": "^4.4|^5.0",
        "symfony/finder": "^4.4|^5.0",
        "psr/log": "^1|^2|^3"
>>>>>>> 4a6bcfd2
    },
    "conflict": {
        "symfony/config": "<4.4",
        "symfony/dependency-injection": "<5.0",
        "symfony/http-kernel": "<5.0",
        "symfony/twig-bundle": "<5.0",
        "symfony/yaml": "<4.4"
    },
    "provide": {
        "symfony/translation-implementation": "2.3"
    },
    "suggest": {
        "symfony/config": "",
        "symfony/yaml": "",
        "psr/log-implementation": "To use logging capability in translator"
    },
    "autoload": {
        "files": [ "Resources/functions.php" ],
        "psr-4": { "Symfony\\Component\\Translation\\": "" },
        "exclude-from-classmap": [
            "/Tests/"
        ]
    },
    "minimum-stability": "dev"
}<|MERGE_RESOLUTION|>--- conflicted
+++ resolved
@@ -30,15 +30,9 @@
         "symfony/intl": "^4.4|^5.0|^6.0",
         "symfony/polyfill-intl-icu": "^1.21",
         "symfony/service-contracts": "^1.1.2|^2",
-<<<<<<< HEAD
         "symfony/yaml": "^4.4|^5.0|^6.0",
         "symfony/finder": "^4.4|^5.0|^6.0",
-        "psr/log": "~1.0"
-=======
-        "symfony/yaml": "^4.4|^5.0",
-        "symfony/finder": "^4.4|^5.0",
         "psr/log": "^1|^2|^3"
->>>>>>> 4a6bcfd2
     },
     "conflict": {
         "symfony/config": "<4.4",
