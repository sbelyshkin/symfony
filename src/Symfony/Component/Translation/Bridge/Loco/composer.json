--- conflicted
+++ resolved
@@ -17,16 +17,10 @@
     ],
     "require": {
         "php": ">=7.2.5",
-<<<<<<< HEAD
         "symfony/http-client": "^5.3|^6.0",
         "symfony/config": "^5.3|^6.0",
+        "symfony/polyfill-php80": "^1.23",
         "symfony/translation": "^5.3|^6.0"
-=======
-        "symfony/http-client": "^5.3",
-        "symfony/config": "^5.3",
-        "symfony/polyfill-php80": "^1.23",
-        "symfony/translation": "^5.3"
->>>>>>> f92f7bba
     },
     "autoload": {
         "psr-4": { "Symfony\\Component\\Translation\\Bridge\\Loco\\": "" },
