<?php

/*
 * This file is part of the Symfony package.
 *
 * (c) Fabien Potencier <fabien@symfony.com>
 *
 * For the full copyright and license information, please view the LICENSE
 * file that was distributed with this source code.
 */

namespace Symfony\Component\Translation\Loader;

use Symfony\Component\Config\Util\XmlUtils;
use Symfony\Component\Translation\MessageCatalogue;
use Symfony\Component\Translation\Exception\InvalidResourceException;
use Symfony\Component\Translation\Exception\NotFoundResourceException;
use Symfony\Component\Config\Resource\FileResource;

/**
 * XliffFileLoader loads translations from XLIFF files.
 *
 * @author Fabien Potencier <fabien@symfony.com>
 *
 * @api
 */
class XliffFileLoader implements LoaderInterface
{
    /**
     * {@inheritdoc}
     *
     * @api
     */
    public function load($resource, $locale, $domain = 'messages')
    {
        if (!stream_is_local($resource)) {
            throw new InvalidResourceException(sprintf('This is not a local file "%s".', $resource));
        }

        if (!file_exists($resource)) {
            throw new NotFoundResourceException(sprintf('File "%s" not found.', $resource));
        }

        list($xml, $encoding) = $this->parseFile($resource);
        $xml->registerXPathNamespace('xliff', 'urn:oasis:names:tc:xliff:document:1.2');

        $catalogue = new MessageCatalogue($locale);
        foreach ($xml->xpath('//xliff:trans-unit') as $translation) {
            $attributes = $translation->attributes();

            if (!(isset($attributes['resname']) || isset($translation->source)) || !isset($translation->target)) {
                continue;
            }

            $source = isset($attributes['resname']) && $attributes['resname'] ? $attributes['resname'] : $translation->source;
            // If the xlf file has another encoding specified, try to convert it because
            // simple_xml will always return utf-8 encoded values
            $target = $this->utf8ToCharset((string) $translation->target, $encoding);

            $catalogue->set((string) $source, $target, $domain);

            if (isset($translation->note)) {
                $notes = array();
                foreach ($translation->note as $xmlNote) {
                    $noteAttributes = $xmlNote->attributes();
                    $note = array('content' => $this->utf8ToCharset((string) $xmlNote, $encoding));
                    if (isset($noteAttributes['priority'])) {
                        $note['priority'] = (int) $noteAttributes['priority'];
                    }

                    if (isset($noteAttributes['from'])) {
                        $note['from'] = (string) $noteAttributes['from'];
                    }

                    $notes[] = $note;
                }

                $catalogue->setMetadata((string) $source, array('notes' => $notes), $domain);
            }
        }
        $catalogue->addResource(new FileResource($resource));

        return $catalogue;
    }

    /**
<<<<<<< HEAD
     * Convert a UTF8 string to the specified encoding
     *
     * @param string $content  String to decode
     * @param string $encoding Target encoding
     *
     * @return string
     */
    private function utf8ToCharset($content, $encoding = null)
    {
        if ('UTF-8' !== $encoding && !empty($encoding)) {
            if (function_exists('mb_convert_encoding')) {
                return mb_convert_encoding($content, $encoding, 'UTF-8');
            }

            if (function_exists('iconv')) {
                return iconv('UTF-8', $encoding, $content);
            }

            throw new \RuntimeException('No suitable convert encoding function (use UTF-8 as your encoding or install the iconv or mbstring extension).');
        }

        return $content;
    }

    /**
     * Validates and parses the given file into a SimpleXMLElement
=======
     * Validates and parses the given file into a SimpleXMLElement.
>>>>>>> f26c062c
     *
     * @param string $file
     *
     * @throws \RuntimeException
     *
     * @return \SimpleXMLElement
     *
     * @throws InvalidResourceException
     */
    private function parseFile($file)
    {
        try {
            $dom = XmlUtils::loadFile($file);
        } catch (\InvalidArgumentException $e) {
            throw new InvalidResourceException(sprintf('Unable to load "%s": %s', $file, $e->getMessage()), $e->getCode(), $e);
        }

        $internalErrors = libxml_use_internal_errors(true);

        $location = str_replace('\\', '/', __DIR__).'/schema/dic/xliff-core/xml.xsd';
        $parts = explode('/', $location);
        if (0 === stripos($location, 'phar://')) {
            $tmpfile = tempnam(sys_get_temp_dir(), 'sf2');
            if ($tmpfile) {
                copy($location, $tmpfile);
                $parts = explode('/', str_replace('\\', '/', $tmpfile));
            }
        }
        $drive = '\\' === DIRECTORY_SEPARATOR ? array_shift($parts).'/' : '';
        $location = 'file:///'.$drive.implode('/', array_map('rawurlencode', $parts));

        $source = file_get_contents(__DIR__.'/schema/dic/xliff-core/xliff-core-1.2-strict.xsd');
        $source = str_replace('http://www.w3.org/2001/xml.xsd', $location, $source);

        if (!@$dom->schemaValidateSource($source)) {
            throw new InvalidResourceException(implode("\n", $this->getXmlErrors($internalErrors)));
        }

        $dom->normalizeDocument();

        libxml_clear_errors();
        libxml_use_internal_errors($internalErrors);

        return array(simplexml_import_dom($dom), strtoupper($dom->encoding));
    }

    /**
     * Returns the XML errors of the internal XML parser.
     *
     * @param bool $internalErrors
     *
     * @return array An array of errors
     */
    private function getXmlErrors($internalErrors)
    {
        $errors = array();
        foreach (libxml_get_errors() as $error) {
            $errors[] = sprintf('[%s %s] %s (in %s - line %d, column %d)',
                LIBXML_ERR_WARNING == $error->level ? 'WARNING' : 'ERROR',
                $error->code,
                trim($error->message),
                $error->file ? $error->file : 'n/a',
                $error->line,
                $error->column
            );
        }

        libxml_clear_errors();
        libxml_use_internal_errors($internalErrors);

        return $errors;
    }
}<|MERGE_RESOLUTION|>--- conflicted
+++ resolved
@@ -84,8 +84,7 @@
     }
 
     /**
-<<<<<<< HEAD
-     * Convert a UTF8 string to the specified encoding
+     * Convert a UTF8 string to the specified encoding.
      *
      * @param string $content  String to decode
      * @param string $encoding Target encoding
@@ -110,10 +109,7 @@
     }
 
     /**
-     * Validates and parses the given file into a SimpleXMLElement
-=======
      * Validates and parses the given file into a SimpleXMLElement.
->>>>>>> f26c062c
      *
      * @param string $file
      *
