<?php

/*
 * This file is part of the Symfony package.
 *
 * (c) Fabien Potencier <fabien@symfony.com>
 *
 * For the full copyright and license information, please view the LICENSE
 * file that was distributed with this source code.
 */

namespace Symfony\Component\Dotenv\Tests;

use PHPUnit\Framework\TestCase;
use Symfony\Component\Dotenv\Dotenv;
use Symfony\Component\Dotenv\Exception\FormatException;

class DotenvTest extends TestCase
{
    /**
     * @dataProvider getEnvDataWithFormatErrors
     */
    public function testParseWithFormatError($data, $error)
    {
        $dotenv = new Dotenv(true);

        try {
            $dotenv->parse($data);
            $this->fail('Should throw a FormatException');
        } catch (FormatException $e) {
            $this->assertStringMatchesFormat($error, $e->getMessage());
        }
    }

    public function getEnvDataWithFormatErrors()
    {
        $tests = [
            ['FOO=BAR BAZ', "A value containing spaces must be surrounded by quotes in \".env\" at line 1.\n...FOO=BAR BAZ...\n             ^ line 1 offset 11"],
            ['FOO BAR=BAR', "Whitespace characters are not supported after the variable name in \".env\" at line 1.\n...FOO BAR=BAR...\n     ^ line 1 offset 3"],
            ['FOO', "Missing = in the environment variable declaration in \".env\" at line 1.\n...FOO...\n     ^ line 1 offset 3"],
            ['FOO="foo', "Missing quote to end the value in \".env\" at line 1.\n...FOO=\"foo...\n          ^ line 1 offset 8"],
            ['FOO=\'foo', "Missing quote to end the value in \".env\" at line 1.\n...FOO='foo...\n          ^ line 1 offset 8"],
<<<<<<< HEAD
            ['FOO=\'foo'."\n", "Missing quote to end the value in \".env\" at line 1.\n...FOO='foo\\n...\n          ^ line 1 offset 8"],
=======
            ['FOO=\'foo'."\n", "Missing quote to end the value in \".env\" at line 1.\n...FOO='foo\\n...\n            ^ line 1 offset 9"],
>>>>>>> a054d888
            ['export FOO', "Unable to unset an environment variable in \".env\" at line 1.\n...export FOO...\n            ^ line 1 offset 10"],
            ['FOO=${FOO', "Unclosed braces on variable expansion in \".env\" at line 1.\n...FOO=\${FOO...\n           ^ line 1 offset 9"],
            ['FOO= BAR', "Whitespace are not supported before the value in \".env\" at line 1.\n...FOO= BAR...\n      ^ line 1 offset 4"],
            ['Стасян', "Invalid character in variable name in \".env\" at line 1.\n...Стасян...\n  ^ line 1 offset 0"],
            ['FOO!', "Missing = in the environment variable declaration in \".env\" at line 1.\n...FOO!...\n     ^ line 1 offset 3"],
            ['FOO=$(echo foo', "Missing closing parenthesis. in \".env\" at line 1.\n...FOO=$(echo foo...\n                ^ line 1 offset 14"],
            ['FOO=$(echo foo'."\n", "Missing closing parenthesis. in \".env\" at line 1.\n...FOO=$(echo foo\\n...\n                ^ line 1 offset 14"],
        ];

        if ('\\' !== \DIRECTORY_SEPARATOR) {
            $tests[] = ['FOO=$((1dd2))', "Issue expanding a command (%s\n) in \".env\" at line 1.\n...FOO=$((1dd2))...\n               ^ line 1 offset 13"];
        }

        return $tests;
    }

    /**
     * @dataProvider getEnvData
     */
    public function testParse($data, $expected)
    {
        $dotenv = new Dotenv(true);
        $this->assertSame($expected, $dotenv->parse($data));
    }

    public function getEnvData()
    {
        putenv('LOCAL=local');
        $_ENV['LOCAL'] = 'local';
        $_ENV['REMOTE'] = 'remote';
        $_SERVER['SERVERVAR'] = 'servervar';

        $tests = [
            // backslashes
            ['FOO=foo\\\\bar', ['FOO' => 'foo\\bar']],
            ["FOO='foo\\\\bar'", ['FOO' => 'foo\\\\bar']],
            ['FOO="foo\\\\bar"', ['FOO' => 'foo\\bar']],

            // escaped backslash in front of variable
            ["BAR=bar\nFOO=foo\\\\\$BAR", ['BAR' => 'bar', 'FOO' => 'foo\\bar']],
            ["BAR=bar\nFOO='foo\\\\\$BAR'", ['BAR' => 'bar', 'FOO' => 'foo\\\\$BAR']],
            ["BAR=bar\nFOO=\"foo\\\\\$BAR\"", ['BAR' => 'bar', 'FOO' => 'foo\\bar']],

            ['FOO=foo\\\\\\$BAR', ['FOO' => 'foo\\$BAR']],
            ['FOO=\'foo\\\\\\$BAR\'', ['FOO' => 'foo\\\\\\$BAR']],
            ['FOO="foo\\\\\\$BAR"', ['FOO' => 'foo\\$BAR']],

            // spaces
            ['FOO=bar', ['FOO' => 'bar']],
            [' FOO=bar ', ['FOO' => 'bar']],
            ['FOO=', ['FOO' => '']],
            ["FOO=\n\n\nBAR=bar", ['FOO' => '', 'BAR' => 'bar']],
            ['FOO=  ', ['FOO' => '']],
            ["FOO=\nBAR=bar", ['FOO' => '', 'BAR' => 'bar']],

            // newlines
            ["\n\nFOO=bar\r\n\n", ['FOO' => 'bar']],
            ["FOO=bar\r\nBAR=foo", ['FOO' => 'bar', 'BAR' => 'foo']],
            ["FOO=bar\rBAR=foo", ['FOO' => 'bar', 'BAR' => 'foo']],
            ["FOO=bar\nBAR=foo", ['FOO' => 'bar', 'BAR' => 'foo']],

            // quotes
            ["FOO=\"bar\"\n", ['FOO' => 'bar']],
            ["FOO=\"bar'foo\"\n", ['FOO' => 'bar\'foo']],
            ["FOO='bar'\n", ['FOO' => 'bar']],
            ["FOO='bar\"foo'\n", ['FOO' => 'bar"foo']],
            ["FOO=\"bar\\\"foo\"\n", ['FOO' => 'bar"foo']],
            ['FOO="bar\nfoo"', ['FOO' => "bar\nfoo"]],
            ['FOO="bar\rfoo"', ['FOO' => "bar\rfoo"]],
            ['FOO=\'bar\nfoo\'', ['FOO' => 'bar\nfoo']],
            ['FOO=\'bar\rfoo\'', ['FOO' => 'bar\rfoo']],
            ["FOO='bar\nfoo'", ['FOO' => "bar\nfoo"]],
            ['FOO=" FOO "', ['FOO' => ' FOO ']],
            ['FOO="  "', ['FOO' => '  ']],
            ['PATH="c:\\\\"', ['PATH' => 'c:\\']],
            ["FOO=\"bar\nfoo\"", ['FOO' => "bar\nfoo"]],
            ['FOO=BAR\\"', ['FOO' => 'BAR"']],
            ["FOO=BAR\\'BAZ", ['FOO' => "BAR'BAZ"]],
            ['FOO=\\"BAR', ['FOO' => '"BAR']],

            // concatenated values
            ["FOO='bar''foo'\n", ['FOO' => 'barfoo']],
            ["FOO='bar '' baz'", ['FOO' => 'bar  baz']],
            ["FOO=bar\nBAR='baz'\"\$FOO\"", ['FOO' => 'bar', 'BAR' => 'bazbar']],
            ["FOO='bar '\\'' baz'", ['FOO' => "bar ' baz"]],

            // comments
            ["#FOO=bar\nBAR=foo", ['BAR' => 'foo']],
            ["#FOO=bar # Comment\nBAR=foo", ['BAR' => 'foo']],
            ["FOO='bar foo' # Comment", ['FOO' => 'bar foo']],
            ["FOO='bar#foo' # Comment", ['FOO' => 'bar#foo']],
            ["# Comment\r\nFOO=bar\n# Comment\nBAR=foo", ['FOO' => 'bar', 'BAR' => 'foo']],
            ["FOO=bar # Another comment\nBAR=foo", ['FOO' => 'bar', 'BAR' => 'foo']],
            ["FOO=\n\n# comment\nBAR=bar", ['FOO' => '', 'BAR' => 'bar']],
            ['FOO=NOT#COMMENT', ['FOO' => 'NOT#COMMENT']],
            ['FOO=  # Comment', ['FOO' => '']],

            // edge cases (no conversions, only strings as values)
            ['FOO=0', ['FOO' => '0']],
            ['FOO=false', ['FOO' => 'false']],
            ['FOO=null', ['FOO' => 'null']],

            // export
            ['export FOO=bar', ['FOO' => 'bar']],
            ['  export   FOO=bar', ['FOO' => 'bar']],

            // variable expansion
            ["FOO=BAR\nBAR=\$FOO", ['FOO' => 'BAR', 'BAR' => 'BAR']],
            ["FOO=BAR\nBAR=\"\$FOO\"", ['FOO' => 'BAR', 'BAR' => 'BAR']],
            ["FOO=BAR\nBAR='\$FOO'", ['FOO' => 'BAR', 'BAR' => '$FOO']],
            ["FOO_BAR9=BAR\nBAR=\$FOO_BAR9", ['FOO_BAR9' => 'BAR', 'BAR' => 'BAR']],
            ["FOO=BAR\nBAR=\${FOO}Z", ['FOO' => 'BAR', 'BAR' => 'BARZ']],
            ["FOO=BAR\nBAR=\$FOO}", ['FOO' => 'BAR', 'BAR' => 'BAR}']],
            ["FOO=BAR\nBAR=\\\$FOO", ['FOO' => 'BAR', 'BAR' => '$FOO']],
            ['FOO=" \\$ "', ['FOO' => ' $ ']],
            ['FOO=" $ "', ['FOO' => ' $ ']],
            ['BAR=$LOCAL', ['BAR' => 'local']],
            ['BAR=$REMOTE', ['BAR' => 'remote']],
            ['BAR=$SERVERVAR', ['BAR' => 'servervar']],
            ['FOO=$NOTDEFINED', ['FOO' => '']],
        ];

        if ('\\' !== \DIRECTORY_SEPARATOR) {
            $tests = array_merge($tests, [
                // command expansion
                ['FOO=$(echo foo)', ['FOO' => 'foo']],
                ['FOO=$((1+2))', ['FOO' => '3']],
                ['FOO=FOO$((1+2))BAR', ['FOO' => 'FOO3BAR']],
                ['FOO=$(echo "$(echo "$(echo "$(echo foo)")")")', ['FOO' => 'foo']],
                ["FOO=$(echo \"Quotes won't be a problem\")", ['FOO' => 'Quotes won\'t be a problem']],
                ["FOO=bar\nBAR=$(echo \"FOO is \$FOO\")", ['FOO' => 'bar', 'BAR' => 'FOO is bar']],
            ]);
        }

        return $tests;
    }

    public function testLoad()
    {
        unset($_ENV['FOO']);
        unset($_ENV['BAR']);
        unset($_SERVER['FOO']);
        unset($_SERVER['BAR']);
        putenv('FOO');
        putenv('BAR');

        @mkdir($tmpdir = sys_get_temp_dir().'/dotenv');

        $path1 = tempnam($tmpdir, 'sf-');
        $path2 = tempnam($tmpdir, 'sf-');

        file_put_contents($path1, 'FOO=BAR');
        file_put_contents($path2, 'BAR=BAZ');

        (new Dotenv(true))->load($path1, $path2);

        $foo = getenv('FOO');
        $bar = getenv('BAR');

        putenv('FOO');
        putenv('BAR');
        unlink($path1);
        unlink($path2);
        rmdir($tmpdir);

        $this->assertSame('BAR', $foo);
        $this->assertSame('BAZ', $bar);
    }

    public function testLoadEnv()
    {
        unset($_ENV['FOO']);
        unset($_ENV['BAR']);
        unset($_SERVER['FOO']);
        unset($_SERVER['BAR']);
        putenv('FOO');
        putenv('BAR');

        @mkdir($tmpdir = sys_get_temp_dir().'/dotenv');

        $path = tempnam($tmpdir, 'sf-');

        // .env

        file_put_contents($path, 'FOO=BAR');
        (new Dotenv(true))->loadEnv($path, 'TEST_APP_ENV');
        $this->assertSame('BAR', getenv('FOO'));
        $this->assertSame('dev', getenv('TEST_APP_ENV'));

        // .env.local

        $_SERVER['TEST_APP_ENV'] = 'local';
        file_put_contents("$path.local", 'FOO=localBAR');
        (new Dotenv(true))->loadEnv($path, 'TEST_APP_ENV');
        $this->assertSame('localBAR', getenv('FOO'));

        // special case for test

        $_SERVER['TEST_APP_ENV'] = 'test';
        (new Dotenv(true))->loadEnv($path, 'TEST_APP_ENV');
        $this->assertSame('BAR', getenv('FOO'));

        // .env.dev

        unset($_SERVER['TEST_APP_ENV']);
        file_put_contents("$path.dev", 'FOO=devBAR');
        (new Dotenv(true))->loadEnv($path, 'TEST_APP_ENV');
        $this->assertSame('devBAR', getenv('FOO'));

        // .env.dev.local

        file_put_contents("$path.dev.local", 'FOO=devlocalBAR');
        (new Dotenv(true))->loadEnv($path, 'TEST_APP_ENV');
        $this->assertSame('devlocalBAR', getenv('FOO'));

        // .env.dist

        unlink($path);
        file_put_contents("$path.dist", 'BAR=distBAR');
        (new Dotenv(true))->loadEnv($path, 'TEST_APP_ENV');
        $this->assertSame('distBAR', getenv('BAR'));

        putenv('FOO');
        putenv('BAR');
        unlink("$path.dist");
        unlink("$path.local");
        unlink("$path.dev");
        unlink("$path.dev.local");
        rmdir($tmpdir);
    }

    public function testOverload()
    {
        unset($_ENV['FOO']);
        unset($_ENV['BAR']);
        unset($_SERVER['FOO']);
        unset($_SERVER['BAR']);

        putenv('FOO=initial_foo_value');
        putenv('BAR=initial_bar_value');
        $_ENV['FOO'] = 'initial_foo_value';
        $_ENV['BAR'] = 'initial_bar_value';

        @mkdir($tmpdir = sys_get_temp_dir().'/dotenv');

        $path1 = tempnam($tmpdir, 'sf-');
        $path2 = tempnam($tmpdir, 'sf-');

        file_put_contents($path1, 'FOO=BAR');
        file_put_contents($path2, 'BAR=BAZ');

        (new Dotenv(true))->overload($path1, $path2);

        $foo = getenv('FOO');
        $bar = getenv('BAR');

        putenv('FOO');
        putenv('BAR');
        unlink($path1);
        unlink($path2);
        rmdir($tmpdir);

        $this->assertSame('BAR', $foo);
        $this->assertSame('BAZ', $bar);
    }

    public function testLoadDirectory()
    {
        $this->expectException('Symfony\Component\Dotenv\Exception\PathException');
        $dotenv = new Dotenv(true);
        $dotenv->load(__DIR__);
    }

    public function testServerSuperglobalIsNotOverridden()
    {
        $originalValue = $_SERVER['argc'];

        $dotenv = new Dotenv(true);
        $dotenv->populate(['argc' => 'new_value']);

        $this->assertSame($originalValue, $_SERVER['argc']);
    }

    public function testEnvVarIsNotOverridden()
    {
        putenv('TEST_ENV_VAR=original_value');
        $_SERVER['TEST_ENV_VAR'] = 'original_value';

        $dotenv = new Dotenv(true);
        $dotenv->populate(['TEST_ENV_VAR' => 'new_value']);

        $this->assertSame('original_value', getenv('TEST_ENV_VAR'));
    }

    public function testHttpVarIsPartiallyOverridden()
    {
        $_SERVER['HTTP_TEST_ENV_VAR'] = 'http_value';

        $dotenv = new Dotenv(true);
        $dotenv->populate(['HTTP_TEST_ENV_VAR' => 'env_value']);

        $this->assertSame('env_value', getenv('HTTP_TEST_ENV_VAR'));
        $this->assertSame('env_value', $_ENV['HTTP_TEST_ENV_VAR']);
        $this->assertSame('http_value', $_SERVER['HTTP_TEST_ENV_VAR']);
    }

    public function testEnvVarIsOverriden()
    {
        putenv('TEST_ENV_VAR_OVERRIDEN=original_value');

        $dotenv = new Dotenv(true);
        $dotenv->populate(['TEST_ENV_VAR_OVERRIDEN' => 'new_value'], true);

        $this->assertSame('new_value', getenv('TEST_ENV_VAR_OVERRIDEN'));
        $this->assertSame('new_value', $_ENV['TEST_ENV_VAR_OVERRIDEN']);
        $this->assertSame('new_value', $_SERVER['TEST_ENV_VAR_OVERRIDEN']);
    }

    public function testMemorizingLoadedVarsNamesInSpecialVar()
    {
        // Special variable not exists
        unset($_ENV['SYMFONY_DOTENV_VARS']);
        unset($_SERVER['SYMFONY_DOTENV_VARS']);
        putenv('SYMFONY_DOTENV_VARS');

        unset($_ENV['APP_DEBUG']);
        unset($_SERVER['APP_DEBUG']);
        putenv('APP_DEBUG');
        unset($_ENV['DATABASE_URL']);
        unset($_SERVER['DATABASE_URL']);
        putenv('DATABASE_URL');

        $dotenv = new Dotenv(true);
        $dotenv->populate(['APP_DEBUG' => '1', 'DATABASE_URL' => 'mysql://root@localhost/db']);

        $this->assertSame('APP_DEBUG,DATABASE_URL', getenv('SYMFONY_DOTENV_VARS'));

        // Special variable has a value
        $_ENV['SYMFONY_DOTENV_VARS'] = 'APP_ENV';
        $_SERVER['SYMFONY_DOTENV_VARS'] = 'APP_ENV';
        putenv('SYMFONY_DOTENV_VARS=APP_ENV');

        $_ENV['APP_DEBUG'] = '1';
        $_SERVER['APP_DEBUG'] = '1';
        putenv('APP_DEBUG=1');
        unset($_ENV['DATABASE_URL']);
        unset($_SERVER['DATABASE_URL']);
        putenv('DATABASE_URL');

        $dotenv = new Dotenv(true);
        $dotenv->populate(['APP_DEBUG' => '0', 'DATABASE_URL' => 'mysql://root@localhost/db']);
        $dotenv->populate(['DATABASE_URL' => 'sqlite:///somedb.sqlite']);

        $this->assertSame('APP_ENV,DATABASE_URL', getenv('SYMFONY_DOTENV_VARS'));
    }

    public function testOverridingEnvVarsWithNamesMemorizedInSpecialVar()
    {
        putenv('SYMFONY_DOTENV_VARS='.$_SERVER['SYMFONY_DOTENV_VARS'] = 'FOO,BAR,BAZ');

        putenv('FOO=foo');
        putenv('BAR=bar');
        putenv('BAZ=baz');
        putenv('DOCUMENT_ROOT=/var/www');

        $dotenv = new Dotenv(true);
        $dotenv->populate(['FOO' => 'foo1', 'BAR' => 'bar1', 'BAZ' => 'baz1', 'DOCUMENT_ROOT' => '/boot']);

        $this->assertSame('foo1', getenv('FOO'));
        $this->assertSame('bar1', getenv('BAR'));
        $this->assertSame('baz1', getenv('BAZ'));
        $this->assertSame('/var/www', getenv('DOCUMENT_ROOT'));
    }

    public function testGetVariablesValueFromEnvFirst()
    {
        $_ENV['APP_ENV'] = 'prod';
        $dotenv = new Dotenv(true);

        $test = "APP_ENV=dev\nTEST1=foo1_\${APP_ENV}";
        $values = $dotenv->parse($test);
        $this->assertSame('foo1_prod', $values['TEST1']);

        if ('\\' !== \DIRECTORY_SEPARATOR) {
            $test = "APP_ENV=dev\nTEST2=foo2_\$(php -r 'echo \$_SERVER[\"APP_ENV\"];')";
            $values = $dotenv->parse($test);
            $this->assertSame('foo2_prod', $values['TEST2']);
        }
    }

    /**
     * @group legacy
     * @expectedDeprecation The default value of "$usePutenv" argument of "%s" will be changed from "true" to "false" in Symfony 5.0. You should define its value explicitly.
     */
    public function testDeprecationWarning()
    {
        new Dotenv();
    }

    public function testNoDeprecationWarning()
    {
        $dotenv = new Dotenv(true);
        $this->assertInstanceOf(Dotenv::class, $dotenv);
        $dotenv = new Dotenv(false);
        $this->assertInstanceOf(Dotenv::class, $dotenv);
    }

    public function testDoNotUsePutenv()
    {
        $dotenv = new Dotenv(false);
        $dotenv->populate(['TEST_USE_PUTENV' => 'no']);

        $this->assertSame('no', $_SERVER['TEST_USE_PUTENV']);
        $this->assertSame('no', $_ENV['TEST_USE_PUTENV']);
        $this->assertFalse(getenv('TEST_USE_PUTENV'));
    }
}<|MERGE_RESOLUTION|>--- conflicted
+++ resolved
@@ -40,11 +40,7 @@
             ['FOO', "Missing = in the environment variable declaration in \".env\" at line 1.\n...FOO...\n     ^ line 1 offset 3"],
             ['FOO="foo', "Missing quote to end the value in \".env\" at line 1.\n...FOO=\"foo...\n          ^ line 1 offset 8"],
             ['FOO=\'foo', "Missing quote to end the value in \".env\" at line 1.\n...FOO='foo...\n          ^ line 1 offset 8"],
-<<<<<<< HEAD
-            ['FOO=\'foo'."\n", "Missing quote to end the value in \".env\" at line 1.\n...FOO='foo\\n...\n          ^ line 1 offset 8"],
-=======
             ['FOO=\'foo'."\n", "Missing quote to end the value in \".env\" at line 1.\n...FOO='foo\\n...\n            ^ line 1 offset 9"],
->>>>>>> a054d888
             ['export FOO', "Unable to unset an environment variable in \".env\" at line 1.\n...export FOO...\n            ^ line 1 offset 10"],
             ['FOO=${FOO', "Unclosed braces on variable expansion in \".env\" at line 1.\n...FOO=\${FOO...\n           ^ line 1 offset 9"],
             ['FOO= BAR', "Whitespace are not supported before the value in \".env\" at line 1.\n...FOO= BAR...\n      ^ line 1 offset 4"],
