<?php

/*
 * This file is part of the Symfony package.
 *
 * (c) Fabien Potencier <fabien@symfony.com>
 *
 * For the full copyright and license information, please view the LICENSE
 * file that was distributed with this source code.
 */

namespace Symfony\Component\HttpFoundation\Session\Storage\Handler;

use Predis\Response\ErrorInterface;
use Symfony\Component\Cache\Traits\RedisClusterProxy;
use Symfony\Component\Cache\Traits\RedisProxy;

/**
 * Redis based session storage handler based on the Redis class
 * provided by the PHP redis extension.
 *
 * @author Dalibor Karlović <dalibor@flexolabs.io>
 */
class RedisSessionHandler extends AbstractSessionHandler
{
    private $redis;

    /**
     * @var string Key prefix for shared environments
     */
    private $prefix;

    /**
     * List of available options:
     *  * prefix: The prefix to use for the keys in order to avoid collision on the Redis server.
     *
<<<<<<< HEAD
     * @param \Redis|\RedisArray|\RedisCluster|\Predis\Client|RedisProxy $redis
=======
     * @param \Redis|\RedisArray|\RedisCluster|\Predis\ClientInterface|RedisProxy $redis
     * @param array                                                               $options An associative array of options
>>>>>>> 1ccc9704
     *
     * @throws \InvalidArgumentException When unsupported client or options are passed
     */
    public function __construct($redis, array $options = [])
    {
        if (
            !$redis instanceof \Redis &&
            !$redis instanceof \RedisArray &&
            !$redis instanceof \RedisCluster &&
            !$redis instanceof \Predis\ClientInterface &&
            !$redis instanceof RedisProxy &&
            !$redis instanceof RedisClusterProxy
        ) {
            throw new \InvalidArgumentException(sprintf('%s() expects parameter 1 to be Redis, RedisArray, RedisCluster or Predis\ClientInterface, %s given', __METHOD__, \is_object($redis) ? \get_class($redis) : \gettype($redis)));
        }

        if ($diff = array_diff(array_keys($options), ['prefix'])) {
            throw new \InvalidArgumentException(sprintf('The following options are not supported "%s"', implode(', ', $diff)));
        }

        $this->redis = $redis;
        $this->prefix = $options['prefix'] ?? 'sf_s';
    }

    /**
     * {@inheritdoc}
     */
    protected function doRead($sessionId): string
    {
        return $this->redis->get($this->prefix.$sessionId) ?: '';
    }

    /**
     * {@inheritdoc}
     */
    protected function doWrite($sessionId, $data): bool
    {
        $result = $this->redis->setEx($this->prefix.$sessionId, (int) ini_get('session.gc_maxlifetime'), $data);

        return $result && !$result instanceof ErrorInterface;
    }

    /**
     * {@inheritdoc}
     */
    protected function doDestroy($sessionId): bool
    {
        $this->redis->del($this->prefix.$sessionId);

        return true;
    }

    /**
     * {@inheritdoc}
     */
    public function close(): bool
    {
        return true;
    }

    /**
     * {@inheritdoc}
     */
    public function gc($maxlifetime): bool
    {
        return true;
    }

    /**
     * @return bool
     */
    public function updateTimestamp($sessionId, $data)
    {
        return (bool) $this->redis->expire($this->prefix.$sessionId, (int) ini_get('session.gc_maxlifetime'));
    }
}<|MERGE_RESOLUTION|>--- conflicted
+++ resolved
@@ -34,12 +34,7 @@
      * List of available options:
      *  * prefix: The prefix to use for the keys in order to avoid collision on the Redis server.
      *
-<<<<<<< HEAD
-     * @param \Redis|\RedisArray|\RedisCluster|\Predis\Client|RedisProxy $redis
-=======
      * @param \Redis|\RedisArray|\RedisCluster|\Predis\ClientInterface|RedisProxy $redis
-     * @param array                                                               $options An associative array of options
->>>>>>> 1ccc9704
      *
      * @throws \InvalidArgumentException When unsupported client or options are passed
      */
