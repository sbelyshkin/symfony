--- conflicted
+++ resolved
@@ -14,13 +14,9 @@
 @trigger_error('The '.__NAMESPACE__.'\NativeProxy class is deprecated since version 3.4 and will be removed in 4.0. Use your session handler implementation directly.', E_USER_DEPRECATED);
 
 /**
-<<<<<<< HEAD
- * This proxy is built-in session handlers in PHP 5.3.x.
+ * This proxy is built-in session handlers in PHP 5.3.x
  *
  * @deprecated since version 3.4, to be removed in 4.0. Use your session handler implementation directly.
-=======
- * This proxy is built-in session handlers in PHP 5.3.x
->>>>>>> a707bbf0
  *
  * @author Drak <drak@zikula.org>
  */
