--- conflicted
+++ resolved
@@ -102,15 +102,7 @@
         session_cache_limiter(''); // disable by default because it's managed by HeaderBag (if used)
         ini_set('session.use_cookies', 1);
 
-<<<<<<< HEAD
         session_register_shutdown();
-=======
-        if (\PHP_VERSION_ID >= 50400) {
-            session_register_shutdown();
-        } else {
-            register_shutdown_function('session_write_close');
-        }
->>>>>>> 78c4a5ff
 
         $this->setMetadataBag($metaBag);
         $this->setOptions($options);
