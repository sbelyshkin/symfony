--- conflicted
+++ resolved
@@ -406,17 +406,13 @@
         }
         $this->saveHandler = $saveHandler;
 
-<<<<<<< HEAD
+        if (headers_sent() || \PHP_SESSION_ACTIVE === session_status()) {
+            return;
+        }
+
         if ($this->saveHandler instanceof SessionHandlerProxy) {
             session_set_save_handler($this->saveHandler->getHandler(), false);
         } elseif ($this->saveHandler instanceof \SessionHandlerInterface) {
-=======
-        if (headers_sent() || \PHP_SESSION_ACTIVE === session_status()) {
-            return;
-        }
-
-        if ($this->saveHandler instanceof \SessionHandlerInterface) {
->>>>>>> 772f29fd
             session_set_save_handler($this->saveHandler, false);
         }
     }
