<?php

/*
 * This file is part of the Symfony package.
 *
 * (c) Fabien Potencier <fabien@symfony.com>
 *
 * For the full copyright and license information, please view the LICENSE
 * file that was distributed with this source code.
 */

namespace Symfony\Component\HttpFoundation;

/**
 * HeaderBag is a container for HTTP headers.
 *
 * @author Fabien Potencier <fabien@symfony.com>
 */
class HeaderBag implements \IteratorAggregate, \Countable
{
    protected const UPPER = '_ABCDEFGHIJKLMNOPQRSTUVWXYZ';
    protected const LOWER = '-abcdefghijklmnopqrstuvwxyz';

    protected $headers = [];
    protected $cacheControl = [];

    public function __construct(array $headers = [])
    {
        foreach ($headers as $key => $values) {
            $this->set($key, $values);
        }
    }

    /**
     * Returns the headers as a string.
     *
     * @return string The headers
     */
    public function __toString()
    {
        if (!$headers = $this->all()) {
            return '';
        }

        ksort($headers);
        $max = max(array_map('strlen', array_keys($headers))) + 1;
        $content = '';
        foreach ($headers as $name => $values) {
            $name = ucwords($name, '-');
            foreach ($values as $value) {
                $content .= sprintf("%-{$max}s %s\r\n", $name.':', $value);
            }
        }

        return $content;
    }

    /**
     * Returns the headers.
     *
     * @param string|null $key The name of the headers to return or null to get them all
     *
     * @return array An array of headers
     */
    public function all(/*string $key = null*/)
    {
        if (1 <= \func_num_args() && null !== $key = func_get_arg(0)) {
            return $this->headers[strtr($key, self::UPPER, self::LOWER)] ?? [];
        }

        return $this->headers;
    }

    /**
     * Returns the parameter keys.
     *
     * @return array An array of parameter keys
     */
    public function keys()
    {
        return array_keys($this->all());
    }

    /**
     * Replaces the current HTTP headers by a new set.
     */
    public function replace(array $headers = [])
    {
        $this->headers = [];
        $this->add($headers);
    }

    /**
     * Adds new headers the current HTTP headers set.
     */
    public function add(array $headers)
    {
        foreach ($headers as $key => $values) {
            $this->set($key, $values);
        }
    }

    /**
     * Returns a header value by name.
     *
     * @param string      $key     The header name
     * @param string|null $default The default value
     *
     * @return string|null The first header value or default value
     */
    public function get($key, $default = null)
    {
        $headers = $this->all((string) $key);
        if (2 < \func_num_args()) {
            @trigger_error(sprintf('Passing a third argument to "%s()" is deprecated since Symfony 4.4, use method "all()" instead', __METHOD__), E_USER_DEPRECATED);

            if (!func_get_arg(2)) {
                return $headers;
            }
        }

        if (!$headers) {
            return $default;
        }

        if (null === $headers[0]) {
            return null;
        }

        return (string) $headers[0];
    }

    /**
     * Sets a header by name.
     *
     * @param string          $key     The key
     * @param string|string[] $values  The value or an array of values
     * @param bool            $replace Whether to replace the actual value or not (true by default)
     */
    public function set($key, $values, $replace = true)
    {
        $key = strtr($key, self::UPPER, self::LOWER);

        if (\is_array($values)) {
            $values = array_values($values);

            if (true === $replace || !isset($this->headers[$key])) {
                $this->headers[$key] = $values;
            } else {
                $this->headers[$key] = array_merge($this->headers[$key], $values);
            }
        } else {
            if (true === $replace || !isset($this->headers[$key])) {
                $this->headers[$key] = [$values];
            } else {
                $this->headers[$key][] = $values;
            }
        }

        if ('cache-control' === $key) {
            $this->cacheControl = $this->parseCacheControl(implode(', ', $this->headers[$key]));
        }
    }

    /**
     * Returns true if the HTTP header is defined.
     *
     * @param string $key The HTTP header
     *
     * @return bool true if the parameter exists, false otherwise
     */
    public function has($key)
    {
        return \array_key_exists(strtr($key, self::UPPER, self::LOWER), $this->all());
    }

    /**
     * Returns true if the given HTTP header contains the given value.
     *
     * @param string $key   The HTTP header name
     * @param string $value The HTTP value
     *
     * @return bool true if the value is contained in the header, false otherwise
     */
    public function contains($key, $value)
    {
        return \in_array($value, $this->all((string) $key));
    }

    /**
     * Removes a header.
     *
     * @param string $key The HTTP header name
     */
    public function remove($key)
    {
        $key = strtr($key, self::UPPER, self::LOWER);

        unset($this->headers[$key]);

        if ('cache-control' === $key) {
            $this->cacheControl = [];
        }
    }

    /**
     * Returns the HTTP header value converted to a date.
     *
     * @param string $key The parameter key
     *
     * @return \DateTimeInterface|null The parsed DateTime or the default value if the header does not exist
     *
     * @throws \RuntimeException When the HTTP header is not parseable
     */
    public function getDate($key, \DateTime $default = null)
    {
        if (null === $value = $this->get($key)) {
            return $default;
        }

        if (false === $date = \DateTime::createFromFormat(\DATE_RFC2822, $value)) {
            throw new \RuntimeException(sprintf('The "%s" HTTP header is not parseable (%s).', $key, $value));
        }

        return $date;
    }

    /**
     * Adds a custom Cache-Control directive.
     *
     * @param string $key   The Cache-Control directive name
     * @param mixed  $value The Cache-Control directive value
     */
    public function addCacheControlDirective($key, $value = true)
    {
        $this->cacheControl[$key] = $value;

        $this->set('Cache-Control', $this->getCacheControlHeader());
    }

    /**
     * Returns true if the Cache-Control directive is defined.
     *
     * @param string $key The Cache-Control directive
     *
     * @return bool true if the directive exists, false otherwise
     */
    public function hasCacheControlDirective($key)
    {
        return \array_key_exists($key, $this->cacheControl);
    }

    /**
     * Returns a Cache-Control directive value by name.
     *
     * @param string $key The directive name
     *
     * @return mixed|null The directive value if defined, null otherwise
     */
    public function getCacheControlDirective($key)
    {
        return \array_key_exists($key, $this->cacheControl) ? $this->cacheControl[$key] : null;
    }

    /**
     * Removes a Cache-Control directive.
     *
     * @param string $key The Cache-Control directive
     */
    public function removeCacheControlDirective($key)
    {
        unset($this->cacheControl[$key]);

        $this->set('Cache-Control', $this->getCacheControlHeader());
    }

    /**
     * Returns an iterator for headers.
     *
     * @return \ArrayIterator An \ArrayIterator instance
     */
    public function getIterator()
    {
        return new \ArrayIterator($this->headers);
    }

    /**
     * Returns the number of headers.
     *
     * @return int The number of headers
     */
    public function count()
    {
        return \count($this->headers);
    }

    protected function getCacheControlHeader()
    {
        ksort($this->cacheControl);

        return HeaderUtils::toString($this->cacheControl, ',');
    }

    /**
     * Parses a Cache-Control HTTP header.
     *
     * @param string $header The value of the Cache-Control HTTP header
     *
     * @return array An array representing the attribute values
     */
    protected function parseCacheControl($header)
    {
<<<<<<< HEAD
        $parts = HeaderUtils::split($header, ',=');
=======
        $cacheControl = [];
        preg_match_all('#([a-zA-Z][a-zA-Z_-]*)\s*(?:=(?:"([^"]*)"|([^ \t",;]*)))?#', $header, $matches, \PREG_SET_ORDER);
        foreach ($matches as $match) {
            $cacheControl[strtolower($match[1])] = isset($match[3]) ? $match[3] : (isset($match[2]) ? $match[2] : true);
        }
>>>>>>> 4351a706

        return HeaderUtils::combine($parts);
    }
}<|MERGE_RESOLUTION|>--- conflicted
+++ resolved
@@ -112,7 +112,7 @@
     {
         $headers = $this->all((string) $key);
         if (2 < \func_num_args()) {
-            @trigger_error(sprintf('Passing a third argument to "%s()" is deprecated since Symfony 4.4, use method "all()" instead', __METHOD__), E_USER_DEPRECATED);
+            @trigger_error(sprintf('Passing a third argument to "%s()" is deprecated since Symfony 4.4, use method "all()" instead', __METHOD__), \E_USER_DEPRECATED);
 
             if (!func_get_arg(2)) {
                 return $headers;
@@ -310,15 +310,7 @@
      */
     protected function parseCacheControl($header)
     {
-<<<<<<< HEAD
         $parts = HeaderUtils::split($header, ',=');
-=======
-        $cacheControl = [];
-        preg_match_all('#([a-zA-Z][a-zA-Z_-]*)\s*(?:=(?:"([^"]*)"|([^ \t",;]*)))?#', $header, $matches, \PREG_SET_ORDER);
-        foreach ($matches as $match) {
-            $cacheControl[strtolower($match[1])] = isset($match[3]) ? $match[3] : (isset($match[2]) ? $match[2] : true);
-        }
->>>>>>> 4351a706
 
         return HeaderUtils::combine($parts);
     }
