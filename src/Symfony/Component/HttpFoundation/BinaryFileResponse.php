<?php

/*
 * This file is part of the Symfony package.
 *
 * (c) Fabien Potencier <fabien@symfony.com>
 *
 * For the full copyright and license information, please view the LICENSE
 * file that was distributed with this source code.
 */

namespace Symfony\Component\HttpFoundation;

use Symfony\Component\HttpFoundation\File\File;
use Symfony\Component\HttpFoundation\File\Exception\FileException;

/**
 * BinaryFileResponse represents an HTTP response delivering a file.
 *
 * @author Niklas Fiekas <niklas.fiekas@tu-clausthal.de>
 * @author stealth35 <stealth35-php@live.fr>
 * @author Igor Wiedler <igor@wiedler.ch>
 * @author Jordan Alliot <jordan.alliot@gmail.com>
 * @author Sergey Linnik <linniksa@gmail.com>
 */
class BinaryFileResponse extends Response
{
    protected static $trustXSendfileTypeHeader = false;

    /**
     * @var File
     */
    protected $file;
    protected $offset;
    protected $maxlen;
    protected $deleteFileAfterSend = false;

    /**
     * Constructor.
     *
     * @param \SplFileInfo|string $file               The file to stream
     * @param int                 $status             The response status code
     * @param array               $headers            An array of response headers
     * @param bool                $public             Files are public by default
     * @param null|string         $contentDisposition The type of Content-Disposition to set automatically with the filename
     * @param bool                $autoEtag           Whether the ETag header should be automatically set
     * @param bool                $autoLastModified   Whether the Last-Modified header should be automatically set
     */
    public function __construct($file, $status = 200, $headers = array(), $public = true, $contentDisposition = null, $autoEtag = false, $autoLastModified = true)
    {
        parent::__construct(null, $status, $headers);

        $this->setFile($file, $contentDisposition, $autoEtag, $autoLastModified);

        if ($public) {
            $this->setPublic();
        }
    }

    /**
     * @param \SplFileInfo|string $file               The file to stream
     * @param int                 $status             The response status code
     * @param array               $headers            An array of response headers
     * @param bool                $public             Files are public by default
     * @param null|string         $contentDisposition The type of Content-Disposition to set automatically with the filename
     * @param bool                $autoEtag           Whether the ETag header should be automatically set
     * @param bool                $autoLastModified   Whether the Last-Modified header should be automatically set
     *
     * @return BinaryFileResponse The created response
     */
    public static function create($file = null, $status = 200, $headers = array(), $public = true, $contentDisposition = null, $autoEtag = false, $autoLastModified = true)
    {
        return new static($file, $status, $headers, $public, $contentDisposition, $autoEtag, $autoLastModified);
    }

    /**
     * Sets the file to stream.
     *
     * @param \SplFileInfo|string $file               The file to stream
     * @param string              $contentDisposition
     * @param bool                $autoEtag
     * @param bool                $autoLastModified
     *
     * @return BinaryFileResponse
     *
     * @throws FileException
     */
    public function setFile($file, $contentDisposition = null, $autoEtag = false, $autoLastModified = true)
    {
        if (!$file instanceof File) {
            if ($file instanceof \SplFileInfo) {
                $file = new File($file->getPathname());
            } else {
                $file = new File((string) $file);
            }
        }

        if (!$file->isReadable()) {
            throw new FileException('File must be readable.');
        }

        $this->file = $file;

        if ($autoEtag) {
            $this->setAutoEtag();
        }

        if ($autoLastModified) {
            $this->setAutoLastModified();
        }

        if ($contentDisposition) {
            $this->setContentDisposition($contentDisposition);
        }

        return $this;
    }

    /**
     * Gets the file.
     *
     * @return File The file to stream
     */
    public function getFile()
    {
        return $this->file;
    }

    /**
     * Automatically sets the Last-Modified header according the file modification date.
     */
    public function setAutoLastModified()
    {
        $this->setLastModified(\DateTime::createFromFormat('U', $this->file->getMTime()));

        return $this;
    }

    /**
     * Automatically sets the ETag header according to the checksum of the file.
     */
    public function setAutoEtag()
    {
        $this->setEtag(sha1_file($this->file->getPathname()));

        return $this;
    }

    /**
     * Sets the Content-Disposition header with the given filename.
     *
     * @param string $disposition      ResponseHeaderBag::DISPOSITION_INLINE or ResponseHeaderBag::DISPOSITION_ATTACHMENT
     * @param string $filename         Optionally use this filename instead of the real name of the file
     * @param string $filenameFallback A fallback filename, containing only ASCII characters. Defaults to an automatically encoded filename
     *
     * @return BinaryFileResponse
     */
    public function setContentDisposition($disposition, $filename = '', $filenameFallback = '')
    {
        if ($filename === '') {
            $filename = $this->file->getFilename();
        }

        $dispositionHeader = $this->headers->makeDisposition($disposition, $filename, $filenameFallback);
        $this->headers->set('Content-Disposition', $dispositionHeader);

        return $this;
    }

    /**
     * {@inheritdoc}
     */
    public function prepare(Request $request)
    {
        $this->headers->set('Content-Length', $this->file->getSize());

        if (!$this->headers->has('Accept-Ranges')) {
            // Only accept ranges on safe HTTP methods
            $this->headers->set('Accept-Ranges', $request->isMethodSafe() ? 'bytes' : 'none');
        }

        if (!$this->headers->has('Content-Type')) {
            $this->headers->set('Content-Type', $this->file->getMimeType() ?: 'application/octet-stream');
        }

        if ('HTTP/1.0' !== $request->server->get('SERVER_PROTOCOL')) {
            $this->setProtocolVersion('1.1');
        }

        $this->ensureIEOverSSLCompatibility($request);

        $this->offset = 0;
        $this->maxlen = -1;

        if (self::$trustXSendfileTypeHeader && $request->headers->has('X-Sendfile-Type')) {
            // Use X-Sendfile, do not send any content.
            $type = $request->headers->get('X-Sendfile-Type');
            $path = $this->file->getRealPath();
            // Fall back to scheme://path for stream wrapped locations.
            if (false === $path) {
                $path = $this->file->getPathname();
            }
            if (strtolower($type) === 'x-accel-redirect') {
                // Do X-Accel-Mapping substitutions.
                // @link http://wiki.nginx.org/X-accel#X-Accel-Redirect
                foreach (explode(',', $request->headers->get('X-Accel-Mapping', '')) as $mapping) {
                    $mapping = explode('=', $mapping, 2);

                    if (2 === count($mapping)) {
                        $pathPrefix = trim($mapping[0]);
                        $location = trim($mapping[1]);

                        if (substr($path, 0, strlen($pathPrefix)) === $pathPrefix) {
                            $path = $location.substr($path, strlen($pathPrefix));
                            break;
                        }
                    }
                }
            }
            $this->headers->set($type, $path);
            $this->maxlen = 0;
        } elseif ($request->headers->has('Range')) {
            // Process the range headers.
            if (!$request->headers->has('If-Range') || $this->getEtag() === $request->headers->get('If-Range')) {
                $range = $request->headers->get('Range');
                $fileSize = $this->file->getSize();

                list($start, $end) = explode('-', substr($range, 6), 2) + array(0);

                $end = ('' === $end) ? $fileSize - 1 : (int) $end;

                if ('' === $start) {
                    $start = $fileSize - $end;
                    $end = $fileSize - 1;
                } else {
                    $start = (int) $start;
                }

                if ($start <= $end) {
                    if ($start < 0 || $end > $fileSize - 1) {
                        $this->setStatusCode(416);
                    } elseif ($start !== 0 || $end !== $fileSize - 1) {
                        $this->maxlen = $end < $fileSize ? $end - $start + 1 : -1;
                        $this->offset = $start;

                        $this->setStatusCode(206);
                        $this->headers->set('Content-Range', sprintf('bytes %s-%s/%s', $start, $end, $fileSize));
                        $this->headers->set('Content-Length', $end - $start + 1);
                    }
                }
            }
        }

        return $this;
    }

    /**
     * Sends the file.
     *
     * {@inheritdoc}
     */
    public function sendContent()
    {
        if (!$this->isSuccessful()) {
            return parent::sendContent();
        }

        if (0 === $this->maxlen) {
            return $this;
        }

        $out = fopen('php://output', 'wb');
        $file = fopen($this->file->getPathname(), 'rb');

        stream_copy_to_stream($file, $out, $this->maxlen, $this->offset);

        fclose($out);
        fclose($file);

<<<<<<< HEAD
        if ($this->deleteFileAfterSend) {
            unlink($this->file->getPathname());
        }
=======
        return $this;
>>>>>>> 81d654fb
    }

    /**
     * {@inheritdoc}
     *
     * @throws \LogicException when the content is not null
     */
    public function setContent($content)
    {
        if (null !== $content) {
            throw new \LogicException('The content cannot be set on a BinaryFileResponse instance.');
        }
    }

    /**
     * {@inheritdoc}
     *
     * @return false
     */
    public function getContent()
    {
        return false;
    }

    /**
     * Trust X-Sendfile-Type header.
     */
    public static function trustXSendfileTypeHeader()
    {
        self::$trustXSendfileTypeHeader = true;
    }

    /**
     * If this is set to true, the file will be unlinked after the request is send
     * Note: If the X-Sendfile header is used, the deleteFileAfterSend setting will not be used.
     *
     * @param bool $shouldDelete
     *
     * @return BinaryFileResponse
     */
    public function deleteFileAfterSend($shouldDelete)
    {
        $this->deleteFileAfterSend = $shouldDelete;

        return $this;
    }
}<|MERGE_RESOLUTION|>--- conflicted
+++ resolved
@@ -277,13 +277,11 @@
         fclose($out);
         fclose($file);
 
-<<<<<<< HEAD
         if ($this->deleteFileAfterSend) {
             unlink($this->file->getPathname());
         }
-=======
-        return $this;
->>>>>>> 81d654fb
+
+        return $this;
     }
 
     /**
