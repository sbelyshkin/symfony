--- conflicted
+++ resolved
@@ -131,18 +131,7 @@
 
         $target = $directory.DIRECTORY_SEPARATOR.(null === $name ? $this->getBasename() : $this->getName($name));
 
-<<<<<<< HEAD
-        if (!@rename($this->getPathname(), $target)) {
-            $error = error_get_last();
-            throw new FileException(sprintf('Could not move the file "%s" to "%s" (%s)', $this->getPathname(), $target, strip_tags($error['message'])));
-        }
-
-        @chmod($target, 0666 & ~umask());
-
-        return new File($target);
-=======
         return new File($target, false);
->>>>>>> a12c685e
     }
 
     /**
