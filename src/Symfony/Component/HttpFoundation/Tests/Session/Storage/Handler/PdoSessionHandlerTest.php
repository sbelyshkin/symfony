<?php

/*
 * This file is part of the Symfony package.
 *
 * (c) Fabien Potencier <fabien@symfony.com>
 *
 * For the full copyright and license information, please view the LICENSE
 * file that was distributed with this source code.
 */

namespace Symfony\Component\HttpFoundation\Tests\Session\Storage\Handler;

use PHPUnit\Framework\TestCase;
use Symfony\Component\HttpFoundation\Session\Storage\Handler\PdoSessionHandler;

/**
 * @requires extension pdo_sqlite
 * @group time-sensitive
 */
class PdoSessionHandlerTest extends TestCase
{
    private $dbFile;

    protected function tearDown(): void
    {
        // make sure the temporary database file is deleted when it has been created (even when a test fails)
        if ($this->dbFile) {
            @unlink($this->dbFile);
        }
        parent::tearDown();
    }

    protected function getPersistentSqliteDsn()
    {
        $this->dbFile = tempnam(sys_get_temp_dir(), 'sf_sqlite_sessions');

        return 'sqlite:'.$this->dbFile;
    }

    protected function getMemorySqlitePdo()
    {
        $pdo = new \PDO('sqlite::memory:');
        $pdo->setAttribute(\PDO::ATTR_ERRMODE, \PDO::ERRMODE_EXCEPTION);
        $storage = new PdoSessionHandler($pdo);
        $storage->createTable();

        return $pdo;
    }

    public function testWrongPdoErrMode()
    {
        $this->expectException('InvalidArgumentException');
        $pdo = $this->getMemorySqlitePdo();
        $pdo->setAttribute(\PDO::ATTR_ERRMODE, \PDO::ERRMODE_SILENT);

        new PdoSessionHandler($pdo);
    }

    public function testInexistentTable()
    {
        $this->expectException('RuntimeException');
        $storage = new PdoSessionHandler($this->getMemorySqlitePdo(), ['db_table' => 'inexistent_table']);
        $storage->open('', 'sid');
        $storage->read('id');
        $storage->write('id', 'data');
        $storage->close();
    }

    public function testCreateTableTwice()
    {
        $this->expectException('RuntimeException');
        $storage = new PdoSessionHandler($this->getMemorySqlitePdo());
        $storage->createTable();
    }

    public function testWithLazyDsnConnection()
    {
        $dsn = $this->getPersistentSqliteDsn();

        $storage = new PdoSessionHandler($dsn);
        $storage->createTable();
        $storage->open('', 'sid');
        $data = $storage->read('id');
        $storage->write('id', 'data');
        $storage->close();
        $this->assertSame('', $data, 'New session returns empty string data');

        $storage->open('', 'sid');
        $data = $storage->read('id');
        $storage->close();
        $this->assertSame('data', $data, 'Written value can be read back correctly');
    }

    public function testWithLazySavePathConnection()
    {
        $dsn = $this->getPersistentSqliteDsn();

        // Open is called with what ini_set('session.save_path', $dsn) would mean
        $storage = new PdoSessionHandler(null);
        $storage->open($dsn, 'sid');
        $storage->createTable();
        $data = $storage->read('id');
        $storage->write('id', 'data');
        $storage->close();
        $this->assertSame('', $data, 'New session returns empty string data');

        $storage->open($dsn, 'sid');
        $data = $storage->read('id');
        $storage->close();
        $this->assertSame('data', $data, 'Written value can be read back correctly');
    }

    public function testReadWriteReadWithNullByte()
    {
        $sessionData = 'da'."\0".'ta';

        $storage = new PdoSessionHandler($this->getMemorySqlitePdo());
        $storage->open('', 'sid');
        $readData = $storage->read('id');
        $storage->write('id', $sessionData);
        $storage->close();
        $this->assertSame('', $readData, 'New session returns empty string data');

        $storage->open('', 'sid');
        $readData = $storage->read('id');
        $storage->close();
        $this->assertSame($sessionData, $readData, 'Written value can be read back correctly');
    }

    public function testReadConvertsStreamToString()
    {
        $pdo = new MockPdo('pgsql');
        $pdo->prepareResult = $this->getMockBuilder('PDOStatement')->getMock();

        $content = 'foobar';
        $stream = $this->createStream($content);

        $pdo->prepareResult->expects($this->once())->method('fetchAll')
            ->willReturn([[$stream, 42, time()]]);

        $storage = new PdoSessionHandler($pdo);
        $result = $storage->read('foo');

        $this->assertSame($content, $result);
    }

    public function testReadLockedConvertsStreamToString()
    {
<<<<<<< HEAD
        if (filter_var(ini_get('session.use_strict_mode'), FILTER_VALIDATE_BOOLEAN)) {
=======
        if (\defined('HHVM_VERSION')) {
            $this->markTestSkipped('PHPUnit_MockObject cannot mock the PDOStatement class on HHVM. See https://github.com/sebastianbergmann/phpunit-mock-objects/pull/289');
        }
        if (filter_var(ini_get('session.use_strict_mode'), \FILTER_VALIDATE_BOOLEAN)) {
>>>>>>> 4351a706
            $this->markTestSkipped('Strict mode needs no locking for new sessions.');
        }

        $pdo = new MockPdo('pgsql');
        $selectStmt = $this->getMockBuilder('PDOStatement')->getMock();
        $insertStmt = $this->getMockBuilder('PDOStatement')->getMock();

        $pdo->prepareResult = function ($statement) use ($selectStmt, $insertStmt) {
            return 0 === strpos($statement, 'INSERT') ? $insertStmt : $selectStmt;
        };

        $content = 'foobar';
        $stream = $this->createStream($content);
        $exception = null;

        $selectStmt->expects($this->atLeast(2))->method('fetchAll')
            ->willReturnCallback(function () use (&$exception, $stream) {
                return $exception ? [[$stream, 42, time()]] : [];
            });

        $insertStmt->expects($this->once())->method('execute')
            ->willReturnCallback(function () use (&$exception) {
                throw $exception = new \PDOException('', '23');
            });

        $storage = new PdoSessionHandler($pdo);
        $result = $storage->read('foo');

        $this->assertSame($content, $result);
    }

    public function testReadingRequiresExactlySameId()
    {
        $storage = new PdoSessionHandler($this->getMemorySqlitePdo());
        $storage->open('', 'sid');
        $storage->write('id', 'data');
        $storage->write('test', 'data');
        $storage->write('space ', 'data');
        $storage->close();

        $storage->open('', 'sid');
        $readDataCaseSensitive = $storage->read('ID');
        $readDataNoCharFolding = $storage->read('tést');
        $readDataKeepSpace = $storage->read('space ');
        $readDataExtraSpace = $storage->read('space  ');
        $storage->close();

        $this->assertSame('', $readDataCaseSensitive, 'Retrieval by ID should be case-sensitive (collation setting)');
        $this->assertSame('', $readDataNoCharFolding, 'Retrieval by ID should not do character folding (collation setting)');
        $this->assertSame('data', $readDataKeepSpace, 'Retrieval by ID requires spaces as-is');
        $this->assertSame('', $readDataExtraSpace, 'Retrieval by ID requires spaces as-is');
    }

    /**
     * Simulates session_regenerate_id(true) which will require an INSERT or UPDATE (replace).
     */
    public function testWriteDifferentSessionIdThanRead()
    {
        $storage = new PdoSessionHandler($this->getMemorySqlitePdo());
        $storage->open('', 'sid');
        $storage->read('id');
        $storage->destroy('id');
        $storage->write('new_id', 'data_of_new_session_id');
        $storage->close();

        $storage->open('', 'sid');
        $data = $storage->read('new_id');
        $storage->close();

        $this->assertSame('data_of_new_session_id', $data, 'Data of regenerated session id is available');
    }

    public function testWrongUsageStillWorks()
    {
        // wrong method sequence that should no happen, but still works
        $storage = new PdoSessionHandler($this->getMemorySqlitePdo());
        $storage->write('id', 'data');
        $storage->write('other_id', 'other_data');
        $storage->destroy('inexistent');
        $storage->open('', 'sid');
        $data = $storage->read('id');
        $otherData = $storage->read('other_id');
        $storage->close();

        $this->assertSame('data', $data);
        $this->assertSame('other_data', $otherData);
    }

    public function testSessionDestroy()
    {
        $pdo = $this->getMemorySqlitePdo();
        $storage = new PdoSessionHandler($pdo);

        $storage->open('', 'sid');
        $storage->read('id');
        $storage->write('id', 'data');
        $storage->close();
        $this->assertEquals(1, $pdo->query('SELECT COUNT(*) FROM sessions')->fetchColumn());

        $storage->open('', 'sid');
        $storage->read('id');
        $storage->destroy('id');
        $storage->close();
        $this->assertEquals(0, $pdo->query('SELECT COUNT(*) FROM sessions')->fetchColumn());

        $storage->open('', 'sid');
        $data = $storage->read('id');
        $storage->close();
        $this->assertSame('', $data, 'Destroyed session returns empty string');
    }

    /**
     * @runInSeparateProcess
     */
    public function testSessionGC()
    {
        $previousLifeTime = ini_set('session.gc_maxlifetime', 1000);
        $pdo = $this->getMemorySqlitePdo();
        $storage = new PdoSessionHandler($pdo);

        $storage->open('', 'sid');
        $storage->read('id');
        $storage->write('id', 'data');
        $storage->close();

        $storage->open('', 'sid');
        $storage->read('gc_id');
        ini_set('session.gc_maxlifetime', -1); // test that you can set lifetime of a session after it has been read
        $storage->write('gc_id', 'data');
        $storage->close();
        $this->assertEquals(2, $pdo->query('SELECT COUNT(*) FROM sessions')->fetchColumn(), 'No session pruned because gc not called');

        $storage->open('', 'sid');
        $data = $storage->read('gc_id');
        $storage->gc(-1);
        $storage->close();

        ini_set('session.gc_maxlifetime', $previousLifeTime);

        $this->assertSame('', $data, 'Session already considered garbage, so not returning data even if it is not pruned yet');
        $this->assertEquals(1, $pdo->query('SELECT COUNT(*) FROM sessions')->fetchColumn(), 'Expired session is pruned');
    }

    public function testGetConnection()
    {
        $storage = new PdoSessionHandler($this->getMemorySqlitePdo());

        $method = new \ReflectionMethod($storage, 'getConnection');
        $method->setAccessible(true);

        $this->assertInstanceOf('\PDO', $method->invoke($storage));
    }

    public function testGetConnectionConnectsIfNeeded()
    {
        $storage = new PdoSessionHandler('sqlite::memory:');

        $method = new \ReflectionMethod($storage, 'getConnection');
        $method->setAccessible(true);

        $this->assertInstanceOf('\PDO', $method->invoke($storage));
    }

    /**
     * @dataProvider provideUrlDsnPairs
     */
    public function testUrlDsn($url, $expectedDsn, $expectedUser = null, $expectedPassword = null)
    {
        $storage = new PdoSessionHandler($url);
        $reflection = new \ReflectionClass(PdoSessionHandler::class);

        foreach (['dsn' => $expectedDsn, 'username' => $expectedUser, 'password' => $expectedPassword] as $property => $expectedValue) {
            if (!isset($expectedValue)) {
                continue;
            }
            $property = $reflection->getProperty($property);
            $property->setAccessible(true);
            $this->assertSame($expectedValue, $property->getValue($storage));
        }
    }

    public function provideUrlDsnPairs()
    {
        yield ['mysql://localhost/test', 'mysql:host=localhost;dbname=test;'];
        yield ['mysql://localhost:56/test', 'mysql:host=localhost;port=56;dbname=test;'];
        yield ['mysql2://root:pwd@localhost/test', 'mysql:host=localhost;dbname=test;', 'root', 'pwd'];
        yield ['postgres://localhost/test', 'pgsql:host=localhost;dbname=test;'];
        yield ['postgresql://localhost:5634/test', 'pgsql:host=localhost;port=5634;dbname=test;'];
        yield ['postgres://root:pwd@localhost/test', 'pgsql:host=localhost;dbname=test;', 'root', 'pwd'];
        yield 'sqlite relative path' => ['sqlite://localhost/tmp/test', 'sqlite:tmp/test'];
        yield 'sqlite absolute path' => ['sqlite://localhost//tmp/test', 'sqlite:/tmp/test'];
        yield 'sqlite relative path without host' => ['sqlite:///tmp/test', 'sqlite:tmp/test'];
        yield 'sqlite absolute path without host' => ['sqlite3:////tmp/test', 'sqlite:/tmp/test'];
        yield ['sqlite://localhost/:memory:', 'sqlite::memory:'];
        yield ['mssql://localhost/test', 'sqlsrv:server=localhost;Database=test'];
        yield ['mssql://localhost:56/test', 'sqlsrv:server=localhost,56;Database=test'];
    }

    /**
     * @return resource
     */
    private function createStream($content)
    {
        $stream = tmpfile();
        fwrite($stream, $content);
        fseek($stream, 0);

        return $stream;
    }
}

class MockPdo extends \PDO
{
    public $prepareResult;
    private $driverName;
    private $errorMode;

    public function __construct(string $driverName = null, int $errorMode = null)
    {
        $this->driverName = $driverName;
        $this->errorMode = null !== $errorMode ?: \PDO::ERRMODE_EXCEPTION;
    }

    public function getAttribute($attribute)
    {
        if (\PDO::ATTR_ERRMODE === $attribute) {
            return $this->errorMode;
        }

        if (\PDO::ATTR_DRIVER_NAME === $attribute) {
            return $this->driverName;
        }

        return parent::getAttribute($attribute);
    }

    public function prepare($statement, $driverOptions = [])
    {
        return \is_callable($this->prepareResult)
            ? ($this->prepareResult)($statement, $driverOptions)
            : $this->prepareResult;
    }

    public function beginTransaction()
    {
    }

    public function rollBack()
    {
    }
}<|MERGE_RESOLUTION|>--- conflicted
+++ resolved
@@ -147,14 +147,7 @@
 
     public function testReadLockedConvertsStreamToString()
     {
-<<<<<<< HEAD
-        if (filter_var(ini_get('session.use_strict_mode'), FILTER_VALIDATE_BOOLEAN)) {
-=======
-        if (\defined('HHVM_VERSION')) {
-            $this->markTestSkipped('PHPUnit_MockObject cannot mock the PDOStatement class on HHVM. See https://github.com/sebastianbergmann/phpunit-mock-objects/pull/289');
-        }
         if (filter_var(ini_get('session.use_strict_mode'), \FILTER_VALIDATE_BOOLEAN)) {
->>>>>>> 4351a706
             $this->markTestSkipped('Strict mode needs no locking for new sessions.');
         }
 
