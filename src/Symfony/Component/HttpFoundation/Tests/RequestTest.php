--- conflicted
+++ resolved
@@ -21,12 +21,7 @@
 {
     protected function tearDown()
     {
-<<<<<<< HEAD
-        // reset
         Request::setTrustedProxies(array(), -1);
-=======
-        Request::setTrustedProxies(array());
->>>>>>> efe9beb1
         Request::setTrustedHosts(array());
     }
 
