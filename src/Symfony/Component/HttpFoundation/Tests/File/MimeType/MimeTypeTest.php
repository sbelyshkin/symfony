<?php

/*
 * This file is part of the Symfony package.
 *
 * (c) Fabien Potencier <fabien@symfony.com>
 *
 * For the full copyright and license information, please view the LICENSE
 * file that was distributed with this source code.
 */

namespace Symfony\Component\HttpFoundation\Tests\File\MimeType;

use PHPUnit\Framework\TestCase;
use Symfony\Component\HttpFoundation\File\MimeType\FileBinaryMimeTypeGuesser;
use Symfony\Component\HttpFoundation\File\MimeType\MimeTypeGuesser;

/**
 * @requires extension fileinfo
 * @group legacy
 */
class MimeTypeTest extends TestCase
{
<<<<<<< HEAD
    use ForwardCompatTestTrait;
=======
    protected $path;
>>>>>>> ce30848f

    public function testGuessImageWithoutExtension()
    {
        $this->assertEquals('image/gif', MimeTypeGuesser::getInstance()->guess(__DIR__.'/../Fixtures/test'));
    }

    public function testGuessImageWithDirectory()
    {
        $this->expectException('Symfony\Component\HttpFoundation\File\Exception\FileNotFoundException');

        MimeTypeGuesser::getInstance()->guess(__DIR__.'/../Fixtures/directory');
    }

    public function testGuessImageWithFileBinaryMimeTypeGuesser()
    {
        $guesser = MimeTypeGuesser::getInstance();
        $guesser->register(new FileBinaryMimeTypeGuesser());
        $this->assertEquals('image/gif', MimeTypeGuesser::getInstance()->guess(__DIR__.'/../Fixtures/test'));
    }

    public function testGuessImageWithKnownExtension()
    {
        $this->assertEquals('image/gif', MimeTypeGuesser::getInstance()->guess(__DIR__.'/../Fixtures/test.gif'));
    }

    public function testGuessFileWithUnknownExtension()
    {
        $this->assertEquals('application/octet-stream', MimeTypeGuesser::getInstance()->guess(__DIR__.'/../Fixtures/.unknownextension'));
    }

    public function testGuessWithIncorrectPath()
    {
        $this->expectException('Symfony\Component\HttpFoundation\File\Exception\FileNotFoundException');
        MimeTypeGuesser::getInstance()->guess(__DIR__.'/../Fixtures/not_here');
    }

    public function testGuessWithNonReadablePath()
    {
        if ('\\' === \DIRECTORY_SEPARATOR) {
            $this->markTestSkipped('Can not verify chmod operations on Windows');
        }

        if (!getenv('USER') || 'root' === getenv('USER')) {
            $this->markTestSkipped('This test will fail if run under superuser');
        }

        $path = __DIR__.'/../Fixtures/to_delete';
        touch($path);
        @chmod($path, 0333);

        if ('0333' == substr(sprintf('%o', fileperms($path)), -4)) {
            $this->expectException('Symfony\Component\HttpFoundation\File\Exception\AccessDeniedException');
            MimeTypeGuesser::getInstance()->guess($path);
        } else {
            $this->markTestSkipped('Can not verify chmod operations, change of file permissions failed');
        }
    }

    public static function tearDownAfterClass()
    {
        $path = __DIR__.'/../Fixtures/to_delete';
        if (file_exists($path)) {
            @chmod($path, 0666);
            @unlink($path);
        }
    }
}<|MERGE_RESOLUTION|>--- conflicted
+++ resolved
@@ -21,12 +21,6 @@
  */
 class MimeTypeTest extends TestCase
 {
-<<<<<<< HEAD
-    use ForwardCompatTestTrait;
-=======
-    protected $path;
->>>>>>> ce30848f
-
     public function testGuessImageWithoutExtension()
     {
         $this->assertEquals('image/gif', MimeTypeGuesser::getInstance()->guess(__DIR__.'/../Fixtures/test'));
