<?php

/*
 * This file is part of the Symfony package.
 *
 * (c) Fabien Potencier <fabien@symfony.com>
 *
 * For the full copyright and license information, please view the LICENSE
 * file that was distributed with this source code.
 */

namespace Symfony\Component\HttpFoundation\Tests\File;

use PHPUnit\Framework\TestCase;
use Symfony\Bridge\PhpUnit\ForwardCompatTestTrait;
use Symfony\Component\HttpFoundation\File\File;

/**
 * @requires extension fileinfo
 */
class FileTest extends TestCase
{
    use ForwardCompatTestTrait;

    protected $file;

    public function testGetMimeTypeUsesMimeTypeGuessers()
    {
        $file = new File(__DIR__.'/Fixtures/test.gif');
        $this->assertEquals('image/gif', $file->getMimeType());
    }

    public function testGuessExtensionWithoutGuesser()
    {
        $file = new File(__DIR__.'/Fixtures/directory/.empty');
        $this->assertNull($file->guessExtension());
    }

    public function testGuessExtensionIsBasedOnMimeType()
    {
        $file = new File(__DIR__.'/Fixtures/test');
        $this->assertEquals('gif', $file->guessExtension());
    }

    public function testConstructWhenFileNotExists()
    {
        $this->expectException('Symfony\Component\HttpFoundation\File\Exception\FileNotFoundException');
<<<<<<< HEAD
=======

>>>>>>> 725187ff
        new File(__DIR__.'/Fixtures/not_here');
    }

    public function testMove()
    {
        $path = __DIR__.'/Fixtures/test.copy.gif';
        $targetDir = __DIR__.'/Fixtures/directory';
        $targetPath = $targetDir.'/test.copy.gif';
        @unlink($path);
        @unlink($targetPath);
        copy(__DIR__.'/Fixtures/test.gif', $path);

        $file = new File($path);
        $movedFile = $file->move($targetDir);
        $this->assertInstanceOf('Symfony\Component\HttpFoundation\File\File', $movedFile);

        $this->assertFileExists($targetPath);
        $this->assertFileNotExists($path);
        $this->assertEquals(realpath($targetPath), $movedFile->getRealPath());

        @unlink($targetPath);
    }

    public function testMoveWithNewName()
    {
        $path = __DIR__.'/Fixtures/test.copy.gif';
        $targetDir = __DIR__.'/Fixtures/directory';
        $targetPath = $targetDir.'/test.newname.gif';
        @unlink($path);
        @unlink($targetPath);
        copy(__DIR__.'/Fixtures/test.gif', $path);

        $file = new File($path);
        $movedFile = $file->move($targetDir, 'test.newname.gif');

        $this->assertFileExists($targetPath);
        $this->assertFileNotExists($path);
        $this->assertEquals(realpath($targetPath), $movedFile->getRealPath());

        @unlink($targetPath);
    }

    public function getFilenameFixtures()
    {
        return [
            ['original.gif', 'original.gif'],
            ['..\\..\\original.gif', 'original.gif'],
            ['../../original.gif', 'original.gif'],
            ['файлfile.gif', 'файлfile.gif'],
            ['..\\..\\файлfile.gif', 'файлfile.gif'],
            ['../../файлfile.gif', 'файлfile.gif'],
        ];
    }

    /**
     * @dataProvider getFilenameFixtures
     */
    public function testMoveWithNonLatinName($filename, $sanitizedFilename)
    {
        $path = __DIR__.'/Fixtures/'.$sanitizedFilename;
        $targetDir = __DIR__.'/Fixtures/directory/';
        $targetPath = $targetDir.$sanitizedFilename;
        @unlink($path);
        @unlink($targetPath);
        copy(__DIR__.'/Fixtures/test.gif', $path);

        $file = new File($path);
        $movedFile = $file->move($targetDir, $filename);
        $this->assertInstanceOf('Symfony\Component\HttpFoundation\File\File', $movedFile);

        $this->assertFileExists($targetPath);
        $this->assertFileNotExists($path);
        $this->assertEquals(realpath($targetPath), $movedFile->getRealPath());

        @unlink($targetPath);
    }

    public function testMoveToAnUnexistentDirectory()
    {
        $sourcePath = __DIR__.'/Fixtures/test.copy.gif';
        $targetDir = __DIR__.'/Fixtures/directory/sub';
        $targetPath = $targetDir.'/test.copy.gif';
        @unlink($sourcePath);
        @unlink($targetPath);
        @rmdir($targetDir);
        copy(__DIR__.'/Fixtures/test.gif', $sourcePath);

        $file = new File($sourcePath);
        $movedFile = $file->move($targetDir);

        $this->assertFileExists($targetPath);
        $this->assertFileNotExists($sourcePath);
        $this->assertEquals(realpath($targetPath), $movedFile->getRealPath());

        @unlink($sourcePath);
        @unlink($targetPath);
        @rmdir($targetDir);
    }
}<|MERGE_RESOLUTION|>--- conflicted
+++ resolved
@@ -45,10 +45,7 @@
     public function testConstructWhenFileNotExists()
     {
         $this->expectException('Symfony\Component\HttpFoundation\File\Exception\FileNotFoundException');
-<<<<<<< HEAD
-=======
 
->>>>>>> 725187ff
         new File(__DIR__.'/Fixtures/not_here');
     }
 
