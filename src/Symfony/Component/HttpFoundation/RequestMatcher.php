--- conflicted
+++ resolved
@@ -33,30 +33,14 @@
     /**
      * @var array
      */
-<<<<<<< HEAD
-    private $methods;
-=======
     private $methods = array();
->>>>>>> cb00411f
 
     /**
      * @var string
      */
     private $ip;
-<<<<<<< HEAD
-
-    /**
-     * Attributes.
-     *
-     * @var array
-     */
-    private $attributes;
-=======
->>>>>>> cb00411f
-
-    /**
-     * Attributes.
-     *
+
+    /**
      * @var array
      */
     private $attributes = array();
@@ -227,11 +211,7 @@
 
         if (false !== strpos($ip, '/')) {
             list($address, $netmask) = explode('/', $ip, 2);
-<<<<<<< HEAD
-            
-=======
-
->>>>>>> cb00411f
+
             if ($netmask < 1 || $netmask > 128) {
                 return false;
             }
