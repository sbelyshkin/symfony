<?php

/*
 * This file is part of the Symfony package.
 *
 * (c) Fabien Potencier <fabien@symfony.com>
 *
 * For the full copyright and license information, please view the LICENSE
 * file that was distributed with this source code.
 */

namespace Symfony\Component\HttpFoundation;

use Symfony\Component\HttpFoundation\Exception\BadRequestException;

/**
 * ParameterBag is a container for key/value pairs.
 *
 * @author Fabien Potencier <fabien@symfony.com>
 *
 * @implements \IteratorAggregate<string, mixed>
 */
class ParameterBag implements \IteratorAggregate, \Countable
{
    /**
     * Parameter storage.
     */
    protected $parameters;

    public function __construct(array $parameters = [])
    {
        $this->parameters = $parameters;
    }

    /**
     * Returns the parameters.
     *
     * @param string|null $key The name of the parameter to return or null to get them all
     */
    public function all(string $key = null): array
    {
        if (null === $key) {
            return $this->parameters;
        }

        if (!\is_array($value = $this->parameters[$key] ?? [])) {
            throw new BadRequestException(sprintf('Unexpected value for parameter "%s": expecting "array", got "%s".', $key, get_debug_type($value)));
        }

        return $value;
    }

    /**
     * Returns the parameter keys.
     */
    public function keys(): array
    {
        return array_keys($this->parameters);
    }

    /**
     * Replaces the current parameters by a new set.
     */
    public function replace(array $parameters = [])
    {
        $this->parameters = $parameters;
    }

    /**
     * Adds parameters.
     */
    public function add(array $parameters = [])
    {
        $this->parameters = array_replace($this->parameters, $parameters);
    }

    public function get(string $key, mixed $default = null): mixed
    {
        return \array_key_exists($key, $this->parameters) ? $this->parameters[$key] : $default;
    }

    public function set(string $key, mixed $value)
    {
        $this->parameters[$key] = $value;
    }

    /**
     * Returns true if the parameter is defined.
     */
    public function has(string $key): bool
    {
        return \array_key_exists($key, $this->parameters);
    }

    /**
     * Removes a parameter.
     */
    public function remove(string $key)
    {
        unset($this->parameters[$key]);
    }

    /**
     * Returns the alphabetic characters of the parameter value.
     */
    public function getAlpha(string $key, string $default = ''): string
    {
        return preg_replace('/[^[:alpha:]]/', '', $this->get($key, $default));
    }

    /**
     * Returns the alphabetic characters and digits of the parameter value.
     */
    public function getAlnum(string $key, string $default = ''): string
    {
        return preg_replace('/[^[:alnum:]]/', '', $this->get($key, $default));
    }

    /**
     * Returns the digits of the parameter value.
     */
    public function getDigits(string $key, string $default = ''): string
    {
        // we need to remove - and + because they're allowed in the filter
        return str_replace(['-', '+'], '', $this->filter($key, $default, \FILTER_SANITIZE_NUMBER_INT));
    }

    /**
     * Returns the parameter value converted to integer.
     */
    public function getInt(string $key, int $default = 0): int
    {
        return (int) $this->get($key, $default);
    }

    /**
     * Returns the parameter value converted to boolean.
     */
    public function getBoolean(string $key, bool $default = false): bool
    {
        return $this->filter($key, $default, \FILTER_VALIDATE_BOOLEAN);
    }

    /**
     * Filter key.
     *
     * @param int $filter FILTER_* constant
     *
     * @see https://php.net/filter-var
     */
    public function filter(string $key, mixed $default = null, int $filter = \FILTER_DEFAULT, mixed $options = []): mixed
    {
        $value = $this->get($key, $default);

        // Always turn $options into an array - this allows filter_var option shortcuts.
        if (!\is_array($options) && $options) {
            $options = ['flags' => $options];
        }

        // Add a convenience check for arrays.
        if (\is_array($value) && !isset($options['flags'])) {
            $options['flags'] = \FILTER_REQUIRE_ARRAY;
        }

        if ((\FILTER_CALLBACK & $filter) && !(($options['options'] ?? null) instanceof \Closure)) {
            throw new \InvalidArgumentException(sprintf('A Closure must be passed to "%s()" when FILTER_CALLBACK is used, "%s" given.', __METHOD__, get_debug_type($options['options'] ?? null)));
        }

        return filter_var($value, $filter, $options);
    }

    /**
     * Returns an iterator for parameters.
<<<<<<< HEAD
=======
     *
     * @return \ArrayIterator<string, mixed>
>>>>>>> 175e3f72
     */
    public function getIterator(): \ArrayIterator
    {
        return new \ArrayIterator($this->parameters);
    }

    /**
     * Returns the number of parameters.
     */
    public function count(): int
    {
        return \count($this->parameters);
    }
}<|MERGE_RESOLUTION|>--- conflicted
+++ resolved
@@ -171,11 +171,6 @@
 
     /**
      * Returns an iterator for parameters.
-<<<<<<< HEAD
-=======
-     *
-     * @return \ArrayIterator<string, mixed>
->>>>>>> 175e3f72
      */
     public function getIterator(): \ArrayIterator
     {
