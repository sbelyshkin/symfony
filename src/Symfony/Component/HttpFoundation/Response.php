--- conflicted
+++ resolved
@@ -329,16 +329,10 @@
             return $this;
         }
 
-<<<<<<< HEAD
-        // status
-        header(sprintf('HTTP/%s %s %s', $this->version, $this->statusCode, $this->statusText), true, $this->statusCode);
-
-=======
->>>>>>> 5f93188d
         // headers
         foreach ($this->headers->allPreserveCase() as $name => $values) {
             foreach ($values as $value) {
-                header($name.': '.$value, false, $this->statusCode);
+                header($name.': '.$value, false);
             }
         }
 
