--- conflicted
+++ resolved
@@ -1481,9 +1481,6 @@
      */
     public function isMethodSafe(/* $andCacheable = true */)
     {
-<<<<<<< HEAD
-        return in_array($this->getMethod(), 0 < func_num_args() && !func_get_arg(0) ? array('GET', 'HEAD', 'OPTIONS', 'TRACE') : array('GET', 'HEAD'));
-=======
         if (!func_num_args() || func_get_arg(0)) {
             // This deprecation should be turned into a BadMethodCallException in 4.0 (without adding the argument in the signature)
             // then setting $andCacheable to false should be deprecated in 4.1
@@ -1493,7 +1490,6 @@
         }
 
         return in_array($this->getMethod(), array('GET', 'HEAD', 'OPTIONS', 'TRACE'));
->>>>>>> 34e7b956
     }
 
     /**
