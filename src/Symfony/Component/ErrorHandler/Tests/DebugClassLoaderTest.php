<?php

/*
 * This file is part of the Symfony package.
 *
 * (c) Fabien Potencier <fabien@symfony.com>
 *
 * For the full copyright and license information, please view the LICENSE
 * file that was distributed with this source code.
 */

namespace Symfony\Component\ErrorHandler\Tests;

use PHPUnit\Framework\TestCase;
use Symfony\Bridge\ErrorHandler\Tests\Fixtures\ExtendsDeprecatedParent;
use Symfony\Component\ErrorHandler\DebugClassLoader;

class DebugClassLoaderTest extends TestCase
{
    private $patchTypes;
    private $errorReporting;
    private $loader;

    protected function setUp(): void
    {
        $this->patchTypes = getenv('SYMFONY_PATCH_TYPE_DECLARATIONS');
        $this->errorReporting = error_reporting(E_ALL);
        putenv('SYMFONY_PATCH_TYPE_DECLARATIONS=deprecations=1');
        $this->loader = [new DebugClassLoader([new ClassLoader(), 'loadClass']), 'loadClass'];
        spl_autoload_register($this->loader, true, true);
    }

    protected function tearDown(): void
    {
        spl_autoload_unregister($this->loader);
        error_reporting($this->errorReporting);
        putenv('SYMFONY_PATCH_TYPE_DECLARATIONS'.(false !== $this->patchTypes ? '='.$this->patchTypes : ''));
    }

    /**
     * @runInSeparateProcess
     */
    public function testIdempotence()
    {
        DebugClassLoader::enable();
        DebugClassLoader::enable();

        $functions = spl_autoload_functions();
        foreach ($functions as $function) {
            if (\is_array($function) && $function[0] instanceof DebugClassLoader) {
                $reflClass = new \ReflectionClass($function[0]);
                $reflProp = $reflClass->getProperty('classLoader');
                $reflProp->setAccessible(true);

                $this->assertNotInstanceOf(DebugClassLoader::class, $reflProp->getValue($function[0]));

                return;
            }
        }

        $this->fail('DebugClassLoader did not register');
    }

    public function testThrowingClass()
    {
        $this->expectException(\Exception::class);
        $this->expectExceptionMessage('boo');
        try {
            class_exists(Fixtures\Throwing::class);
            $this->fail('Exception expected');
        } catch (\Exception $e) {
            $this->assertSame('boo', $e->getMessage());
        }

        // the second call also should throw
        class_exists(Fixtures\Throwing::class);
    }

    public function testNameCaseMismatch()
    {
        $this->expectException(\RuntimeException::class);
        $this->expectExceptionMessage('Case mismatch between loaded and declared class names');
        class_exists(TestingCaseMismatch::class, true);
    }

    public function testFileCaseMismatch()
    {
        $this->expectException(\RuntimeException::class);
        $this->expectExceptionMessage('Case mismatch between class and real file names');
        if (!file_exists(__DIR__.'/Fixtures/CaseMismatch.php')) {
            $this->markTestSkipped('Can only be run on case insensitive filesystems');
        }

        class_exists(Fixtures\CaseMismatch::class, true);
    }

    public function testPsr4CaseMismatch()
    {
        $this->expectException(\RuntimeException::class);
        $this->expectExceptionMessage('Case mismatch between loaded and declared class names');
        class_exists(__NAMESPACE__.'\Fixtures\Psr4CaseMismatch', true);
    }

    public function testNotPsr0()
    {
        $this->assertTrue(class_exists(__NAMESPACE__.'\Fixtures\NotPSR0', true));
    }

    public function testNotPsr0Bis()
    {
        $this->assertTrue(class_exists(__NAMESPACE__.'\Fixtures\NotPSR0bis', true));
    }

    public function testClassAlias()
    {
        $this->assertTrue(class_exists(Fixtures\ClassAlias::class, true));
    }

    /**
     * @dataProvider provideDeprecatedSuper
     */
    public function testDeprecatedSuper(string $class, string $super, string $type)
    {
        set_error_handler(function () { return false; });
        $e = error_reporting(0);
        trigger_error('', E_USER_DEPRECATED);

        class_exists('Test\\'.__NAMESPACE__.'\\'.$class, true);

        error_reporting($e);
        restore_error_handler();

        $lastError = error_get_last();
        unset($lastError['file'], $lastError['line']);

        $xError = [
            'type' => E_USER_DEPRECATED,
            'message' => 'The "Test\Symfony\Component\ErrorHandler\Tests\\'.$class.'" class '.$type.' "Symfony\Component\ErrorHandler\Tests\Fixtures\\'.$super.'" that is deprecated but this is a test deprecation notice.',
        ];

        $this->assertSame($xError, $lastError);
    }

    public function provideDeprecatedSuper(): array
    {
        return [
            ['DeprecatedInterfaceClass', 'DeprecatedInterface', 'implements'],
            ['DeprecatedParentClass', 'DeprecatedClass', 'extends'],
        ];
    }

    public function testInterfaceExtendsDeprecatedInterface()
    {
        set_error_handler(function () { return false; });
        $e = error_reporting(0);
        trigger_error('', E_USER_NOTICE);

        class_exists('Test\\'.NonDeprecatedInterfaceClass::class, true);

        error_reporting($e);
        restore_error_handler();

        $lastError = error_get_last();
        unset($lastError['file'], $lastError['line']);

        $xError = [
            'type' => E_USER_NOTICE,
            'message' => '',
        ];

        $this->assertSame($xError, $lastError);
    }

    public function testDeprecatedSuperInSameNamespace()
    {
        set_error_handler(function () { return false; });
        $e = error_reporting(0);
        trigger_error('', E_USER_NOTICE);

        class_exists(ExtendsDeprecatedParent::class, true);

        error_reporting($e);
        restore_error_handler();

        $lastError = error_get_last();
        unset($lastError['file'], $lastError['line']);

        $xError = [
            'type' => E_USER_NOTICE,
            'message' => '',
        ];

        $this->assertSame($xError, $lastError);
    }

    public function testExtendedFinalClass()
    {
        $deprecations = [];
        set_error_handler(function ($type, $msg) use (&$deprecations) { $deprecations[] = $msg; });
        $e = error_reporting(E_USER_DEPRECATED);

        require __DIR__.'/Fixtures/FinalClasses.php';

        $i = 1;
        while (class_exists($finalClass = Fixtures\FinalClass::class.$i++, false)) {
            spl_autoload_call($finalClass);
            class_exists('Test\\'.__NAMESPACE__.'\\Extends'.substr($finalClass, strrpos($finalClass, '\\') + 1), true);
        }

        error_reporting($e);
        restore_error_handler();

        $this->assertSame([
            'The "Symfony\Component\ErrorHandler\Tests\Fixtures\FinalClass1" class is considered final since version 3.3. It may change without further notice as of its next major version. You should not extend it from "Test\Symfony\Component\ErrorHandler\Tests\ExtendsFinalClass1".',
            'The "Symfony\Component\ErrorHandler\Tests\Fixtures\FinalClass2" class is considered final. It may change without further notice as of its next major version. You should not extend it from "Test\Symfony\Component\ErrorHandler\Tests\ExtendsFinalClass2".',
            'The "Symfony\Component\ErrorHandler\Tests\Fixtures\FinalClass3" class is considered final comment with @@@ and ***. It may change without further notice as of its next major version. You should not extend it from "Test\Symfony\Component\ErrorHandler\Tests\ExtendsFinalClass3".',
            'The "Symfony\Component\ErrorHandler\Tests\Fixtures\FinalClass4" class is considered final. It may change without further notice as of its next major version. You should not extend it from "Test\Symfony\Component\ErrorHandler\Tests\ExtendsFinalClass4".',
            'The "Symfony\Component\ErrorHandler\Tests\Fixtures\FinalClass5" class is considered final multiline comment. It may change without further notice as of its next major version. You should not extend it from "Test\Symfony\Component\ErrorHandler\Tests\ExtendsFinalClass5".',
            'The "Symfony\Component\ErrorHandler\Tests\Fixtures\FinalClass6" class is considered final. It may change without further notice as of its next major version. You should not extend it from "Test\Symfony\Component\ErrorHandler\Tests\ExtendsFinalClass6".',
            'The "Symfony\Component\ErrorHandler\Tests\Fixtures\FinalClass7" class is considered final another multiline comment... It may change without further notice as of its next major version. You should not extend it from "Test\Symfony\Component\ErrorHandler\Tests\ExtendsFinalClass7".',
            'The "Symfony\Component\ErrorHandler\Tests\Fixtures\FinalClass8" class is considered final. It may change without further notice as of its next major version. You should not extend it from "Test\Symfony\Component\ErrorHandler\Tests\ExtendsFinalClass8".',
        ], $deprecations);
    }

    public function testExtendedFinalMethod()
    {
        $deprecations = [];
        set_error_handler(function ($type, $msg) use (&$deprecations) { $deprecations[] = $msg; });
        $e = error_reporting(E_USER_DEPRECATED);

        class_exists(Fixtures\ExtendedFinalMethod::class, true);

        error_reporting($e);
        restore_error_handler();

        $xError = [
            'The "Symfony\Component\ErrorHandler\Tests\Fixtures\FinalMethod::finalMethod()" method is considered final. It may change without further notice as of its next major version. You should not extend it from "Symfony\Component\ErrorHandler\Tests\Fixtures\ExtendedFinalMethod".',
            'The "Symfony\Component\ErrorHandler\Tests\Fixtures\FinalMethod::finalMethod2()" method is considered final. It may change without further notice as of its next major version. You should not extend it from "Symfony\Component\ErrorHandler\Tests\Fixtures\ExtendedFinalMethod".',
        ];

        $this->assertSame($xError, $deprecations);
    }

    public function testExtendedDeprecatedMethodDoesntTriggerAnyNotice()
    {
        set_error_handler(function () { return false; });
        $e = error_reporting(0);
        trigger_error('', E_USER_NOTICE);

        class_exists('Test\\'.ExtendsAnnotatedClass::class, true);

        error_reporting($e);
        restore_error_handler();

        $lastError = error_get_last();
        unset($lastError['file'], $lastError['line']);

        $this->assertSame(['type' => E_USER_NOTICE, 'message' => ''], $lastError);
    }

    public function testInternalsUse()
    {
        $deprecations = [];
        set_error_handler(function ($type, $msg) use (&$deprecations) { $deprecations[] = $msg; });
        $e = error_reporting(E_USER_DEPRECATED);

        class_exists('Test\\'.ExtendsInternals::class, true);

        error_reporting($e);
        restore_error_handler();

        $this->assertSame([
            'The "Symfony\Component\ErrorHandler\Tests\Fixtures\InternalInterface" interface is considered internal. It may change without further notice. You should not use it from "Test\Symfony\Component\ErrorHandler\Tests\ExtendsInternalsParent".',
            'The "Symfony\Component\ErrorHandler\Tests\Fixtures\InternalClass" class is considered internal. It may change without further notice. You should not use it from "Test\Symfony\Component\ErrorHandler\Tests\ExtendsInternalsParent".',
            'The "Symfony\Component\ErrorHandler\Tests\Fixtures\InternalTrait" trait is considered internal. It may change without further notice. You should not use it from "Test\Symfony\Component\ErrorHandler\Tests\ExtendsInternals".',
            'The "Symfony\Component\ErrorHandler\Tests\Fixtures\InternalClass::internalMethod()" method is considered internal. It may change without further notice. You should not extend it from "Test\Symfony\Component\ErrorHandler\Tests\ExtendsInternals".',
        ], $deprecations);
    }

    public function testExtendedMethodDefinesNewParameters()
    {
        $deprecations = [];
        set_error_handler(function ($type, $msg) use (&$deprecations) { $deprecations[] = $msg; });
        $e = error_reporting(E_USER_DEPRECATED);

        class_exists(Fixtures\SubClassWithAnnotatedParameters::class, true);

        error_reporting($e);
        restore_error_handler();

        $this->assertSame([
            'The "Symfony\Component\ErrorHandler\Tests\Fixtures\SubClassWithAnnotatedParameters::quzMethod()" method will require a new "Quz $quz" argument in the next major version of its parent class "Symfony\Component\ErrorHandler\Tests\Fixtures\ClassWithAnnotatedParameters", not defining it is deprecated.',
            'The "Symfony\Component\ErrorHandler\Tests\Fixtures\SubClassWithAnnotatedParameters::whereAmI()" method will require a new "bool $matrix" argument in the next major version of its interface "Symfony\Component\ErrorHandler\Tests\Fixtures\InterfaceWithAnnotatedParameters", not defining it is deprecated.',
            'The "Symfony\Component\ErrorHandler\Tests\Fixtures\SubClassWithAnnotatedParameters::iAmHere()" method will require a new "$noType" argument in the next major version of its interface "Symfony\Component\ErrorHandler\Tests\Fixtures\InterfaceWithAnnotatedParameters", not defining it is deprecated.',
            'The "Symfony\Component\ErrorHandler\Tests\Fixtures\SubClassWithAnnotatedParameters::iAmHere()" method will require a new "callable $callback" argument in the next major version of its interface "Symfony\Component\ErrorHandler\Tests\Fixtures\InterfaceWithAnnotatedParameters", not defining it is deprecated.',
            'The "Symfony\Component\ErrorHandler\Tests\Fixtures\SubClassWithAnnotatedParameters::iAmHere()" method will require a new "string $param" argument in the next major version of its interface "Symfony\Component\ErrorHandler\Tests\Fixtures\InterfaceWithAnnotatedParameters", not defining it is deprecated.',
            'The "Symfony\Component\ErrorHandler\Tests\Fixtures\SubClassWithAnnotatedParameters::iAmHere()" method will require a new "callable $anotherOne" argument in the next major version of its interface "Symfony\Component\ErrorHandler\Tests\Fixtures\InterfaceWithAnnotatedParameters", not defining it is deprecated.',
            'The "Symfony\Component\ErrorHandler\Tests\Fixtures\SubClassWithAnnotatedParameters::iAmHere()" method will require a new "Type$WithDollarIsStillAType $ccc" argument in the next major version of its interface "Symfony\Component\ErrorHandler\Tests\Fixtures\InterfaceWithAnnotatedParameters", not defining it is deprecated.',
            'The "Symfony\Component\ErrorHandler\Tests\Fixtures\SubClassWithAnnotatedParameters::isSymfony()" method will require a new "true $yes" argument in the next major version of its parent class "Symfony\Component\ErrorHandler\Tests\Fixtures\ClassWithAnnotatedParameters", not defining it is deprecated.',
        ], $deprecations);
    }

    public function testUseTraitWithInternalMethod()
    {
        $deprecations = [];
        set_error_handler(function ($type, $msg) use (&$deprecations) { $deprecations[] = $msg; });
        $e = error_reporting(E_USER_DEPRECATED);

        class_exists('Test\\'.UseTraitWithInternalMethod::class, true);

        error_reporting($e);
        restore_error_handler();

        $this->assertSame([], $deprecations);
    }

    public function testVirtualUse()
    {
        $deprecations = [];
        set_error_handler(function ($type, $msg) use (&$deprecations) { $deprecations[] = $msg; });
        $e = error_reporting(E_USER_DEPRECATED);

        class_exists('Test\\'.ExtendsVirtual::class, true);

        error_reporting($e);
        restore_error_handler();

        $this->assertSame(array_merge(
        \PHP_VERSION_ID >= 80000 ? [
            'Method "Symfony\Component\ErrorHandler\Tests\Fixtures\VirtualInterface::staticMethod()" will return "Foo&Bar" as of its next major version. Doing the same in implementation "Test\Symfony\Component\ErrorHandler\Tests\ExtendsVirtualAbstract" will be required when upgrading.',
        ] : [], [
            'Method "Symfony\Component\ErrorHandler\Tests\Fixtures\VirtualInterface::interfaceMethod()" will return "string" as of its next major version. Doing the same in implementation "Test\Symfony\Component\ErrorHandler\Tests\ExtendsVirtualAbstract" will be required when upgrading.',
            'Class "Test\Symfony\Component\ErrorHandler\Tests\ExtendsVirtualParent" should implement method "Symfony\Component\ErrorHandler\Tests\Fixtures\VirtualInterface::staticReturningMethod(): static".',
            'Class "Test\Symfony\Component\ErrorHandler\Tests\ExtendsVirtualParent" should implement method "Symfony\Component\ErrorHandler\Tests\Fixtures\VirtualInterface::sameLineInterfaceMethodNoBraces()".',
            'Class "Test\Symfony\Component\ErrorHandler\Tests\ExtendsVirtualParent" should implement method "Symfony\Component\ErrorHandler\Tests\Fixtures\VirtualInterface::newLineInterfaceMethod()": Some description!',
            'Class "Test\Symfony\Component\ErrorHandler\Tests\ExtendsVirtualParent" should implement method "Symfony\Component\ErrorHandler\Tests\Fixtures\VirtualInterface::newLineInterfaceMethodNoBraces(): \stdClass": Description.',
            'Class "Test\Symfony\Component\ErrorHandler\Tests\ExtendsVirtualParent" should implement method "Symfony\Component\ErrorHandler\Tests\Fixtures\VirtualInterface::invalidInterfaceMethod(): unknownType".',
            'Class "Test\Symfony\Component\ErrorHandler\Tests\ExtendsVirtualParent" should implement method "Symfony\Component\ErrorHandler\Tests\Fixtures\VirtualInterface::invalidInterfaceMethodNoBraces(): unknownType|string".',
            'Class "Test\Symfony\Component\ErrorHandler\Tests\ExtendsVirtualParent" should implement method "Symfony\Component\ErrorHandler\Tests\Fixtures\VirtualInterface::complexInterfaceMethod($arg, ...$args)".',
            'Class "Test\Symfony\Component\ErrorHandler\Tests\ExtendsVirtualParent" should implement method "Symfony\Component\ErrorHandler\Tests\Fixtures\VirtualInterface::complexInterfaceMethodTyped($arg, int ...$args): string[]|int": Description ...',
            'Class "Test\Symfony\Component\ErrorHandler\Tests\ExtendsVirtualParent" should implement method "static Symfony\Component\ErrorHandler\Tests\Fixtures\VirtualInterface::staticMethodNoBraces(): mixed".',
            'Class "Test\Symfony\Component\ErrorHandler\Tests\ExtendsVirtualParent" should implement method "static Symfony\Component\ErrorHandler\Tests\Fixtures\VirtualInterface::staticMethodTyped(int $arg): \stdClass": Description.',
            'Class "Test\Symfony\Component\ErrorHandler\Tests\ExtendsVirtualParent" should implement method "static Symfony\Component\ErrorHandler\Tests\Fixtures\VirtualInterface::staticMethodTypedNoBraces(): \stdClass[]".',
            'Method "Symfony\Component\ErrorHandler\Tests\Fixtures\VirtualInterface::staticMethodNoBraces()" will return "mixed" as of its next major version. Doing the same in implementation "Test\Symfony\Component\ErrorHandler\Tests\ExtendsVirtualParent" will be required when upgrading.',
            'Class "Test\Symfony\Component\ErrorHandler\Tests\ExtendsVirtual" should implement method "Symfony\Component\ErrorHandler\Tests\Fixtures\VirtualSubInterface::subInterfaceMethod(): string".',
        ]), $deprecations);
    }

    public function testVirtualUseWithMagicCall()
    {
        $deprecations = [];
        set_error_handler(function ($type, $msg) use (&$deprecations) { $deprecations[] = $msg; });
        $e = error_reporting(E_USER_DEPRECATED);

        class_exists('Test\\'.ExtendsVirtualMagicCall::class, true);

        error_reporting($e);
        restore_error_handler();

        $this->assertSame([], $deprecations);
    }

    public function testEvaluatedCode()
    {
        $this->assertTrue(class_exists(Fixtures\DefinitionInEvaluatedCode::class, true));
    }

    public function testReturnType()
    {
        $deprecations = [];
        set_error_handler(function ($type, $msg) use (&$deprecations) { $deprecations[] = $msg; });
        $e = error_reporting(E_USER_DEPRECATED);

        class_exists('Test\\'.ReturnType::class, true);

        error_reporting($e);
        restore_error_handler();

<<<<<<< HEAD
        $this->assertSame([
           'Method "Symfony\Component\ErrorHandler\Tests\Fixtures\ReturnTypeGrandParent::returnTypeGrandParent()" will return "string" as of its next major version. Doing the same in child class "Test\Symfony\Component\ErrorHandler\Tests\ReturnType" will be required when upgrading.',
           'Method "Symfony\Component\ErrorHandler\Tests\Fixtures\ReturnTypeParentInterface::returnTypeParentInterface()" will return "string" as of its next major version. Doing the same in implementation "Test\Symfony\Component\ErrorHandler\Tests\ReturnType" will be required when upgrading.',
           'Method "Symfony\Component\ErrorHandler\Tests\Fixtures\ReturnTypeInterface::returnTypeInterface()" will return "string" as of its next major version. Doing the same in implementation "Test\Symfony\Component\ErrorHandler\Tests\ReturnType" will be required when upgrading.',
           'Method "Symfony\Component\ErrorHandler\Tests\Fixtures\ReturnTypeParent::oneNonNullableReturnableType()" will return "void" as of its next major version. Doing the same in child class "Test\Symfony\Component\ErrorHandler\Tests\ReturnType" will be required when upgrading.',
           'Method "Symfony\Component\ErrorHandler\Tests\Fixtures\ReturnTypeParent::oneNonNullableReturnableTypeWithNull()" will return "void" as of its next major version. Doing the same in child class "Test\Symfony\Component\ErrorHandler\Tests\ReturnType" will be required when upgrading.',
           'Method "Symfony\Component\ErrorHandler\Tests\Fixtures\ReturnTypeParent::oneNullableReturnableType()" will return "array" as of its next major version. Doing the same in child class "Test\Symfony\Component\ErrorHandler\Tests\ReturnType" will be required when upgrading.',
           'Method "Symfony\Component\ErrorHandler\Tests\Fixtures\ReturnTypeParent::oneNullableReturnableTypeWithNull()" will return "?bool" as of its next major version. Doing the same in child class "Test\Symfony\Component\ErrorHandler\Tests\ReturnType" will be required when upgrading.',
           'Method "Symfony\Component\ErrorHandler\Tests\Fixtures\ReturnTypeParent::oneOtherType()" will return "\ArrayIterator" as of its next major version. Doing the same in child class "Test\Symfony\Component\ErrorHandler\Tests\ReturnType" will be required when upgrading.',
           'Method "Symfony\Component\ErrorHandler\Tests\Fixtures\ReturnTypeParent::oneOtherTypeWithNull()" will return "?\ArrayIterator" as of its next major version. Doing the same in child class "Test\Symfony\Component\ErrorHandler\Tests\ReturnType" will be required when upgrading.',
           'Method "Symfony\Component\ErrorHandler\Tests\Fixtures\ReturnTypeParent::manyIterables()" will return "array" as of its next major version. Doing the same in child class "Test\Symfony\Component\ErrorHandler\Tests\ReturnType" will be required when upgrading.',
           'Method "Symfony\Component\ErrorHandler\Tests\Fixtures\ReturnTypeParent::nullableReturnableTypeNormalization()" will return "object" as of its next major version. Doing the same in child class "Test\Symfony\Component\ErrorHandler\Tests\ReturnType" will be required when upgrading.',
           'Method "Symfony\Component\ErrorHandler\Tests\Fixtures\ReturnTypeParent::nonNullableReturnableTypeNormalization()" will return "void" as of its next major version. Doing the same in child class "Test\Symfony\Component\ErrorHandler\Tests\ReturnType" will be required when upgrading.',
           'Method "Symfony\Component\ErrorHandler\Tests\Fixtures\ReturnTypeParent::bracketsNormalization()" will return "array" as of its next major version. Doing the same in child class "Test\Symfony\Component\ErrorHandler\Tests\ReturnType" will be required when upgrading.',
           'Method "Symfony\Component\ErrorHandler\Tests\Fixtures\ReturnTypeParent::booleanNormalization()" will return "bool" as of its next major version. Doing the same in child class "Test\Symfony\Component\ErrorHandler\Tests\ReturnType" will be required when upgrading.',
           'Method "Symfony\Component\ErrorHandler\Tests\Fixtures\ReturnTypeParent::callableNormalization1()" will return "callable" as of its next major version. Doing the same in child class "Test\Symfony\Component\ErrorHandler\Tests\ReturnType" will be required when upgrading.',
           'Method "Symfony\Component\ErrorHandler\Tests\Fixtures\ReturnTypeParent::callableNormalization2()" will return "callable" as of its next major version. Doing the same in child class "Test\Symfony\Component\ErrorHandler\Tests\ReturnType" will be required when upgrading.',
           'Method "Symfony\Component\ErrorHandler\Tests\Fixtures\ReturnTypeParent::otherTypeNormalization()" will return "\ArrayIterator" as of its next major version. Doing the same in child class "Test\Symfony\Component\ErrorHandler\Tests\ReturnType" will be required when upgrading.',
           'Method "Symfony\Component\ErrorHandler\Tests\Fixtures\ReturnTypeParent::arrayWithLessThanSignNormalization()" will return "array" as of its next major version. Doing the same in child class "Test\Symfony\Component\ErrorHandler\Tests\ReturnType" will be required when upgrading.', 'Method "Symfony\Component\ErrorHandler\Tests\Fixtures\ReturnTypeParent::this()" will return "static" as of its next major version. Doing the same in child class "Test\Symfony\Component\ErrorHandler\Tests\ReturnType" will be required when upgrading.',
           'Method "Symfony\Component\ErrorHandler\Tests\Fixtures\ReturnTypeParent::mixed()" will return "mixed" as of its next major version. Doing the same in child class "Test\Symfony\Component\ErrorHandler\Tests\ReturnType" will be required when upgrading.',
           'Method "Symfony\Component\ErrorHandler\Tests\Fixtures\ReturnTypeParent::nullableMixed()" will return "mixed" as of its next major version. Doing the same in child class "Test\Symfony\Component\ErrorHandler\Tests\ReturnType" will be required when upgrading.',
           'Method "Symfony\Component\ErrorHandler\Tests\Fixtures\ReturnTypeParent::static()" will return "static" as of its next major version. Doing the same in child class "Test\Symfony\Component\ErrorHandler\Tests\ReturnType" will be required when upgrading.',
        ], $deprecations);
=======
        $this->assertSame(array_merge([
            'Method "Symfony\Component\ErrorHandler\Tests\Fixtures\ReturnTypeGrandParent::returnTypeGrandParent()" will return "string" as of its next major version. Doing the same in child class "Test\Symfony\Component\ErrorHandler\Tests\ReturnType" will be required when upgrading.',
            'Method "Symfony\Component\ErrorHandler\Tests\Fixtures\ReturnTypeParentInterface::returnTypeParentInterface()" will return "string" as of its next major version. Doing the same in implementation "Test\Symfony\Component\ErrorHandler\Tests\ReturnType" will be required when upgrading.',
            'Method "Symfony\Component\ErrorHandler\Tests\Fixtures\ReturnTypeInterface::returnTypeInterface()" will return "string" as of its next major version. Doing the same in implementation "Test\Symfony\Component\ErrorHandler\Tests\ReturnType" will be required when upgrading.',
            'Method "Symfony\Component\ErrorHandler\Tests\Fixtures\ReturnTypeParent::oneNonNullableReturnableType()" will return "void" as of its next major version. Doing the same in child class "Test\Symfony\Component\ErrorHandler\Tests\ReturnType" will be required when upgrading.',
            'Method "Symfony\Component\ErrorHandler\Tests\Fixtures\ReturnTypeParent::oneNonNullableReturnableTypeWithNull()" will return "void" as of its next major version. Doing the same in child class "Test\Symfony\Component\ErrorHandler\Tests\ReturnType" will be required when upgrading.',
            'Method "Symfony\Component\ErrorHandler\Tests\Fixtures\ReturnTypeParent::oneNullableReturnableType()" will return "array" as of its next major version. Doing the same in child class "Test\Symfony\Component\ErrorHandler\Tests\ReturnType" will be required when upgrading.',
            'Method "Symfony\Component\ErrorHandler\Tests\Fixtures\ReturnTypeParent::oneNullableReturnableTypeWithNull()" will return "?bool" as of its next major version. Doing the same in child class "Test\Symfony\Component\ErrorHandler\Tests\ReturnType" will be required when upgrading.',
            'Method "Symfony\Component\ErrorHandler\Tests\Fixtures\ReturnTypeParent::oneOtherType()" will return "\ArrayIterator" as of its next major version. Doing the same in child class "Test\Symfony\Component\ErrorHandler\Tests\ReturnType" will be required when upgrading.',
            'Method "Symfony\Component\ErrorHandler\Tests\Fixtures\ReturnTypeParent::oneOtherTypeWithNull()" will return "?\ArrayIterator" as of its next major version. Doing the same in child class "Test\Symfony\Component\ErrorHandler\Tests\ReturnType" will be required when upgrading.',
        ], \PHP_VERSION_ID >= 80000 ? [
            'Method "Symfony\Component\ErrorHandler\Tests\Fixtures\ReturnTypeParent::twoNullableReturnableTypes()" will return "int|\Symfony\Component\ErrorHandler\Tests\Fixtures\ReturnTypeParent" as of its next major version. Doing the same in child class "Test\Symfony\Component\ErrorHandler\Tests\ReturnType" will be required when upgrading.',
            'Method "Symfony\Component\ErrorHandler\Tests\Fixtures\ReturnTypeParent::threeReturnTypes()" will return "bool|string|null" as of its next major version. Doing the same in child class "Test\Symfony\Component\ErrorHandler\Tests\ReturnType" will be required when upgrading.',
        ] : [], [
            'Method "Symfony\Component\ErrorHandler\Tests\Fixtures\ReturnTypeParent::manyIterables()" will return "array" as of its next major version. Doing the same in child class "Test\Symfony\Component\ErrorHandler\Tests\ReturnType" will be required when upgrading.',
            'Method "Symfony\Component\ErrorHandler\Tests\Fixtures\ReturnTypeParent::nullableReturnableTypeNormalization()" will return "object" as of its next major version. Doing the same in child class "Test\Symfony\Component\ErrorHandler\Tests\ReturnType" will be required when upgrading.',
            'Method "Symfony\Component\ErrorHandler\Tests\Fixtures\ReturnTypeParent::nonNullableReturnableTypeNormalization()" will return "void" as of its next major version. Doing the same in child class "Test\Symfony\Component\ErrorHandler\Tests\ReturnType" will be required when upgrading.',
            'Method "Symfony\Component\ErrorHandler\Tests\Fixtures\ReturnTypeParent::bracketsNormalization()" will return "array" as of its next major version. Doing the same in child class "Test\Symfony\Component\ErrorHandler\Tests\ReturnType" will be required when upgrading.',
            'Method "Symfony\Component\ErrorHandler\Tests\Fixtures\ReturnTypeParent::booleanNormalization()" will return "false" as of its next major version. Doing the same in child class "Test\Symfony\Component\ErrorHandler\Tests\ReturnType" will be required when upgrading.',
            'Method "Symfony\Component\ErrorHandler\Tests\Fixtures\ReturnTypeParent::callableNormalization1()" will return "callable" as of its next major version. Doing the same in child class "Test\Symfony\Component\ErrorHandler\Tests\ReturnType" will be required when upgrading.',
            'Method "Symfony\Component\ErrorHandler\Tests\Fixtures\ReturnTypeParent::callableNormalization2()" will return "callable" as of its next major version. Doing the same in child class "Test\Symfony\Component\ErrorHandler\Tests\ReturnType" will be required when upgrading.',
            'Method "Symfony\Component\ErrorHandler\Tests\Fixtures\ReturnTypeParent::otherTypeNormalization()" will return "\ArrayIterator" as of its next major version. Doing the same in child class "Test\Symfony\Component\ErrorHandler\Tests\ReturnType" will be required when upgrading.',
            'Method "Symfony\Component\ErrorHandler\Tests\Fixtures\ReturnTypeParent::arrayWithLessThanSignNormalization()" will return "array" as of its next major version. Doing the same in child class "Test\Symfony\Component\ErrorHandler\Tests\ReturnType" will be required when upgrading.',
            'Method "Symfony\Component\ErrorHandler\Tests\Fixtures\ReturnTypeParent::this()" will return "static" as of its next major version. Doing the same in child class "Test\Symfony\Component\ErrorHandler\Tests\ReturnType" will be required when upgrading.',
            'Method "Symfony\Component\ErrorHandler\Tests\Fixtures\ReturnTypeParent::mixed()" will return "mixed" as of its next major version. Doing the same in child class "Test\Symfony\Component\ErrorHandler\Tests\ReturnType" will be required when upgrading.',
            'Method "Symfony\Component\ErrorHandler\Tests\Fixtures\ReturnTypeParent::nullableMixed()" will return "mixed" as of its next major version. Doing the same in child class "Test\Symfony\Component\ErrorHandler\Tests\ReturnType" will be required when upgrading.',
            'Method "Symfony\Component\ErrorHandler\Tests\Fixtures\ReturnTypeParent::static()" will return "static" as of its next major version. Doing the same in child class "Test\Symfony\Component\ErrorHandler\Tests\ReturnType" will be required when upgrading.',
        ]), $deprecations);
>>>>>>> 7347f989
    }
}

class ClassLoader
{
    public function loadClass($class)
    {
    }

    public function getClassMap()
    {
        return [__NAMESPACE__.'\Fixtures\NotPSR0bis' => __DIR__.'/Fixtures/notPsr0Bis.php'];
    }

    public function findFile($class)
    {
        $fixtureDir = __DIR__.\DIRECTORY_SEPARATOR.'Fixtures'.\DIRECTORY_SEPARATOR;

        if (TestingUnsilencing::class === $class) {
            eval('-- parse error --');
        } elseif (TestingStacking::class === $class) {
            eval('namespace '.__NAMESPACE__.'; class TestingStacking { function foo() {} }');
        } elseif (TestingCaseMismatch::class === $class) {
            eval('namespace '.__NAMESPACE__.'; class TestingCaseMisMatch {}');
        } elseif (__NAMESPACE__.'\Fixtures\Psr4CaseMismatch' === $class) {
            return $fixtureDir.'psr4'.\DIRECTORY_SEPARATOR.'Psr4CaseMismatch.php';
        } elseif (__NAMESPACE__.'\Fixtures\NotPSR0' === $class) {
            return $fixtureDir.'reallyNotPsr0.php';
        } elseif (__NAMESPACE__.'\Fixtures\NotPSR0bis' === $class) {
            return $fixtureDir.'notPsr0Bis.php';
        } elseif ('Symfony\Bridge\Debug\Tests\Fixtures\ExtendsDeprecatedParent' === $class) {
            eval('namespace Symfony\Bridge\Debug\Tests\Fixtures; class ExtendsDeprecatedParent extends \\'.__NAMESPACE__.'\Fixtures\DeprecatedClass {}');
        } elseif ('Test\\'.DeprecatedParentClass::class === $class) {
            eval('namespace Test\\'.__NAMESPACE__.'; class DeprecatedParentClass extends \\'.__NAMESPACE__.'\Fixtures\DeprecatedClass {}');
        } elseif ('Test\\'.DeprecatedInterfaceClass::class === $class) {
            eval('namespace Test\\'.__NAMESPACE__.'; class DeprecatedInterfaceClass implements \\'.__NAMESPACE__.'\Fixtures\DeprecatedInterface {}');
        } elseif ('Test\\'.NonDeprecatedInterfaceClass::class === $class) {
            eval('namespace Test\\'.__NAMESPACE__.'; class NonDeprecatedInterfaceClass implements \\'.__NAMESPACE__.'\Fixtures\NonDeprecatedInterface {}');
        } elseif ('Test\\'.Float::class === $class) {
            eval('namespace Test\\'.__NAMESPACE__.'; class Float {}');
        } elseif (0 === strpos($class, 'Test\\'.ExtendsFinalClass::class)) {
            $classShortName = substr($class, strrpos($class, '\\') + 1);
            eval('namespace Test\\'.__NAMESPACE__.'; class '.$classShortName.' extends \\'.__NAMESPACE__.'\Fixtures\\'.substr($classShortName, 7).' {}');
        } elseif ('Test\\'.ExtendsAnnotatedClass::class === $class) {
            eval('namespace Test\\'.__NAMESPACE__.'; class ExtendsAnnotatedClass extends \\'.__NAMESPACE__.'\Fixtures\AnnotatedClass {
                public function deprecatedMethod() { }
            }');
        } elseif ('Test\\'.ExtendsInternals::class === $class) {
            eval('namespace Test\\'.__NAMESPACE__.'; class ExtendsInternals extends ExtendsInternalsParent {
                use \\'.__NAMESPACE__.'\Fixtures\InternalTrait;

                public function internalMethod() { }
            }');
        } elseif ('Test\\'.ExtendsInternalsParent::class === $class) {
            eval('namespace Test\\'.__NAMESPACE__.'; class ExtendsInternalsParent extends \\'.__NAMESPACE__.'\Fixtures\InternalClass implements \\'.__NAMESPACE__.'\Fixtures\InternalInterface { }');
        } elseif ('Test\\'.UseTraitWithInternalMethod::class === $class) {
            eval('namespace Test\\'.__NAMESPACE__.'; class UseTraitWithInternalMethod { use \\'.__NAMESPACE__.'\Fixtures\TraitWithInternalMethod; }');
        } elseif ('Test\\'.ExtendsVirtual::class === $class) {
            eval('namespace Test\\'.__NAMESPACE__.'; class ExtendsVirtual extends ExtendsVirtualParent implements \\'.__NAMESPACE__.'\Fixtures\VirtualSubInterface {
                public function ownClassMethod() { }
                public function classMethod() { }
                public function sameLineInterfaceMethodNoBraces() { }
            }');
        } elseif ('Test\\'.ExtendsVirtualParent::class === $class) {
            eval('namespace Test\\'.__NAMESPACE__.'; class ExtendsVirtualParent extends ExtendsVirtualAbstract {
                public function ownParentMethod() { }
                public function traitMethod() { }
                public function sameLineInterfaceMethod() { }
                public function staticMethodNoBraces() { } // should be static
            }');
        } elseif ('Test\\'.ExtendsVirtualAbstract::class === $class) {
            eval('namespace Test\\'.__NAMESPACE__.'; abstract class ExtendsVirtualAbstract extends ExtendsVirtualAbstractBase {
                public static function staticMethod() { }
                public function ownAbstractMethod() { }
                public function interfaceMethod() { }
            }');
        } elseif ('Test\\'.ExtendsVirtualAbstractBase::class === $class) {
            eval('namespace Test\\'.__NAMESPACE__.'; abstract class ExtendsVirtualAbstractBase extends \\'.__NAMESPACE__.'\Fixtures\VirtualClass implements \\'.__NAMESPACE__.'\Fixtures\VirtualInterface {
                public function ownAbstractBaseMethod() { }
            }');
        } elseif ('Test\\'.ExtendsVirtualMagicCall::class === $class) {
            eval('namespace Test\\'.__NAMESPACE__.'; class ExtendsVirtualMagicCall extends \\'.__NAMESPACE__.'\Fixtures\VirtualClassMagicCall implements \\'.__NAMESPACE__.'\Fixtures\VirtualInterface {
            }');
        } elseif ('Test\\'.ReturnType::class === $class) {
            return $fixtureDir.\DIRECTORY_SEPARATOR.'ReturnType.php';
        } elseif ('Test\\'.Fixtures\OutsideInterface::class === $class) {
            return $fixtureDir.\DIRECTORY_SEPARATOR.'OutsideInterface.php';
        }
    }
}<|MERGE_RESOLUTION|>--- conflicted
+++ resolved
@@ -325,10 +325,8 @@
         error_reporting($e);
         restore_error_handler();
 
-        $this->assertSame(array_merge(
-        \PHP_VERSION_ID >= 80000 ? [
+        $this->assertSame([
             'Method "Symfony\Component\ErrorHandler\Tests\Fixtures\VirtualInterface::staticMethod()" will return "Foo&Bar" as of its next major version. Doing the same in implementation "Test\Symfony\Component\ErrorHandler\Tests\ExtendsVirtualAbstract" will be required when upgrading.',
-        ] : [], [
             'Method "Symfony\Component\ErrorHandler\Tests\Fixtures\VirtualInterface::interfaceMethod()" will return "string" as of its next major version. Doing the same in implementation "Test\Symfony\Component\ErrorHandler\Tests\ExtendsVirtualAbstract" will be required when upgrading.',
             'Class "Test\Symfony\Component\ErrorHandler\Tests\ExtendsVirtualParent" should implement method "Symfony\Component\ErrorHandler\Tests\Fixtures\VirtualInterface::staticReturningMethod(): static".',
             'Class "Test\Symfony\Component\ErrorHandler\Tests\ExtendsVirtualParent" should implement method "Symfony\Component\ErrorHandler\Tests\Fixtures\VirtualInterface::sameLineInterfaceMethodNoBraces()".',
@@ -343,7 +341,7 @@
             'Class "Test\Symfony\Component\ErrorHandler\Tests\ExtendsVirtualParent" should implement method "static Symfony\Component\ErrorHandler\Tests\Fixtures\VirtualInterface::staticMethodTypedNoBraces(): \stdClass[]".',
             'Method "Symfony\Component\ErrorHandler\Tests\Fixtures\VirtualInterface::staticMethodNoBraces()" will return "mixed" as of its next major version. Doing the same in implementation "Test\Symfony\Component\ErrorHandler\Tests\ExtendsVirtualParent" will be required when upgrading.',
             'Class "Test\Symfony\Component\ErrorHandler\Tests\ExtendsVirtual" should implement method "Symfony\Component\ErrorHandler\Tests\Fixtures\VirtualSubInterface::subInterfaceMethod(): string".',
-        ]), $deprecations);
+        ], $deprecations);
     }
 
     public function testVirtualUseWithMagicCall()
@@ -376,32 +374,7 @@
         error_reporting($e);
         restore_error_handler();
 
-<<<<<<< HEAD
         $this->assertSame([
-           'Method "Symfony\Component\ErrorHandler\Tests\Fixtures\ReturnTypeGrandParent::returnTypeGrandParent()" will return "string" as of its next major version. Doing the same in child class "Test\Symfony\Component\ErrorHandler\Tests\ReturnType" will be required when upgrading.',
-           'Method "Symfony\Component\ErrorHandler\Tests\Fixtures\ReturnTypeParentInterface::returnTypeParentInterface()" will return "string" as of its next major version. Doing the same in implementation "Test\Symfony\Component\ErrorHandler\Tests\ReturnType" will be required when upgrading.',
-           'Method "Symfony\Component\ErrorHandler\Tests\Fixtures\ReturnTypeInterface::returnTypeInterface()" will return "string" as of its next major version. Doing the same in implementation "Test\Symfony\Component\ErrorHandler\Tests\ReturnType" will be required when upgrading.',
-           'Method "Symfony\Component\ErrorHandler\Tests\Fixtures\ReturnTypeParent::oneNonNullableReturnableType()" will return "void" as of its next major version. Doing the same in child class "Test\Symfony\Component\ErrorHandler\Tests\ReturnType" will be required when upgrading.',
-           'Method "Symfony\Component\ErrorHandler\Tests\Fixtures\ReturnTypeParent::oneNonNullableReturnableTypeWithNull()" will return "void" as of its next major version. Doing the same in child class "Test\Symfony\Component\ErrorHandler\Tests\ReturnType" will be required when upgrading.',
-           'Method "Symfony\Component\ErrorHandler\Tests\Fixtures\ReturnTypeParent::oneNullableReturnableType()" will return "array" as of its next major version. Doing the same in child class "Test\Symfony\Component\ErrorHandler\Tests\ReturnType" will be required when upgrading.',
-           'Method "Symfony\Component\ErrorHandler\Tests\Fixtures\ReturnTypeParent::oneNullableReturnableTypeWithNull()" will return "?bool" as of its next major version. Doing the same in child class "Test\Symfony\Component\ErrorHandler\Tests\ReturnType" will be required when upgrading.',
-           'Method "Symfony\Component\ErrorHandler\Tests\Fixtures\ReturnTypeParent::oneOtherType()" will return "\ArrayIterator" as of its next major version. Doing the same in child class "Test\Symfony\Component\ErrorHandler\Tests\ReturnType" will be required when upgrading.',
-           'Method "Symfony\Component\ErrorHandler\Tests\Fixtures\ReturnTypeParent::oneOtherTypeWithNull()" will return "?\ArrayIterator" as of its next major version. Doing the same in child class "Test\Symfony\Component\ErrorHandler\Tests\ReturnType" will be required when upgrading.',
-           'Method "Symfony\Component\ErrorHandler\Tests\Fixtures\ReturnTypeParent::manyIterables()" will return "array" as of its next major version. Doing the same in child class "Test\Symfony\Component\ErrorHandler\Tests\ReturnType" will be required when upgrading.',
-           'Method "Symfony\Component\ErrorHandler\Tests\Fixtures\ReturnTypeParent::nullableReturnableTypeNormalization()" will return "object" as of its next major version. Doing the same in child class "Test\Symfony\Component\ErrorHandler\Tests\ReturnType" will be required when upgrading.',
-           'Method "Symfony\Component\ErrorHandler\Tests\Fixtures\ReturnTypeParent::nonNullableReturnableTypeNormalization()" will return "void" as of its next major version. Doing the same in child class "Test\Symfony\Component\ErrorHandler\Tests\ReturnType" will be required when upgrading.',
-           'Method "Symfony\Component\ErrorHandler\Tests\Fixtures\ReturnTypeParent::bracketsNormalization()" will return "array" as of its next major version. Doing the same in child class "Test\Symfony\Component\ErrorHandler\Tests\ReturnType" will be required when upgrading.',
-           'Method "Symfony\Component\ErrorHandler\Tests\Fixtures\ReturnTypeParent::booleanNormalization()" will return "bool" as of its next major version. Doing the same in child class "Test\Symfony\Component\ErrorHandler\Tests\ReturnType" will be required when upgrading.',
-           'Method "Symfony\Component\ErrorHandler\Tests\Fixtures\ReturnTypeParent::callableNormalization1()" will return "callable" as of its next major version. Doing the same in child class "Test\Symfony\Component\ErrorHandler\Tests\ReturnType" will be required when upgrading.',
-           'Method "Symfony\Component\ErrorHandler\Tests\Fixtures\ReturnTypeParent::callableNormalization2()" will return "callable" as of its next major version. Doing the same in child class "Test\Symfony\Component\ErrorHandler\Tests\ReturnType" will be required when upgrading.',
-           'Method "Symfony\Component\ErrorHandler\Tests\Fixtures\ReturnTypeParent::otherTypeNormalization()" will return "\ArrayIterator" as of its next major version. Doing the same in child class "Test\Symfony\Component\ErrorHandler\Tests\ReturnType" will be required when upgrading.',
-           'Method "Symfony\Component\ErrorHandler\Tests\Fixtures\ReturnTypeParent::arrayWithLessThanSignNormalization()" will return "array" as of its next major version. Doing the same in child class "Test\Symfony\Component\ErrorHandler\Tests\ReturnType" will be required when upgrading.', 'Method "Symfony\Component\ErrorHandler\Tests\Fixtures\ReturnTypeParent::this()" will return "static" as of its next major version. Doing the same in child class "Test\Symfony\Component\ErrorHandler\Tests\ReturnType" will be required when upgrading.',
-           'Method "Symfony\Component\ErrorHandler\Tests\Fixtures\ReturnTypeParent::mixed()" will return "mixed" as of its next major version. Doing the same in child class "Test\Symfony\Component\ErrorHandler\Tests\ReturnType" will be required when upgrading.',
-           'Method "Symfony\Component\ErrorHandler\Tests\Fixtures\ReturnTypeParent::nullableMixed()" will return "mixed" as of its next major version. Doing the same in child class "Test\Symfony\Component\ErrorHandler\Tests\ReturnType" will be required when upgrading.',
-           'Method "Symfony\Component\ErrorHandler\Tests\Fixtures\ReturnTypeParent::static()" will return "static" as of its next major version. Doing the same in child class "Test\Symfony\Component\ErrorHandler\Tests\ReturnType" will be required when upgrading.',
-        ], $deprecations);
-=======
-        $this->assertSame(array_merge([
             'Method "Symfony\Component\ErrorHandler\Tests\Fixtures\ReturnTypeGrandParent::returnTypeGrandParent()" will return "string" as of its next major version. Doing the same in child class "Test\Symfony\Component\ErrorHandler\Tests\ReturnType" will be required when upgrading.',
             'Method "Symfony\Component\ErrorHandler\Tests\Fixtures\ReturnTypeParentInterface::returnTypeParentInterface()" will return "string" as of its next major version. Doing the same in implementation "Test\Symfony\Component\ErrorHandler\Tests\ReturnType" will be required when upgrading.',
             'Method "Symfony\Component\ErrorHandler\Tests\Fixtures\ReturnTypeInterface::returnTypeInterface()" will return "string" as of its next major version. Doing the same in implementation "Test\Symfony\Component\ErrorHandler\Tests\ReturnType" will be required when upgrading.',
@@ -411,10 +384,8 @@
             'Method "Symfony\Component\ErrorHandler\Tests\Fixtures\ReturnTypeParent::oneNullableReturnableTypeWithNull()" will return "?bool" as of its next major version. Doing the same in child class "Test\Symfony\Component\ErrorHandler\Tests\ReturnType" will be required when upgrading.',
             'Method "Symfony\Component\ErrorHandler\Tests\Fixtures\ReturnTypeParent::oneOtherType()" will return "\ArrayIterator" as of its next major version. Doing the same in child class "Test\Symfony\Component\ErrorHandler\Tests\ReturnType" will be required when upgrading.',
             'Method "Symfony\Component\ErrorHandler\Tests\Fixtures\ReturnTypeParent::oneOtherTypeWithNull()" will return "?\ArrayIterator" as of its next major version. Doing the same in child class "Test\Symfony\Component\ErrorHandler\Tests\ReturnType" will be required when upgrading.',
-        ], \PHP_VERSION_ID >= 80000 ? [
             'Method "Symfony\Component\ErrorHandler\Tests\Fixtures\ReturnTypeParent::twoNullableReturnableTypes()" will return "int|\Symfony\Component\ErrorHandler\Tests\Fixtures\ReturnTypeParent" as of its next major version. Doing the same in child class "Test\Symfony\Component\ErrorHandler\Tests\ReturnType" will be required when upgrading.',
             'Method "Symfony\Component\ErrorHandler\Tests\Fixtures\ReturnTypeParent::threeReturnTypes()" will return "bool|string|null" as of its next major version. Doing the same in child class "Test\Symfony\Component\ErrorHandler\Tests\ReturnType" will be required when upgrading.',
-        ] : [], [
             'Method "Symfony\Component\ErrorHandler\Tests\Fixtures\ReturnTypeParent::manyIterables()" will return "array" as of its next major version. Doing the same in child class "Test\Symfony\Component\ErrorHandler\Tests\ReturnType" will be required when upgrading.',
             'Method "Symfony\Component\ErrorHandler\Tests\Fixtures\ReturnTypeParent::nullableReturnableTypeNormalization()" will return "object" as of its next major version. Doing the same in child class "Test\Symfony\Component\ErrorHandler\Tests\ReturnType" will be required when upgrading.',
             'Method "Symfony\Component\ErrorHandler\Tests\Fixtures\ReturnTypeParent::nonNullableReturnableTypeNormalization()" will return "void" as of its next major version. Doing the same in child class "Test\Symfony\Component\ErrorHandler\Tests\ReturnType" will be required when upgrading.',
@@ -428,8 +399,7 @@
             'Method "Symfony\Component\ErrorHandler\Tests\Fixtures\ReturnTypeParent::mixed()" will return "mixed" as of its next major version. Doing the same in child class "Test\Symfony\Component\ErrorHandler\Tests\ReturnType" will be required when upgrading.',
             'Method "Symfony\Component\ErrorHandler\Tests\Fixtures\ReturnTypeParent::nullableMixed()" will return "mixed" as of its next major version. Doing the same in child class "Test\Symfony\Component\ErrorHandler\Tests\ReturnType" will be required when upgrading.',
             'Method "Symfony\Component\ErrorHandler\Tests\Fixtures\ReturnTypeParent::static()" will return "static" as of its next major version. Doing the same in child class "Test\Symfony\Component\ErrorHandler\Tests\ReturnType" will be required when upgrading.',
-        ]), $deprecations);
->>>>>>> 7347f989
+        ], $deprecations);
     }
 }
 
