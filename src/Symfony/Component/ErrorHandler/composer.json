--- conflicted
+++ resolved
@@ -18,11 +18,6 @@
     "require": {
         "php": ">=7.2.5",
         "psr/log": "^1|^2|^3",
-<<<<<<< HEAD
-        "symfony/polyfill-php80": "^1.16",
-=======
-        "symfony/debug": "^4.4.5",
->>>>>>> a7642f73
         "symfony/var-dumper": "^4.4|^5.0"
     },
     "require-dev": {
