--- conflicted
+++ resolved
@@ -387,11 +387,7 @@
      */
     public function handleError(int $type, string $message, string $file, int $line): bool
     {
-<<<<<<< HEAD
-        if (\E_WARNING === $type && '"' === $message[0] && false !== strpos($message, '" targeting switch is equivalent to "break')) {
-=======
-        if (\PHP_VERSION_ID >= 70300 && \E_WARNING === $type && '"' === $message[0] && str_contains($message, '" targeting switch is equivalent to "break')) {
->>>>>>> 61ecf9bf
+        if (\E_WARNING === $type && '"' === $message[0] && str_contains($message, '" targeting switch is equivalent to "break')) {
             $type = \E_DEPRECATED;
         }
 
