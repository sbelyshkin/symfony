--- conflicted
+++ resolved
@@ -126,23 +126,7 @@
         if (false === $ttl = $this->normalizeTtl($ttl)) {
             return $this->deleteMultiple(array_keys($valuesArray));
         }
-<<<<<<< HEAD
         $expiry = 0 < $ttl ? microtime(true) + $ttl : PHP_INT_MAX;
-=======
-        if ($this->storeSerialized) {
-            foreach ($valuesArray as $key => $value) {
-                try {
-                    $valuesArray[$key] = serialize($value);
-                } catch (\Exception $e) {
-                    $type = \is_object($value) ? \get_class($value) : \gettype($value);
-                    CacheItem::log($this->logger, 'Failed to save key "{key}" ({type})', array('key' => $key, 'type' => $type, 'exception' => $e));
-
-                    return false;
-                }
-            }
-        }
-        $expiry = 0 < $ttl ? time() + $ttl : PHP_INT_MAX;
->>>>>>> 933b7748
 
         foreach ($valuesArray as $key => $value) {
             if ($this->storeSerialized && null === $value = $this->freeze($value)) {
