<?php

/*
 * This file is part of the Symfony package.
 *
 * (c) Fabien Potencier <fabien@symfony.com>
 *
 * For the full copyright and license information, please view the LICENSE
 * file that was distributed with this source code.
 */

namespace Symfony\Component\Cache\Simple;

use Symfony\Component\Cache\Adapter\PhpFilesAdapter;
use Symfony\Component\Cache\Exception\CacheException;
use Symfony\Component\Cache\PruneableInterface;
use Symfony\Component\Cache\Traits\PhpFilesTrait;
use Symfony\Contracts\Cache\CacheInterface;

@trigger_error(sprintf('The "%s" class is deprecated since Symfony 4.3, use "%s" and type-hint for "%s" instead.', PhpFilesCache::class, PhpFilesAdapter::class, CacheInterface::class), E_USER_DEPRECATED);

/**
 * @deprecated since Symfony 4.3, use PhpFilesAdapter and type-hint for CacheInterface instead.
 */
class PhpFilesCache extends AbstractCache implements PruneableInterface
{
    use PhpFilesTrait;

    /**
     * @param $appendOnly Set to `true` to gain extra performance when the items stored in this pool never expire.
     *                    Doing so is encouraged because it fits perfectly OPcache's memory model.
     *
     * @throws CacheException if OPcache is not enabled
     */
    public function __construct(string $namespace = '', int $defaultLifetime = 0, string $directory = null, bool $appendOnly = false)
    {
        $this->appendOnly = $appendOnly;
        self::$startTime = self::$startTime ?? $_SERVER['REQUEST_TIME'] ?? time();
        parent::__construct('', $defaultLifetime);
        $this->init($namespace, $directory);
<<<<<<< HEAD
        $this->includeHandler = static function ($type, $msg, $file, $line) {
            throw new \ErrorException($msg, 0, $type, $file, $line);
        };
=======

        $e = new \Exception();
        $this->includeHandler = function () use ($e) { throw $e; };
        $this->zendDetectUnicode = filter_var(ini_get('zend.detect_unicode'), \FILTER_VALIDATE_BOOLEAN);
>>>>>>> 4351a706
    }
}<|MERGE_RESOLUTION|>--- conflicted
+++ resolved
@@ -17,7 +17,7 @@
 use Symfony\Component\Cache\Traits\PhpFilesTrait;
 use Symfony\Contracts\Cache\CacheInterface;
 
-@trigger_error(sprintf('The "%s" class is deprecated since Symfony 4.3, use "%s" and type-hint for "%s" instead.', PhpFilesCache::class, PhpFilesAdapter::class, CacheInterface::class), E_USER_DEPRECATED);
+@trigger_error(sprintf('The "%s" class is deprecated since Symfony 4.3, use "%s" and type-hint for "%s" instead.', PhpFilesCache::class, PhpFilesAdapter::class, CacheInterface::class), \E_USER_DEPRECATED);
 
 /**
  * @deprecated since Symfony 4.3, use PhpFilesAdapter and type-hint for CacheInterface instead.
@@ -38,15 +38,8 @@
         self::$startTime = self::$startTime ?? $_SERVER['REQUEST_TIME'] ?? time();
         parent::__construct('', $defaultLifetime);
         $this->init($namespace, $directory);
-<<<<<<< HEAD
         $this->includeHandler = static function ($type, $msg, $file, $line) {
             throw new \ErrorException($msg, 0, $type, $file, $line);
         };
-=======
-
-        $e = new \Exception();
-        $this->includeHandler = function () use ($e) { throw $e; };
-        $this->zendDetectUnicode = filter_var(ini_get('zend.detect_unicode'), \FILTER_VALIDATE_BOOLEAN);
->>>>>>> 4351a706
     }
 }