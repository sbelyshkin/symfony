--- conflicted
+++ resolved
@@ -182,27 +182,22 @@
             $connect = $params['persistent'] || $params['persistent_id'] ? 'pconnect' : 'connect';
             $redis = new $class();
 
-<<<<<<< HEAD
-            $initializer = static function ($redis) use ($connect, $params, $dsn, $auth, $hosts) {
-                $host = $hosts[0]['host'] ?? $hosts[0]['path'];
-                $port = $hosts[0]['port'] ?? null;
-
-                if (isset($params['redis_sentinel'])) {
-                    $sentinel = new \RedisSentinel($host, $port, $params['timeout'], (string) $params['persistent_id'], $params['retry_interval'], $params['read_timeout']);
-
-                    if (!$address = $sentinel->getMasterAddrByName($params['redis_sentinel'])) {
-                        throw new InvalidArgumentException(sprintf('Failed to retrieve master information from master name "%s" and address "%s:%d".', $params['redis_sentinel'], $host, $port));
-                    }
-
-                    [$host, $port] = $address;
-=======
             $initializer = static function ($redis) use ($connect, $params, $dsn, $auth, $hosts, $tls) {
                 $host = $hosts[0]['host'] ?? $hosts[0]['path'];
                 $port = $hosts[0]['port'] ?? null;
 
                 if (isset($hosts[0]['host']) && $tls) {
                     $host = 'tls://'.$host;
->>>>>>> e98ab925
+                }
+
+                if (isset($params['redis_sentinel'])) {
+                    $sentinel = new \RedisSentinel($host, $port, $params['timeout'], (string) $params['persistent_id'], $params['retry_interval'], $params['read_timeout']);
+
+                    if (!$address = $sentinel->getMasterAddrByName($params['redis_sentinel'])) {
+                        throw new InvalidArgumentException(sprintf('Failed to retrieve master information from master name "%s" and address "%s:%d".', $params['redis_sentinel'], $host, $port));
+                    }
+
+                    [$host, $port] = $address;
                 }
 
                 try {
