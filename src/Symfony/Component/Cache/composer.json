{
    "name": "symfony/cache",
    "type": "library",
    "description": "Provides an extended PSR-6, PSR-16 (and tags) implementation",
    "keywords": ["caching", "psr6"],
    "homepage": "https://symfony.com",
    "license": "MIT",
    "authors": [
        {
            "name": "Nicolas Grekas",
            "email": "p@tchwork.com"
        },
        {
            "name": "Symfony Community",
            "homepage": "https://symfony.com/contributors"
        }
    ],
    "provide": {
<<<<<<< HEAD
        "psr/cache-implementation": "2.0|3.0",
        "psr/simple-cache-implementation": "1.0",
        "symfony/cache-implementation": "1.1|2.0|3.0"
=======
        "psr/cache-implementation": "1.0|2.0",
        "psr/simple-cache-implementation": "1.0|2.0",
        "symfony/cache-implementation": "1.0|2.0"
>>>>>>> 52c05a5f
    },
    "require": {
        "php": ">=8.0.2",
        "psr/cache": "^2.0|^3.0",
        "psr/log": "^1.1|^2|^3",
        "symfony/cache-contracts": "^1.1.7|^2.0|^3.0",
        "symfony/service-contracts": "^1.1|^2.0|^3.0",
        "symfony/var-exporter": "^5.4|^6.0"
    },
    "require-dev": {
        "cache/integration-tests": "dev-master",
        "doctrine/dbal": "^2.13.1|^3.0",
        "predis/predis": "^1.1",
<<<<<<< HEAD
        "psr/simple-cache": "^1.0",
        "symfony/config": "^5.4|^6.0",
        "symfony/dependency-injection": "^5.4|^6.0",
        "symfony/filesystem": "^5.4|^6.0",
        "symfony/http-kernel": "^5.4|^6.0",
        "symfony/messenger": "^5.4|^6.0",
        "symfony/var-dumper": "^5.4|^6.0"
=======
        "psr/simple-cache": "^1.0|^2.0",
        "symfony/config": "^4.4|^5.0|^6.0",
        "symfony/dependency-injection": "^4.4|^5.0|^6.0",
        "symfony/filesystem": "^4.4|^5.0|^6.0",
        "symfony/http-kernel": "^4.4|^5.0|^6.0",
        "symfony/messenger": "^4.4|^5.0|^6.0",
        "symfony/var-dumper": "^4.4|^5.0|^6.0"
>>>>>>> 52c05a5f
    },
    "conflict": {
        "doctrine/dbal": "<2.13.1",
        "symfony/dependency-injection": "<5.4",
        "symfony/http-kernel": "<5.4",
        "symfony/var-dumper": "<5.4"
    },
    "autoload": {
        "psr-4": { "Symfony\\Component\\Cache\\": "" },
        "exclude-from-classmap": [
            "/Tests/"
        ]
    },
    "minimum-stability": "dev"
}<|MERGE_RESOLUTION|>--- conflicted
+++ resolved
@@ -16,15 +16,9 @@
         }
     ],
     "provide": {
-<<<<<<< HEAD
         "psr/cache-implementation": "2.0|3.0",
-        "psr/simple-cache-implementation": "1.0",
+        "psr/simple-cache-implementation": "1.0|2.0|3.0",
         "symfony/cache-implementation": "1.1|2.0|3.0"
-=======
-        "psr/cache-implementation": "1.0|2.0",
-        "psr/simple-cache-implementation": "1.0|2.0",
-        "symfony/cache-implementation": "1.0|2.0"
->>>>>>> 52c05a5f
     },
     "require": {
         "php": ">=8.0.2",
@@ -38,23 +32,13 @@
         "cache/integration-tests": "dev-master",
         "doctrine/dbal": "^2.13.1|^3.0",
         "predis/predis": "^1.1",
-<<<<<<< HEAD
-        "psr/simple-cache": "^1.0",
+        "psr/simple-cache": "^1.0|^2.0|^3.0",
         "symfony/config": "^5.4|^6.0",
         "symfony/dependency-injection": "^5.4|^6.0",
         "symfony/filesystem": "^5.4|^6.0",
         "symfony/http-kernel": "^5.4|^6.0",
         "symfony/messenger": "^5.4|^6.0",
         "symfony/var-dumper": "^5.4|^6.0"
-=======
-        "psr/simple-cache": "^1.0|^2.0",
-        "symfony/config": "^4.4|^5.0|^6.0",
-        "symfony/dependency-injection": "^4.4|^5.0|^6.0",
-        "symfony/filesystem": "^4.4|^5.0|^6.0",
-        "symfony/http-kernel": "^4.4|^5.0|^6.0",
-        "symfony/messenger": "^4.4|^5.0|^6.0",
-        "symfony/var-dumper": "^4.4|^5.0|^6.0"
->>>>>>> 52c05a5f
     },
     "conflict": {
         "doctrine/dbal": "<2.13.1",
