--- conflicted
+++ resolved
@@ -49,11 +49,6 @@
 script:
     - if [ "$deps" = "no" ]; then echo "$COMPONENTS" | parallel --gnu 'echo -e "\\nRunning {} tests"; $PHPUNIT --exclude-group tty,benchmark,intl-data {}'; fi;
     - if [ "$deps" = "no" ]; then echo -e "\\nRunning tests requiring tty"; $PHPUNIT --group tty; fi;
-<<<<<<< HEAD
-    - if [ "$deps" = "high" ]; then echo "$COMPONENTS" | parallel --gnu --keep-order -j10% 'echo -e "\\nRunning {} tests"; cd {}; composer --prefer-source update; $PHPUNIT --exclude-group tty,benchmark,intl-data'; fi;
-    - if [ "$deps" = "low" ]; then echo "$COMPONENTS" | parallel --gnu --keep-order -j10% 'echo -e "\\nRunning {} tests"; cd {}; composer --prefer-source --prefer-lowest --prefer-stable update; $PHPUNIT --exclude-group tty,benchmark,intl-data'; fi;
-    - if [ "$deps" = "2.8" ]; then echo "$COMPONENTS" | parallel --gnu --keep-order -j10% 'echo -e "\\nRunning {} tests"; cd {}; composer --prefer-source update; $PHPUNIT --exclude-group tty,benchmark,intl-data,legacy'; fi;
-=======
-    - if [ "$deps" = "high" ]; then echo "$COMPONENTS" | parallel --gnu -j10% 'echo -e "\\nRunning {} tests"; cd {}; composer --prefer-source update; $PHPUNIT --exclude-group tty,benchmark,intl-data,legacy'; fi;
+    - if [ "$deps" = "high" ]; then echo "$COMPONENTS" | parallel --gnu -j10% 'echo -e "\\nRunning {} tests"; cd {}; composer --prefer-source update; $PHPUNIT --exclude-group tty,benchmark,intl-data'; fi;
     - if [ "$deps" = "low" ]; then echo "$COMPONENTS" | parallel --gnu -j10% 'echo -e "\\nRunning {} tests"; cd {}; composer --prefer-source --prefer-lowest --prefer-stable update; $PHPUNIT --exclude-group tty,benchmark,intl-data'; fi;
->>>>>>> bb4a5116
+    - if [ "$deps" = "2.8" ]; then echo "$COMPONENTS" | parallel --gnu -j10% 'echo -e "\\nRunning {} tests"; cd {}; composer --prefer-source update; $PHPUNIT --exclude-group tty,benchmark,intl-data,legacy'; fi;