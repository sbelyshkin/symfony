language: php

dist: trusty

git:
    depth: 2

addons:
    apt_packages:
        - parallel
        - language-pack-fr-base
        - ldap-utils
        - slapd
        - zookeeperd
        - libzookeeper-mt-dev

env:
    global:
        - MIN_PHP=7.1.3
        - SYMFONY_PROCESS_PHP_TEST_BINARY=~/.phpenv/shims/php
        - MESSENGER_AMQP_DSN=amqp://localhost/%2f/messages

matrix:
    include:
        - php: 7.1
        - php: 7.2
          env: deps=high
        - php: 7.3
          env: deps=low

    fast_finish: true

cache:
    directories:
        - .phpunit
        - php-$MIN_PHP
        - ~/php-ext

services:
    - memcached
    - mongodb
    - redis-server
    - rabbitmq
    - docker

before_install:
    - |
      # Enable Sury ppa
      sudo apt-key adv --keyserver keyserver.ubuntu.com --recv-keys 6B05F25D762E3157
      sudo add-apt-repository -y ppa:ondrej/php
      sudo rm /etc/apt/sources.list.d/google-chrome.list
      sudo rm /etc/apt/sources.list.d/mongodb-3.4.list
      sudo apt update
      sudo apt install -y librabbitmq-dev libsodium-dev

    - |
      # Start Redis cluster
      docker pull grokzen/redis-cluster:4.0.8
      docker run -d -p 7000:7000 -p 7001:7001 -p 7002:7002 -p 7003:7003 -p 7004:7004 -p 7005:7005 --name redis-cluster grokzen/redis-cluster:4.0.8
      export REDIS_CLUSTER_HOSTS='localhost:7000 localhost:7001 localhost:7002 localhost:7003 localhost:7004 localhost:7005'

    - |
      # General configuration
      set -e
      stty cols 120
      mkdir /tmp/slapd
      slapd -f src/Symfony/Component/Ldap/Tests/Fixtures/conf/slapd.conf -h ldap://localhost:3389 &
      [ -d ~/.composer ] || mkdir ~/.composer
      cp .composer/* ~/.composer/
      export PHPUNIT=$(readlink -f ./phpunit)
      export PHPUNIT_X="$PHPUNIT --exclude-group tty,benchmark,intl-data"
      export COMPOSER_UP='composer update --no-progress --no-suggest --ansi'
      export COMPONENTS=$(find src/Symfony -mindepth 2 -type f -name phpunit.xml.dist -printf '%h\n')
      find ~/.phpenv -name xdebug.ini -delete

      nanoseconds () {
          local cmd="date"
          local format="+%s%N"
          local os=$(uname)
          if hash gdate > /dev/null 2>&1; then
            cmd="gdate"
          elif [[ "$os" = Darwin ]]; then
            format="+%s000000000"
          fi
          $cmd -u $format
      }
      export -f nanoseconds

      # tfold is a helper to create folded reports
      tfold () {
          local title="🐘 $PHP $1"
          local fold=$(echo $title | sed -r 's/[^-_A-Za-z0-9]+/./g')
          shift
          local id=$(printf %08x $(( RANDOM * RANDOM )))
          local start=$(nanoseconds)
          echo -e "travis_fold:start:$fold"
          echo -e "travis_time:start:$id"
          echo -e "\\e[1;34m$title\\e[0m"

          bash -xc "$*" 2>&1
          local ok=$?
          local end=$(nanoseconds)
          echo -e "\\ntravis_time:end:$id:start=$start,finish=$end,duration=$(($end-$start))"
          (exit $ok) &&
              echo -e "\\e[32mOK\\e[0m $title\\n\\ntravis_fold:end:$fold" ||
              echo -e "\\e[41mKO\\e[0m $title\\n"
          (exit $ok)
      }
      export -f tfold

      # tpecl is a helper to compile and cache php extensions
      tpecl () {
          local ext_name=$1
          local ext_so=$2
          local INI=$3
          local ext_dir=$(php -r "echo ini_get('extension_dir');")
          local ext_cache=~/php-ext/$(basename $ext_dir)/$ext_name

          if [[ -e $ext_cache/$ext_so ]]; then
              echo extension = $ext_cache/$ext_so >> $INI
          else
              rm ~/.pearrc /tmp/pear 2>/dev/null || true
              mkdir -p $ext_cache
              echo yes | pecl install -f $ext_name &&
              cp $ext_dir/$ext_so $ext_cache
          fi
      }
      export -f tpecl

    - |
      # Install sigchild-enabled PHP to test the Process component on the lowest PHP matrix line
      if [[ ! $deps && $TRAVIS_PHP_VERSION = ${MIN_PHP%.*} && ! -d php-$MIN_PHP/sapi ]]; then
          wget http://php.net/get/php-$MIN_PHP.tar.bz2/from/this/mirror -O - | tar -xj &&
          (cd php-$MIN_PHP && ./configure --enable-sigchild --enable-pcntl && make -j2)
      fi

    - |
      # php.ini configuration
      for PHP in $TRAVIS_PHP_VERSION $php_extra; do
          phpenv global $PHP 2>/dev/null || (cd / && wget https://s3.amazonaws.com/travis-php-archives/binaries/ubuntu/14.04/x86_64/php-$PHP.tar.bz2 -O - | tar -xj)
          INI=~/.phpenv/versions/$PHP/etc/conf.d/travis.ini
          echo date.timezone = Europe/Paris >> $INI
          echo memory_limit = -1 >> $INI
          echo session.gc_probability = 0 >> $INI
          echo opcache.enable_cli = 1 >> $INI
          echo apc.enable_cli = 1 >> $INI
          echo extension = redis.so >> $INI
          echo extension = memcached.so >> $INI
      done

    - |
      # Install extra PHP extensions
      for PHP in $TRAVIS_PHP_VERSION $php_extra; do
          export PHP=$PHP
          phpenv global $PHP
          INI=~/.phpenv/versions/$PHP/etc/conf.d/travis.ini
          if ! php --ri sodium > /dev/null; then
              tfold ext.libsodium tpecl libsodium sodium.so $INI
          fi

          tfold ext.apcu tpecl apcu-5.1.16 apcu.so $INI
          tfold ext.mongodb tpecl mongodb-1.6.0alpha1 mongodb.so $INI
          tfold ext.igbinary tpecl igbinary-2.0.8 igbinary.so $INI
          tfold ext.zookeeper tpecl zookeeper-0.7.1 zookeeper.so $INI
          tfold ext.amqp tpecl amqp-1.9.4 amqp.so $INI
      done

    - |
      # Load fixtures
      if [[ ! $skip ]]; then
          ldapadd -h localhost:3389 -D cn=admin,dc=symfony,dc=com -w symfony -f src/Symfony/Component/Ldap/Tests/Fixtures/data/base.ldif &&
          ldapadd -h localhost:3389 -D cn=admin,dc=symfony,dc=com -w symfony -f src/Symfony/Component/Ldap/Tests/Fixtures/data/fixtures.ldif
      fi

install:
    - |
      # Create local composer packages for each patched components and reference them in composer.json files when cross-testing components
      if [[ ! $deps ]]; then
          php .github/build-packages.php HEAD^ src/Symfony/Bridge/PhpUnit src/Symfony/Contracts
      else
          export SYMFONY_DEPRECATIONS_HELPER=weak &&
          cp composer.json composer.json.orig &&
          echo -e '{\n"require":{'"$(grep phpunit-bridge composer.json)"'"php":"*"},"minimum-stability":"dev"}' > composer.json &&
          php .github/build-packages.php HEAD^ $COMPONENTS &&
          mv composer.json composer.json.phpunit &&
          mv composer.json.orig composer.json
      fi

    - |
      # For the master branch, when deps=high, the version before master is checked out and tested with the locally patched components
      if [[ $deps = high && $TRAVIS_BRANCH = master ]]; then
          SYMFONY_VERSION=$(git ls-remote --heads | grep -o '/[1-9].*' | tail -n 1 | sed s/.//) &&
          git fetch origin $SYMFONY_VERSION &&
          git checkout -m FETCH_HEAD &&
          COMPONENTS=$(find src/Symfony -mindepth 2 -type f -name phpunit.xml.dist -printf '%h\n')
      else
          SYMFONY_VERSION=$(cat composer.json | grep '^ *"dev-master". *"[1-9]' | grep -o '[0-9.]*')
      fi

    - |
      # Skip the phpunit-bridge on not-master branches when $deps is empty
      if [[ ! $deps && $TRAVIS_BRANCH != master ]]; then
          COMPONENTS=$(find src/Symfony -mindepth 3 -type f -name phpunit.xml.dist -not -wholename '*/Bridge/PhpUnit/*' -printf '%h\n')
      fi

    - |
      # Install symfony/flex
      if [[ $deps = low ]]; then
          export SYMFONY_REQUIRE='>=2.3'
      else
          export SYMFONY_REQUIRE=">=$SYMFONY_VERSION"
      fi
      composer global require --no-progress --no-scripts --no-plugins symfony/flex dev-master

    - |
      # Legacy tests are skipped when deps=high and when the current branch version has not the same major version number than the next one
      [[ $deps = high && ${SYMFONY_VERSION%.*} != $(git show $(git ls-remote --heads | grep -FA1 /$SYMFONY_VERSION | tail -n 1):composer.json | grep '^ *"dev-master". *"[1-9]' | grep -o '[0-9]*' | head -n 1) ]] && LEGACY=,legacy

      export COMPOSER_ROOT_VERSION=$SYMFONY_VERSION.x-dev
      if [[ $deps ]]; then mv composer.json.phpunit composer.json; fi

    - php -i

    - |
      run_tests () {
          set -e
          export PHP=$1
          if [[ $PHP != $TRAVIS_PHP_VERSION && $TRAVIS_PULL_REQUEST != false ]]; then
              echo -e "\\n\\e[1;34mIntermediate PHP version $PHP is skipped for pull requests.\\e[0m"
              break
          fi
          phpenv global $PHP
          ([[ $deps ]] && cd src/Symfony/Component/HttpFoundation; composer config platform.ext-mongodb 1.6.0; composer require --dev --no-update mongodb/mongodb)
          tfold 'composer update' $COMPOSER_UP
          tfold 'phpunit install' ./phpunit install
          if [[ $deps = high ]]; then
              echo "$COMPONENTS" | parallel --gnu -j10% "tfold {} 'cd {} && $COMPOSER_UP && $PHPUNIT_X$LEGACY'"
          elif [[ $deps = low ]]; then
              [[ -e ~/php-ext/composer-lowest.lock.tar ]] && tar -xf ~/php-ext/composer-lowest.lock.tar
              tar -cf ~/php-ext/composer-lowest.lock.tar --files-from /dev/null
              php .github/rm-invalid-lowest-lock-files.php $COMPONENTS
              echo "$COMPONENTS" | parallel --gnu -j10% "tfold {} 'cd {} && ([ -e composer.lock ] && ${COMPOSER_UP/update/install} || $COMPOSER_UP --prefer-lowest --prefer-stable) && $PHPUNIT_X'"
              echo "$COMPONENTS" | xargs -n1 -I{} tar --append -f ~/php-ext/composer-lowest.lock.tar {}/composer.lock
<<<<<<< HEAD
=======
          elif [[ $PHP = hhvm* ]]; then
              rm src/Symfony/Bridge/PhpUnit -Rf
              $PHPUNIT --exclude-group no-hhvm,benchmark,intl-data
>>>>>>> 39f20844
          else
              echo "$COMPONENTS" | parallel --gnu "tfold {} $PHPUNIT_X {}"
              tfold src/Symfony/Component/Console.tty $PHPUNIT src/Symfony/Component/Console --group tty
              if [[ $PHP = ${MIN_PHP%.*} ]]; then
                  export PHP=$MIN_PHP
                  tfold src/Symfony/Component/Process.sigchild SYMFONY_DEPRECATIONS_HELPER=weak php-$MIN_PHP/sapi/cli/php ./phpunit --colors=always src/Symfony/Component/Process/
              fi
          fi
      }

script:
    - for PHP in $TRAVIS_PHP_VERSION $php_extra; do (run_tests $PHP); done<|MERGE_RESOLUTION|>--- conflicted
+++ resolved
@@ -241,12 +241,6 @@
               php .github/rm-invalid-lowest-lock-files.php $COMPONENTS
               echo "$COMPONENTS" | parallel --gnu -j10% "tfold {} 'cd {} && ([ -e composer.lock ] && ${COMPOSER_UP/update/install} || $COMPOSER_UP --prefer-lowest --prefer-stable) && $PHPUNIT_X'"
               echo "$COMPONENTS" | xargs -n1 -I{} tar --append -f ~/php-ext/composer-lowest.lock.tar {}/composer.lock
-<<<<<<< HEAD
-=======
-          elif [[ $PHP = hhvm* ]]; then
-              rm src/Symfony/Bridge/PhpUnit -Rf
-              $PHPUNIT --exclude-group no-hhvm,benchmark,intl-data
->>>>>>> 39f20844
           else
               echo "$COMPONENTS" | parallel --gnu "tfold {} $PHPUNIT_X {}"
               tfold src/Symfony/Component/Console.tty $PHPUNIT src/Symfony/Component/Console --group tty
