{
    "name": "symfony/symfony",
    "type": "library",
    "description": "The Symfony PHP framework",
    "keywords": ["framework"],
    "homepage": "https://symfony.com",
    "license": "MIT",
    "authors": [
        {
            "name": "Fabien Potencier",
            "email": "fabien@symfony.com"
        },
        {
            "name": "Symfony Community",
            "homepage": "https://symfony.com/contributors"
        }
    ],
    "require": {
        "php": ">=5.3.9",
        "ext-xml": "*",
        "doctrine/common": "~2.4",
        "twig/twig": "~1.34|~2.4",
        "psr/log": "~1.0",
        "symfony/security-acl": "~2.7|~3.0.0",
        "symfony/polyfill-apcu": "~1.1",
        "symfony/polyfill-intl-icu": "~1.0",
        "symfony/polyfill-mbstring": "~1.0",
        "symfony/polyfill-php54": "~1.0",
        "symfony/polyfill-php55": "~1.0",
        "symfony/polyfill-php56": "~1.0",
        "symfony/polyfill-php70": "~1.0",
        "symfony/polyfill-util": "~1.0"
    },
    "replace": {
        "symfony/asset": "self.version",
        "symfony/browser-kit": "self.version",
        "symfony/class-loader": "self.version",
        "symfony/config": "self.version",
        "symfony/console": "self.version",
        "symfony/css-selector": "self.version",
        "symfony/dependency-injection": "self.version",
        "symfony/debug": "self.version",
        "symfony/debug-bundle": "self.version",
        "symfony/doctrine-bridge": "self.version",
        "symfony/dom-crawler": "self.version",
        "symfony/event-dispatcher": "self.version",
        "symfony/expression-language": "self.version",
        "symfony/filesystem": "self.version",
        "symfony/finder": "self.version",
        "symfony/form": "self.version",
        "symfony/framework-bundle": "self.version",
        "symfony/http-foundation": "self.version",
        "symfony/http-kernel": "self.version",
        "symfony/intl": "self.version",
        "symfony/ldap": "self.version",
        "symfony/locale": "self.version",
        "symfony/monolog-bridge": "self.version",
        "symfony/options-resolver": "self.version",
        "symfony/process": "self.version",
        "symfony/property-access": "self.version",
        "symfony/property-info": "self.version",
        "symfony/proxy-manager-bridge": "self.version",
        "symfony/routing": "self.version",
        "symfony/security": "self.version",
        "symfony/security-core": "self.version",
        "symfony/security-csrf": "self.version",
        "symfony/security-guard": "self.version",
        "symfony/security-http": "self.version",
        "symfony/security-bundle": "self.version",
        "symfony/serializer": "self.version",
        "symfony/stopwatch": "self.version",
        "symfony/swiftmailer-bridge": "self.version",
        "symfony/templating": "self.version",
        "symfony/translation": "self.version",
        "symfony/twig-bridge": "self.version",
        "symfony/twig-bundle": "self.version",
        "symfony/validator": "self.version",
        "symfony/var-dumper": "self.version",
        "symfony/web-profiler-bundle": "self.version",
        "symfony/yaml": "self.version"
    },
    "require-dev": {
        "doctrine/annotations": "~1.0",
        "doctrine/data-fixtures": "1.0.*",
        "doctrine/dbal": "~2.4",
        "doctrine/orm": "~2.4,>=2.4.5",
        "doctrine/doctrine-bundle": "~1.2",
        "monolog/monolog": "~1.11",
        "ocramius/proxy-manager": "~0.4|~1.0|~2.0",
        "symfony/phpunit-bridge": "~3.4|~4.0",
        "egulias/email-validator": "~1.2,>=1.2.1",
        "phpdocumentor/reflection": "^1.0.7",
        "sensio/framework-extra-bundle": "^3.0.2"
    },
    "conflict": {
<<<<<<< HEAD
        "phpdocumentor/reflection": "<1.0.7",
=======
        "egulias/email-validator": ">=2.0",
>>>>>>> f1f18ad6
        "phpunit/phpunit": "<4.8.35|<5.4.3,>=5.0"
    },
    "autoload": {
        "psr-4": {
            "Symfony\\Bridge\\Doctrine\\": "src/Symfony/Bridge/Doctrine/",
            "Symfony\\Bridge\\Monolog\\": "src/Symfony/Bridge/Monolog/",
            "Symfony\\Bridge\\ProxyManager\\": "src/Symfony/Bridge/ProxyManager/",
            "Symfony\\Bridge\\Swiftmailer\\": "src/Symfony/Bridge/Swiftmailer/",
            "Symfony\\Bridge\\Twig\\": "src/Symfony/Bridge/Twig/",
            "Symfony\\Bundle\\": "src/Symfony/Bundle/",
            "Symfony\\Component\\": "src/Symfony/Component/"
        },
        "classmap": [
            "src/Symfony/Component/Intl/Resources/stubs"
        ],
        "exclude-from-classmap": [
            "**/Tests/"
        ]
    },
    "autoload-dev": {
        "files": [ "src/Symfony/Component/VarDumper/Resources/functions/dump.php" ]
    },
    "minimum-stability": "dev",
    "extra": {
        "branch-alias": {
            "dev-master": "2.8-dev"
        }
    }
}<|MERGE_RESOLUTION|>--- conflicted
+++ resolved
@@ -93,11 +93,8 @@
         "sensio/framework-extra-bundle": "^3.0.2"
     },
     "conflict": {
-<<<<<<< HEAD
+        "egulias/email-validator": ">=2.0",
         "phpdocumentor/reflection": "<1.0.7",
-=======
-        "egulias/email-validator": ">=2.0",
->>>>>>> f1f18ad6
         "phpunit/phpunit": "<4.8.35|<5.4.3,>=5.0"
     },
     "autoload": {
