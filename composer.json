{
    "name": "symfony/symfony",
    "type": "library",
    "description": "The Symfony PHP framework",
    "keywords": ["framework"],
    "homepage": "https://symfony.com",
    "license": "MIT",
    "authors": [
        {
            "name": "Fabien Potencier",
            "email": "fabien@symfony.com"
        },
        {
            "name": "Symfony Community",
            "homepage": "https://symfony.com/contributors"
        }
    ],
    "require": {
        "php": ">=5.3.9",
        "doctrine/common": "~2.4",
<<<<<<< HEAD
=======
        "paragonie/random_compat": "~1.0",
        "symfony/polyfill-apcu": "~1.0,>=1.0.2",
>>>>>>> f9caa244
        "twig/twig": "~1.23|~2.0",
        "psr/log": "~1.0",
        "symfony/security-acl": "~2.7",
        "symfony/polyfill-intl-icu": "~1.0",
        "symfony/polyfill-mbstring": "~1.0",
        "symfony/polyfill-php54": "~1.0",
        "symfony/polyfill-php55": "~1.0",
        "symfony/polyfill-php56": "~1.0",
        "symfony/polyfill-php70": "~1.0",
        "symfony/polyfill-util": "~1.0"
    },
    "replace": {
        "symfony/asset": "self.version",
        "symfony/browser-kit": "self.version",
        "symfony/class-loader": "self.version",
        "symfony/config": "self.version",
        "symfony/console": "self.version",
        "symfony/css-selector": "self.version",
        "symfony/dependency-injection": "self.version",
        "symfony/debug": "self.version",
        "symfony/debug-bundle": "self.version",
        "symfony/doctrine-bridge": "self.version",
        "symfony/dom-crawler": "self.version",
        "symfony/event-dispatcher": "self.version",
        "symfony/expression-language": "self.version",
        "symfony/filesystem": "self.version",
        "symfony/finder": "self.version",
        "symfony/form": "self.version",
        "symfony/framework-bundle": "self.version",
        "symfony/http-foundation": "self.version",
        "symfony/http-kernel": "self.version",
        "symfony/intl": "self.version",
        "symfony/ldap": "self.version",
        "symfony/locale": "self.version",
        "symfony/monolog-bridge": "self.version",
        "symfony/options-resolver": "self.version",
        "symfony/process": "self.version",
        "symfony/property-access": "self.version",
        "symfony/property-info": "self.version",
        "symfony/proxy-manager-bridge": "self.version",
        "symfony/routing": "self.version",
        "symfony/security": "self.version",
        "symfony/security-core": "self.version",
        "symfony/security-csrf": "self.version",
        "symfony/security-guard": "self.version",
        "symfony/security-http": "self.version",
        "symfony/security-bundle": "self.version",
        "symfony/serializer": "self.version",
        "symfony/stopwatch": "self.version",
        "symfony/swiftmailer-bridge": "self.version",
        "symfony/templating": "self.version",
        "symfony/translation": "self.version",
        "symfony/twig-bridge": "self.version",
        "symfony/twig-bundle": "self.version",
        "symfony/validator": "self.version",
        "symfony/var-dumper": "self.version",
        "symfony/web-profiler-bundle": "self.version",
        "symfony/yaml": "self.version"
    },
    "require-dev": {
        "doctrine/data-fixtures": "1.0.*",
        "doctrine/dbal": "~2.4",
        "doctrine/orm": "~2.4,>=2.4.5",
        "doctrine/doctrine-bundle": "~1.2",
        "monolog/monolog": "~1.11",
        "ocramius/proxy-manager": "~0.4|~1.0",
        "egulias/email-validator": "~1.2",
        "phpdocumentor/reflection": "^1.0.7"
    },
    "conflict": {
        "phpdocumentor/reflection": "<1.0.7"
    },
    "autoload": {
        "psr-4": {
            "Symfony\\Bridge\\Doctrine\\": "src/Symfony/Bridge/Doctrine/",
            "Symfony\\Bridge\\Monolog\\": "src/Symfony/Bridge/Monolog/",
            "Symfony\\Bridge\\ProxyManager\\": "src/Symfony/Bridge/ProxyManager/",
            "Symfony\\Bridge\\Swiftmailer\\": "src/Symfony/Bridge/Swiftmailer/",
            "Symfony\\Bridge\\Twig\\": "src/Symfony/Bridge/Twig/",
            "Symfony\\Bundle\\": "src/Symfony/Bundle/",
            "Symfony\\Component\\": "src/Symfony/Component/"
        },
        "classmap": [
            "src/Symfony/Component/Intl/Resources/stubs"
        ],
        "exclude-from-classmap": [
            "**/Tests/"
        ]
    },
    "minimum-stability": "dev",
    "extra": {
        "branch-alias": {
            "dev-master": "2.8-dev"
        }
    }
}<|MERGE_RESOLUTION|>--- conflicted
+++ resolved
@@ -18,14 +18,10 @@
     "require": {
         "php": ">=5.3.9",
         "doctrine/common": "~2.4",
-<<<<<<< HEAD
-=======
-        "paragonie/random_compat": "~1.0",
-        "symfony/polyfill-apcu": "~1.0,>=1.0.2",
->>>>>>> f9caa244
         "twig/twig": "~1.23|~2.0",
         "psr/log": "~1.0",
         "symfony/security-acl": "~2.7",
+        "symfony/polyfill-apcu": "~1.0,>=1.0.2",
         "symfony/polyfill-intl-icu": "~1.0",
         "symfony/polyfill-mbstring": "~1.0",
         "symfony/polyfill-php54": "~1.0",
