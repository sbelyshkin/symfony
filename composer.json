--- conflicted
+++ resolved
@@ -91,11 +91,8 @@
         "sensio/framework-extra-bundle": "^3.0.2"
     },
     "conflict": {
-<<<<<<< HEAD
-        "phpdocumentor/reflection": "<1.0.7"
-=======
+        "phpdocumentor/reflection": "<1.0.7",
         "phpunit/phpunit": "<4.8.35|<5.4.3,>=5.0"
->>>>>>> 64b2e560
     },
     "autoload": {
         "psr-4": {
