--- conflicted
+++ resolved
@@ -132,14 +132,8 @@
         "doctrine/cache": "^1.6|^2.0",
         "doctrine/collections": "~1.0",
         "doctrine/data-fixtures": "^1.1",
-<<<<<<< HEAD
         "doctrine/dbal": "^2.10|^3.0",
         "doctrine/orm": "^2.7.3",
-        "doctrine/doctrine-bundle": "^2.0",
-=======
-        "doctrine/dbal": "^2.6|^3.0",
-        "doctrine/orm": "^2.6.3",
->>>>>>> c995f1c8
         "guzzlehttp/promises": "^1.4",
         "masterminds/html5": "^2.6",
         "monolog/monolog": "^1.25.1|^2",
